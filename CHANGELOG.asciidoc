////
Licensed to the Apache Software Foundation (ASF) under one or more
contributor license agreements.  See the NOTICE file distributed with
this work for additional information regarding copyright ownership.
The ASF licenses this file to You under the Apache License, Version 2.0
(the "License"); you may not use this file except in compliance with
the License.  You may obtain a copy of the License at

  http://www.apache.org/licenses/LICENSE-2.0

Unless required by applicable law or agreed to in writing, software
distributed under the License is distributed on an "AS IS" BASIS,
WITHOUT WARRANTIES OR CONDITIONS OF ANY KIND, either express or implied.
See the License for the specific language governing permissions and
limitations under the License.
////
= TinkerPop CHANGELOG

== TinkerPop 4.0.0

image::https://raw.githubusercontent.com/apache/tinkerpop/master/docs/static/images/gremlin-standing.png[width=185]

[[release-4-0-0]]
=== TinkerPop 4.0.0 (NOT OFFICIALLY RELEASED YET)

* Added support for deserialization of `Set` for `gremlin-javascript`.
* Added integer overflow checks for `sum()`.
* Gremlin Server only supports instantiation of `authentication.authenticationHandler` with three-arg constructor.
* Removed previously deprecated two-arg constructors for `authentication.authenticationHandler` implementations.
* Removed previously deprecated one-arg constructor for `AbstractAuthenticationHandler`.
* Deprecated `withEmbedded()` and `withRemote()` options on `AnonymousTraversalSource`.
* Added `with()` on `AnonymousTraversalSource` to cover both embedded and remote creation options.
* Renamed the traversal discarding `none()` step to `discard()`.
* Added new list filtering step `none()`.
* Removed the deprecated `withGraph()` option from `AnonymousTraversalSource`.
* Bumped to `commons-collection4`.

== TinkerPop 3.7.0 (Gremfir Master of the Pan Flute)

image::https://raw.githubusercontent.com/apache/tinkerpop/master/docs/static/images/gremlin-zamfir.png[width=185]

[[release-3-7-2]]
=== TinkerPop 3.7.2 (NOT OFFICIALLY RELEASED YET)

<<<<<<< HEAD
=======
* Deprecated `ltrim()` and `rTrim()` in favor of `l_trim()` and `r_trim` in Python.
>>>>>>> fed30eec

[[release-3-7-1]]
=== TinkerPop 3.7.1 (November 20, 2023)

This release also includes changes from <<release-3-6-6, 3.6.6>> and <<release-3-5-8, 3.5.8>>.

* Added the `asString()`, `length()`, `toLower()`, and `toUpper()` steps to perform `String` manipulations.
* Added Gherkin parsing support for specific string results using `str[]`.
* Added the `trim()`, `lTrim()`, `rTrim()`, and `reverse()` steps to perform `String` manipulations.
* Added `replace()`, `split()` and `substring()` steps to perform `String` manipulations.
* Added `Scope` to `asString()`, `length()`, `toLower()`, `toUpper()`, `trim()`, `lTrim()`, `rTrim()`, replace()`, `split()` and `substring()` to allow `String` manipulation inside incoming lists.
* Update `concat()` to accept `Traversal` varargs.
* Corrected `concat()` signatures in `gremlin-dotnet`, `Concat()` is now used instead of `Concat<object>()`. *(breaking)*
* Update `concat()` to not special treat `inject` in arguments and use `TraversalUtil.apply` on it as with any other child traversals. *(breaking)*
* Added `format()` step to perform `String` manipulations.
* Checked graph features for meta-property support before trying to serialize them in `VertexPropertySerializer` for GraphBinary.
* Fixed multiline query bug in console caused by upgrade to Groovy 4.
* Added date manipulation steps `asDate`, `dateAdd` and `dateDiff`.
* Added new data type `DT` to represent periods of time.
* Added Gherkin support for Date.
* Extended `datetime()` function to produce a current server date.
* Added list filtering functions `all` and `any`.
* Added list/set functions `conjoin`, `combine`, `difference`, `disjunct`, `intersect`, `merge`, and `product`.
* Added getter for `isStart` on `UnionStep`.
* Added `NullVariableResolver` that will quietly produce a `null` for each variable found when parsing with the grammar.
* Changed the `@MultiMetaProperties` testing tag for Gherkin feature tests to instead be separate `@MetaProperties` and `@MultiProperties`.
* Added `agent` parameter to `DriverRemoteConnection` options to allow a user-provided `http.Agent` implementation.
* Fixed deserialization of element properties for GraphBinary.
* Fixed bug in `union()` as a start step where the `Path` was including the starting dummy traverser.
* Moved some TinkerGraph specific transaction tests from `TransactionMultiThreadedTest` to `TinkerTransactionGraphTest`
* Fixed incorrect read operations in some cases for `TinkerTransactionGraph`.
* Updated JavaScript tests to check equality on only id and class when comparing elements for consistency with other GLVs.
* Improved performance for Element comparison by comparing hashCode() prior to doing more expensive checks.

==== Bugs

* TINKERPOP-2811 ElementIdStrategy doesn't replace all references of an element's id with the specified custom id property
* TINKERPOP-2921 Filters not working when side-effect is used with group()
* TINKERPOP-2976 InvalidOperationException: Collection was modified in GraphBinary serialization
* TINKERPOP-2983 Upgrade Netty for Security Reasons
* TINKERPOP-2996 Golang Translator in core does not properly translate list arguments
* TINKERPOP-2999 3.7.0 Remote Console Sends Incomplete Queries
* TINKERPOP-3000 Issue with union step when using path().by()
* TINKERPOP-3001 Gremlin Console complains about missing serializers field
* TINKERPOP-3004 Low performance for queries with a large number of element comparisons
* TINKERPOP-3009 SubgraphStrategy produces excessive filtering when multiple labels are filtered upon
* TINKERPOP-3010 Move TinkerGraph specific transaction testing
* TINKERPOP-3013 Console not sending scripts to the server when :remote console is enabled
* TINKERPOP-3014 Dependencny jcl-over-slf4j in gremlin-core is declared but unused due to dependency conflict.
* TINKERPOP-3016 TinkerTransactionGraph can incorrectly handle some read operations.

==== Improvements

* TINKERPOP-2334 Add format() step
* TINKERPOP-2672 Add String Manipulation Steps to Gremlin
* TINKERPOP-2802 Support Adding Custom Serializer for Gremlin Go
* TINKERPOP-2830 Handle User-Agent from HTTP Requests to server
* TINKERPOP-2946 Resolve ordering issues in gherkin tests
* TINKERPOP-2951 Add translator to the Go GLV
* TINKERPOP-2964 Many TraversalParent's steps have a replaceLocalChild logic that can result in a new ChildTraversal having an ID that already exists.
* TINKERPOP-2978 Add List Manipulation Steps to Gremlin
* TINKERPOP-2979 Add Date Manipulation Steps to Gremlin
* TINKERPOP-2982 Allow gremlin-driver usage over HTTP
* TINKERPOP-2984 Replace Moq mocking library in .NET tests
* TINKERPOP-2986 StarGraph shall drop edge properties when dropping edges
* TINKERPOP-2988 Serialization error throws an Invalid OpProcessor exception when using stream() API
* TINKERPOP-2991 Reformat Javadoc link in reference docs
* TINKERPOP-2994 PartitionStrategy does not work with mergeV() and mergeE()
* TINKERPOP-2998 UnionStep.isStart needs a public getter
* TINKERPOP-3008 Update concat() to accept traversal varargs and remove special treatment of inject child traversals *(breaking)*

[[release-3-7.0]]
=== TinkerPop 3.7.0 (Release Date: July 31, 2023)

This release also includes changes from <<release-3-6-5, 3.6.5>> and <<release-3-5-7, 3.5.7>>.

* Allowed `mergeV()` and `property(Map)` to more easily define `Cardinality` values for properties for `onMatch` and `onCreate` options.
* Removed `connectOnStartup` configuration option from gremlin-javascript.
* Added marker interface `PBiPredicate` for predefined predicates.
* Changed `Gremlin.version()` to read from the more specifically named `tinkerpop-version` attribute.
* Added warning on vertex property cardinality mismatch when reading GraphML.
* Added a `union()` start step.
* Added the `concat()` step to perform `String` concatenations.
* Added `TinkerTransactionGraph`, a reference implementation of transactional `TinkerGraph`
* Replaced instances of Neo4j transaction graph with `TinkerTransactionGraph` for server, driver, and GLV integration tests
* Bumped to `ws` 8.x for `gremlin-javascript`.
* Added support for mid-traversal `E()`-steps to Gremlin core and GLV's.
* Added nullable annotations to Gremlin.NET.
* Bumped Objenesis to 3.3 in `gremlin-shaded`.
* Moved Java serializer, message and token classes from `gremlin-driver` to a new `gremlin-util` module.
* Moved `SimpleSocketServer` and its initializers to a new `gremlin-tools/gremlin-socket-server` module.
* Configured `gremlin-socket-server` to build a docker image which can be used for testing GLV's. (Can be skipped with -DskipImageBuild)
* Reduced dependency from `gremlin-server` onto `gremlin-driver` to a test scope only.
* Added `RequestOptions` and `RequestOptionsBuilder` types to Go GLV to encapsulate per-request settings and bindings.
* Added `SubmitWithOptions()` methods to `Client` and `DriverRemoteConnection` in Go GLV to pass `RequestOptions` to the server.
* Changed default behavior for returning properties on graph elements for OLTP queries so that properties are now returned.
* Detachment is no longer performed in `TraverserIterator`.
* Prevented `ConcurentModificationException` when removing all labels from a `Step`.
* Added `materializeProperties` request option to control properties serialization.
* Modified serializers in to handle serialization and deserialization of properties.
* Added functional properties to the graph structure components for .NET, GO and Python.
* Modified the `GremlinScriptChecker` to extract the `materializeProperties` request option.
* `Neo4jVertexProperty` no longer throw Exception for `properties()`, but return empty `Iterable`.
* Modified the grammar to allow for parameters to be specified in Gremlin.
* Modified `GremlinLangScriptEngine` to take bindings.
* Removed deprecated `getInstance()` method for grammar `Visitor` implementations.
* Renamed all `MessageSerializer` implementations that used the "d0" suffix to drop that convention.
* Removed deprecated `GraphSONMessageSerializerGremlinV1d0` as this is now `GraphSONMessageSerializerV1` to be consistent with other naming.
* Added `GraphSONUntypedMessageSerializerV1` which was formerly `GraphSONMessageSerializerV1d0` to be consistent with other naming.
* Added `GraphSONUntypedMessageSerializerV3` which essentially matches the format of GraphSON 1.0 in its untyped form.
* Removed `gremlin-io-test` and moved that IO type of testing to `gremlin-util`.
* Bumped Groovy to 4.0.9.
* Bumped GMavenPlus to 2.1.0.
* Bumped Spark to 3.3.2.
* Enabled building and testing with JDK 17.
* Raised minimum node version for gremlin-javascript and gremlint to node 18

==== Bugs

* TINKERPOP-2526 Gremlin Console performance with incomplete multi-line scripts
* TINKERPOP-2677 Upgrade to Groovy 3.x to fix XStream security vulnerability
* TINKERPOP-2708 unhandledRejection upon connection failure *(breaking)*
* TINKERPOP-2734 NullPointerException when calling Client chooseConnection()
* TINKERPOP-2736 PluginAcceptror interface no more available in 3.5.3+ but referred in documentation
* TINKERPOP-2741 GraphMLWriter error message is not properly formatted
* TINKERPOP-2742 IO read may use wrong cardinality for property
* TINKERPOP-2746 Medium security vulnerabilities on logback-core
* TINKERPOP-2751 Transaction: tx.commit() hangs up in javascript client-lib
* TINKERPOP-2754 Javascript client hangs if the server restarts
* TINKERPOP-2765 Race condition during script creation when using UnifiedChannelizer
* TINKERPOP-2767 Repeat Out Times traversal hangs indefinitely on first execution
* TINKERPOP-2768 BranchStep pickToken should be integrated when added as a child option
* TINKERPOP-2769 gremlin-server does not reply with a timeout response to all timed out requests
* TINKERPOP-2771 Critical severity security vulnerabilty in commons-configuration 2.7
* TINKERPOP-2775 Remove dependency on cloudflare CDN
* TINKERPOP-2796 High severity security vulnerability found in snakeyaml
* TINKERPOP-2801 Incorrect deprecation notice on gremlin-python
* TINKERPOP-2803 Incorrect count() with sample() in TinkerGraph
* TINKERPOP-2805 No results returned for multiple labels to select()
* TINKERPOP-2809 High severity security vulnerability found in jackson databind
* TINKERPOP-2815 Critical security vulnerability for apache commons-text
* TINKERPOP-2816 Gherkin test issues for implementers
* TINKERPOP-2817  "Could not find a type identifier for the class : class java.lang.Byte" occurs when dumping graph to graphson format
* TINKERPOP-2820 gremlin-python _close_session race condition/FD leak
* TINKERPOP-2826 Critical security vulnerability in ivy
* TINKERPOP-2836 Github actions do not run java driver integration tests
* TINKERPOP-2840 Test Failures on NonDex
* TINKERPOP-2843 Security vulnerabilities found in netty version 4.1.77
* TINKERPOP-2849 Incorrect implementation for GraphTraversalSource.With in gremlin-go
* TINKERPOP-2855 Performance degradation in TinkerGraph 3.5.4 and 3.5.5
* TINKERPOP-2856 math() step fails if variable name contains a keyword
* TINKERPOP-2858 ConcurrentModificationException in ConnectiveStrategy
* TINKERPOP-2861 Fix incorrect symlinks in source release zip
* TINKERPOP-2863 HasId Step generates incorrect results when given a list of IDs mid-traversal
* TINKERPOP-2870 mergeV requires key of 'new' to be quoted
* TINKERPOP-2878 Incorrect handling of local operations when there are duplicate elements
* TINKERPOP-2888 DefaultTraversal's applyStrategies performance decrease
* TINKERPOP-2891 Inconsistent behavior when comparing a counted value with a negative value
* TINKERPOP-2893 Incorrectly comparing a counted value with multiple predicates
* TINKERPOP-2901 Incorrect result caused by has(key, predicate)
* TINKERPOP-2902 Critical security vulnerability in snakeyaml
* TINKERPOP-2905 gremlin-go gorillaTransporter.logHandler is not initialized correctly and leads to panic
* TINKERPOP-2911 CountStrategy converts count().is(0) wrongly under ConnectiveStrategy
* TINKERPOP-2918 Utils.GenerateUserAgent assumes Gremlin.Net.dll to be present when, in some environments, it is not.
* TINKERPOP-2920 SubgraphStrategy failure when property key not present on vertex in by()
* TINKERPOP-2922 GroovyTranslator produces a Map not parseable by the grammar
* TINKERPOP-2925 mergeE() in javascript producing an error
* TINKERPOP-2926 Gremlin-Java > An UnsupportedOperationException occurs on calling next() after a merge step with the option step modulator if the element does not exist
* TINKERPOP-2928 element() not working in conjunction with edge properties
* TINKERPOP-2937 Throw an error when trying to use a closed connection
* TINKERPOP-2944 Memory leak in Gremlin.Net driver if CancellationToken is used
* TINKERPOP-2945 TextP.regex() Serialization Failing in Java driver
* TINKERPOP-2948 PRISMA security vulnerabilty for jackson-databind 2.14.0 *(breaking)*
* TINKERPOP-2953 Static import for __.values() overriden by Column.values()
* TINKERPOP-2957 mergeV with sideEffect not correctly updating properties
* TINKERPOP-2958 ScheduledExecutorService for timeouts are never cancelled
* TINKERPOP-2965 FilterRankingStrategy removing labels it shouldn't in certain conditions

==== Improvements

* TINKERPOP-1403 Provide support for GraphFilter.vertexProperties() *(breaking)*
* TINKERPOP-2229 JavaScript GLV: Add GraphBinary Support
* TINKERPOP-2348 Enable nullable checks
* TINKERPOP-2373 Bump to Groovy 4.0
* TINKERPOP-2471 Add logging to Gremlin.Net driver
* TINKERPOP-2480 User agent for Gremlin drivers
* TINKERPOP-2622 Enforce ordering semantics in feature tests
* TINKERPOP-2631 GraphSON float serialization when ujson is used is imprecise
* TINKERPOP-2633 Support Gremlin Console on Java 17
* TINKERPOP-2693 Complete GraphBinary support in Python
* TINKERPOP-2696 Refactor Gherkin test framework to better handle bindings
* TINKERPOP-2703 Build on JDK17
* TINKERPOP-2715 remove log4jv1 dependency
* TINKERPOP-2723 Make GraphBinary the default serialization format for .NET and Python
* TINKERPOP-2731 Bump to Spark 3.3.0
* TINKERPOP-2737 Dockerized Build and Test Environments
* TINKERPOP-2747 Add function callback hooks for gremlin-go authentication
* TINKERPOP-2748 Medium security vulnerability on netty-all and netty-codec
* TINKERPOP-2749 Support Windows Build
* TINKERPOP-2761 Gremlin: use another manifest name for version
* TINKERPOP-2762 getScopeKeys should respect the order of keys passed in Step
* TINKERPOP-2764 AWS Neptune returns an inaccessible structured error response
* TINKERPOP-2772 Add Spark utility to load vertices as RDD
* TINKERPOP-2776 Add website analytics for TinkerPop apache site
* TINKERPOP-2779 Floating ConnectedComponent Feature Failures for GitHub Actions on windows
* TINKERPOP-2785 Inability to Mock Returned Result Types in Gremlin-Go Driver
* TINKERPOP-2792 Better exception when JavaTranslator finds a method but not the overload
* TINKERPOP-2794 Allow cancellation of Gremlin.Net async methods
* TINKERPOP-2798 Add support for mid-traversal E()
* TINKERPOP-2804 gherkin feature files should be on the classpath
* TINKERPOP-2806 Provide method for provider plugins to get notified on script/query processing
* TINKERPOP-2808 Improve Compatibility on ARM machines
* TINKERPOP-2810 gremlinpython aiohttp dependency requirement too strict
* TINKERPOP-2813 Improve driver usability for cases where NoHostAvailableException is currently thrown
* TINKERPOP-2814 Add a SSL handshake timeout configuration to the driver
* TINKERPOP-2818 exclude mockito-core in gremlin-core [compile scope] (import by jcabi-manifests)
* TINKERPOP-2824 Properties on Elements *(breaking)*
* TINKERPOP-2834 CloneVertexProgram optimization on SparkGraphComputer
* TINKERPOP-2838 Add UserAgent GLV Tests
* TINKERPOP-2841 Test and Fix Per Request Settings in Go
* TINKERPOP-2842 Expand GremlinScriptChecker to include request id overrides
* TINKERPOP-2844 Test and Fix Per Request Settings in Python
* TINKERPOP-2850 Modifications to mergeV/E semantics
* TINKERPOP-2852 Update Maven plugin for docker-images building for M1 compatibility
* TINKERPOP-2853 Gremlin.Net driver should throw better exception message for unsupported GraphBinary type
* TINKERPOP-2857 GraphSONRecordReader does not allow configure a GraphFilter during deserialization
* TINKERPOP-2865 Add has steps injected by PartitionStrategy at the end of the filter
* TINKERPOP-2873 Allow Union of Traversals
* TINKERPOP-2890 Avoid exceptions on local scope based steps where possible
* TINKERPOP-2899 SampleGlobalStep samples inefficiently with TraverserSet running into hash collisions
* TINKERPOP-2912 Improve error message for addE() when traverser is incorrect
* TINKERPOP-2919 Improve performance of FilterRankingStrategy for deeply nested traversals
* TINKERPOP-2924 Refactor PropertyMapStep to be able to overwrite map method
* TINKERPOP-2929 Introduce new marker interfaces to identify whether a step can perform write or delete or both
* TINKERPOP-2931 Fix a few minor mergeV/E issues
* TINKERPOP-2934 Optimize ObjectWritable for displaying content of Java Collection or Map to reduce OOM
* TINKERPOP-2938 Revisit merge step feature tests
* TINKERPOP-2939 The Merge onMatch map validation is during execution instead of construction
* TINKERPOP-2941 DO NOT purge the output location if it has content in SparkGraphComputer
* TINKERPOP-2947 Provide a plain text serializer for HTTP
* TINKERPOP-2949 More strict handling of predicates
* TINKERPOP-2954 Pass Gremlin Version from Maven to Java Without Manifests
* TINKERPOP-2955 Support SSL in WebSocketClient
* TINKERPOP-2959 Allow the grammar to support parameters
* TINKERPOP-2963 Introduce new mimeType to return GraphSon-1.0 in text format
* TINKERPOP-2967 Add untyped GraphSON 3.0 format
* TINKERPOP-2975 Native transaction support for Tinkerpop
* TINKERPOP-2977 Deprecate Neo4j-Gremlin

== TinkerPop 3.6.0 (Tinkerheart)

image::https://raw.githubusercontent.com/apache/tinkerpop/master/docs/static/images/gremlin-victorian.png[width=185]

[[release-3-6-7]]
=== TinkerPop 3.6.7 (NOT OFFICIALLY RELEASED YET)

* Improved error message from `JavaTranslator` by including exception source.
* Added missing `short` serialization (`gx:Int16`) to GraphSONV2 and GraphSONV3 in `gremlin-python`
* Added tests for error handling for GLV's if tx.commit() is called remotely for graphs without transactions support.
* Introduced multi-architecture AMD64/ARM64 docker images for gremlin-console.
* Fixed bug in `JavaTranslator` where `has(String, null)` could call `has(String, Traversal)` to generate an error.
* Fixed issue where server errors weren't being properly parsed when sending bytecode over HTTP.

[[release-3-6-6]]
=== TinkerPop 3.6.6 (November 20, 2023)

This release also includes changes from <<release-3-5-8, 3.5.8>>.

* Fixed a javadoc comment in `GraphTraversal.not()` method.
* Allowed `gremlin-driver` to be used over HTTP for experimental purposes.
* Added user agent handling to gremlin-server for HTTP requests.
* Allowed `io()` to automatically detect ".graphml" as a file extension.
* Deprecated the `HandshakeInterceptor` in favor of a more generic `RequestInterceptor`.
* Allowed `gremlin-python` to be used over HTTP for experimental purposes.
* Fixed translation of `P`, `TraversalStrategy` and Enums, and added translation for `Vertex`, `Edge`, `VertexProperty`, list, set, dict, number, binding and lambda in Groovy Translator for Python.
* Fixed a bug in `StarGraph` where `EdgeFilter` did not remove associated Edge Properties.
* Added Gremlin translator implementation to the Go GLV.
* Fixed Go translator to handle array arguments.
* In Go GLV `P.Within` and `P.Without` extended to accept array arguments similar to other GLV's
* Improved `SubgraphStrategy` by reducing chance for redundant filtering of adjacent vertices.
* Fixed bug with filtering for `group()` when the side-effect label was defined for it.
* ProjectStep now throws exception when a duplicate key is provided in a query.
* Fixed bug in `replaceLocalChild` where child traversal was not correctly integrated.
* Fixed bug in `ElementIdStrategy` where the order of `hasId` was impacting proper filters.
* Fixed bug in the Java driver configuration for serialization when reading settings from an `InputStream`.
* Fixed bug in `DotNetTranslator` where `PartitionStrategy` usage was not translating properly when specifying the `readPartitions`.
* Fixed bug in `PythonTranslator` where `Set` syntax was not being generated properly.
* Fixed bug in configuration object given to `PartitionStrategy` for Go that prevented `readPartitions` from behing set properly.
* Fixed bug where the `partitionKey` was not being written when using `PartitionStrategy` with `mergeV()` and `mergeE()`
* Added checking for valid UUID requestIds in `gremlin-python` and `gremlin-javascript`.
* Do not use `XOR` for hashCode computation of Step when only simple keys are used and duplicate keys are allowed.

==== Bugs

* TINKERPOP-2423 hashCode collision for steps with different attributes
* TINKERPOP-2811 ElementIdStrategy doesn't replace all references of an element's id with the specified custom id property
* TINKERPOP-2921 Filters not working when side-effect is used with group()
* TINKERPOP-2976 InvalidOperationException: Collection was modified in GraphBinary serialization
* TINKERPOP-2983 Upgrade Netty for Security Reasons
* TINKERPOP-2996 Golang Translator in core does not properly translate list arguments
* TINKERPOP-3001 Gremlin Console complains about missing serializers field
* TINKERPOP-3009 SubgraphStrategy produces excessive filtering when multiple labels are filtered upon

==== Improvements

* TINKERPOP-2802 Support Adding Custom Serializer for Gremlin Go
* TINKERPOP-2830 Handle User-Agent from HTTP Requests to server
* TINKERPOP-2951 Add translator to the Go GLV
* TINKERPOP-2964  Many TraversalParent's steps have a replaceLocalChild logic that can result in a new ChildTraversal having an ID that already exists.
* TINKERPOP-2982 Allow gremlin-driver usage over HTTP
* TINKERPOP-2984 Replace Moq mocking library in .NET tests
* TINKERPOP-2986 StarGraph shall drop edge properties when dropping edges
* TINKERPOP-2988 Serialization error throws an Invalid OpProcessor exception when using stream() API
* TINKERPOP-2991 Reformat Javadoc link in reference docs
* TINKERPOP-2994 PartitionStrategy does not work with mergeV() and mergeE()
* TINKERPOP-3006 Allow gremlin-python usage over HTTP

[[release-3-6-5]]
=== TinkerPop 3.6.5 (Release Date: July 31, 2023)

This release also includes changes from <<release-3-5-7, 3.5.7>>.

* Added `text/plain` MIME type to the HTTP endpoint to return a Gremlin Console-like representation of the data.
* Added GraphBinary serialization option to the HTTP endpoint.
* Fixed bug with `fail` step not working with a `VertexProgram` running on the server.
* Introduced mime type `application/vnd.gremlin-v1.0+json;typed=false` to allow direct specification of GraphSON 1.0 without types.
* Introduced mime type `application/vnd.gremlin-v2.0+json;typed=false` to allow direct specification of GraphSON 2.0 without types.
* Removed `final` class declaration for `LabelStep`.
* Fixed MergeE/MergeV steps to always throw exception for invalid `onMatch` option.
* TINKERPOP-2802: Add support for custom deserializers to the Gremlin-Go Driver

==== Bugs

* TINKERPOP-2920 SubgraphStrategy failure when property key not present on vertex in by()
* TINKERPOP-2937 Throw an error when trying to use a closed connection
* TINKERPOP-2948 PRISMA security vulnerabilty for jackson-databind 2.14.0 *(breaking)*
* TINKERPOP-2953 Static import for __.values() overriden by Column.values()
* TINKERPOP-2958 ScheduledExecutorService for timeouts are never cancelled
* TINKERPOP-2965 FilterRankingStrategy removing labels it shouldn't in certain conditions

==== Improvements

* TINKERPOP-1403 Provide support for GraphFilter.vertexProperties() *(breaking)*
* TINKERPOP-2938 Revisit merge step feature tests
* TINKERPOP-2939 The Merge onMatch map validation is during execution instead of construction
* TINKERPOP-2941 DO NOT purge the output location if it has content in SparkGraphComputer
* TINKERPOP-2947 Provide a plain text serializer for HTTP
* TINKERPOP-2954 Pass Gremlin Version from Maven to Java Without Manifests
* TINKERPOP-2955 Support SSL in WebSocketClient
* TINKERPOP-2956 Update gremlint version for the published application
* TINKERPOP-2963 Introduce new mimeType to return GraphSon-1.0 in text format
* TINKERPOP-2977 Deprecate Neo4j-Gremlin

[[release-3-6-4]]
=== TinkerPop 3.6.4 (Release Date: May 12, 2023)

* Fixed bug in `TextP.regex` and `TextP.notRegex` serialization for Java GLV.
* Fixed a memory leak in the Gremlin.Net driver that only occurred if a `CancellationToken` was provided.

==== Bugs

* TINKERPOP-2945 TextP.regex() Serialization Failing in Java driver
* TINKERPOP-2944 Memory leak in Gremlin.Net driver if CancellationToken is used

[[release-3-6-3]]
=== TinkerPop 3.6.3 (Release Date: May 1, 2023)

This release also includes changes from <<release-3-5-6, 3.5.6>>.

* Fixed bug in `element()` when traversing from edges where bulking was enabled.
* Refactored `PropertyMapStep` to improve extensibility by providers. Removed `final` class declaration for `ProjectStep` and `CoalesceStep`.
* Fixed bug in grammar that prevented declaration of a `Map` key named `new` without quotes.
* Fixed bug in grammar that prevented parsing of `Map` key surrounded by parenthesis which is allowable in Groovy.
* Fixed bug in `GroovyTranslator` that surrounded `String` keys with parenthesis for `Map` when not necessary.
* Added support to the grammar allowing `List` and `Map` key declarations for `Map` entries.
* Fixed `Direction` enum bug in `gremlin-javascript` where `Direction.from_` and `Direction.to` was not properly aliased to `Direction.OUT` and `Direction.IN`
* Fixed `Direction` enum in `gremlin-python` where `Direction.from_` and `Direction.to` were not added, and they can now be used instead of defining `from_=Direction.OUT` and `to=Direction.IN`
* Improved performance of comparison (equals) between not compatible types and nulls.
* Fixed `mergeV()` and `mergeE()` steps to work when `onCreate` is immutable map.
* Introduced `Writing` and `Deleting` marker interfaces to identify whether a step can perform write or delete or both on Graph.
* For `mergeV()` and `mergeE()`, added checks for illegal hidden keys and refactored `searchVertices` to allow subclasses to override search criteria.
* Added static map capturing possible `Traversal` steps that shall be added to traversal for a given operator.
* Fixed bug which caused some traversals to throw `GremlinTypeErrorException` to users.

==== Bugs

* TINKERPOP-2526 Gremlin Console performance with incomplete multi-line scripts
* TINKERPOP-2767 Repeat Out Times traversal hangs indefinitely on first execution
* TINKERPOP-2820 gremlin-python _close_session race condition/FD leak
* TINKERPOP-2855 Performance degradation in TinkerGraph 3.5.4 and 3.5.5
* TINKERPOP-2856 math() step fails if variable name contains a keyword
* TINKERPOP-2861 Fix incorrect symlinks in source release zip
* TINKERPOP-2863 HasId Step generates incorrect results when given a list of IDs mid-traversal
* TINKERPOP-2870 mergeV requires key of 'new' to be quoted
* TINKERPOP-2878 Incorrect handling of local operations when there are duplicate elements
* TINKERPOP-2888 DefaultTraversal's applyStrategies performance decrease
* TINKERPOP-2891 Inconsistent behavior when comparing a counted value with a negative value
* TINKERPOP-2893 Incorrectly comparing a counted value with multiple predicates
* TINKERPOP-2901 Incorrect result caused by has(key, predicate)
* TINKERPOP-2902 Critical security vulnerability in snakeyaml
* TINKERPOP-2905 gremlin-go gorillaTransporter.logHandler is not initialized correctly and leads to panic
* TINKERPOP-2911 CountStrategy converts count().is(0) wrongly under ConnectiveStrategy
* TINKERPOP-2918 Utils.GenerateUserAgent assumes Gremlin.Net.dll to be present when, in some environments, it is not.
* TINKERPOP-2922 GroovyTranslator produces a Map not parseable by the grammar
* TINKERPOP-2925 mergeE() in javascript producing an error
* TINKERPOP-2926 Gremlin-Java > An UnsupportedOperationException occurs on calling next() after a merge step with the option step modulator if the element does not exist
* TINKERPOP-2928 element() not working in conjunction with edge properties

==== Improvements

* TINKERPOP-2841 Test and Fix Per Request Settings in Go
* TINKERPOP-2852 Update Maven plugin for docker-images building for M1 compatibility
* TINKERPOP-2857 GraphSONRecordReader does not allow configure a GraphFilter during deserialization
* TINKERPOP-2865 Add has steps injected by PartitionStrategy at the end of the filter
* TINKERPOP-2890 Avoid exceptions on local scope based steps where possible
* TINKERPOP-2899 SampleGlobalStep samples inefficiently with TraverserSet running into hash collisions
* TINKERPOP-2912 Improve error message for addE() when traverser is incorrect
* TINKERPOP-2919 Improve performance of FilterRankingStrategy for deeply nested traversals
* TINKERPOP-2924 Refactor PropertyMapStep to be able to overwrite map method
* TINKERPOP-2929 Introduce new marker interfaces to identify whether a step can perform write or delete or both
* TINKERPOP-2931 Fix a few minor mergeV/E issues
* TINKERPOP-2934 Optimize ObjectWritable for displaying content of Java Collection or Map to reduce OOM

[[release-3-6-2]]
=== TinkerPop 3.6.2 (Release Date: January 16, 2023)

This release also includes changes from <<release-3-5-5, 3.5.5>>.

* Fixed bug in the Gremlin grammar for parsing of empty queries.
* Provided mechanism for provider plugins to get notified on script/query processing via `GraphManager`.
* Fixed bug in `select()` when using multiple labels.
* Moved Gherkin feature tests to `gremlin-test` resources so that they are more easily referenced by providers.
* Made quality of life changes to semantics for `mergeV/E` based on initial feedback.

==== Bugs

* TINKERPOP-2765 Race condition during script creation when using UnifiedChannelizer
* TINKERPOP-2769 gremlin-server does not reply with a timeout response to all timed out requests
* TINKERPOP-2771 Critical severity security vulnerabilty in commons-configuration 2.7
* TINKERPOP-2796 High severity security vulnerability found in snakeyaml
* TINKERPOP-2801 Incorrect deprecation notice on gremlin-python
* TINKERPOP-2803 Incorrect count() with sample() in TinkerGraph
* TINKERPOP-2805 No results returned for multiple labels to select()
* TINKERPOP-2809 High severity security vulnerability found in jackson databind
* TINKERPOP-2815 Critical security vulnerability for apache commons-text
* TINKERPOP-2816 Gherkin test issues for implementers
* TINKERPOP-2817  "Could not find a type identifier for the class : class java.lang.Byte" occurs when dumping graph to graphson format
* TINKERPOP-2826 Critical security vulnerability in ivy
* TINKERPOP-2836 Github actions do not run java driver integration tests
* TINKERPOP-2840 Test Failures on NonDex
* TINKERPOP-2843 Security vulnerabilities found in netty version 4.1.77
* TINKERPOP-2849 Incorrect implementation for GraphTraversalSource.With in gremlin-go

==== Improvements

* TINKERPOP-2471 Add logging to Gremlin.Net driver
* TINKERPOP-2480 User agent for Gremlin drivers
* TINKERPOP-2622 Enforce ordering semantics in feature tests
* TINKERPOP-2696 Refactor Gherkin test framework to better handle bindings
* TINKERPOP-2737 Dockerized Build and Test Environments
* TINKERPOP-2772 Add Spark utility to load vertices as RDD
* TINKERPOP-2779 Floating ConnectedComponent Feature Failures for GitHub Actions on windows
* TINKERPOP-2785 Inability to Mock Returned Result Types in Gremlin-Go Driver
* TINKERPOP-2792 Better exception when JavaTranslator finds a method but not the overload
* TINKERPOP-2794 Allow cancellation of Gremlin.Net async methods
* TINKERPOP-2804 gherkin feature files should be on the classpath
* TINKERPOP-2806 Provide method for provider plugins to get notified on script/query processing
* TINKERPOP-2808 Improve Compatibility on ARM machines
* TINKERPOP-2813 Improve driver usability for cases where NoHostAvailableException is currently thrown
* TINKERPOP-2814 Add a SSL handshake timeout configuration to the driver
* TINKERPOP-2818 exclude mockito-core in gremlin-core [compile scope] (import by jcabi-manifests)
* TINKERPOP-2833 TestSupport loads files too slow
* TINKERPOP-2834 CloneVertexProgram optimization on SparkGraphComputer
* TINKERPOP-2842 Expand GremlinScriptChecker to include request id overrides
* TINKERPOP-2850 Modifications to mergeV/E semantics

[[release-3-6-1]]
=== TinkerPop 3.6.1 (Release Date: July 18, 2022)

This release also includes changes from <<release-3-5-4, 3.5.4>>.

* Made GraphBinary the default serialization format for .NET and Python.
* Added missing `ResponseStatusCodeEnum` entry for 595 for .NET.
* Fix a javadoc comment in `Cluster.Builder` regarding maxInProcessPerConnection.

==== Bugs

* TINKERPOP-2734 NullPointerException when calling Client chooseConnection()
* TINKERPOP-2736 PluginAcceptor interface no more available in 3.5.3+ but referred in documentation
* TINKERPOP-2741 GraphMLWriter error message is not properly formatted
* TINKERPOP-2746 Medium security vulnerabilities on logback-core
* TINKERPOP-2751 Transaction: tx.commit() hangs up in javascript client-lib
* TINKERPOP-2754 Javascript client hangs if the server restarts
* TINKERPOP-2768 BranchStep pickToken should be integrated when added as a child option

==== Improvements

* TINKERPOP-2229 JavaScript GLV: Add GraphBinary Support
* TINKERPOP-2631 GraphSON float serialization when ujson is used is imprecise
* TINKERPOP-2693 Complete GraphBinary support in Python
* TINKERPOP-2715 remove log4jv1 dependency
* TINKERPOP-2723 Make GraphBinary the default serialization format for .NET and Python *(breaking)*
* TINKERPOP-2740 first request suspend more than 9s when using gremlin-java-driver
* TINKERPOP-2748 Medium security vulnerability on netty-all and netty-codec
* TINKERPOP-2762 getScopeKeys should respect the order of keys passed in Step
* TINKERPOP-2764 AWS Neptune returns an inaccessible structured error response

[[release-3-6-0]]
=== TinkerPop 3.6.0 (Release Date: April 4, 2022)

This release also includes changes from <<release-3-5-3, 3.5.3>>.

* Added parser support for `NaN` and `Infinity`.
* Implemented comparability/orderability semantics defined in the Graph Provider documentation.
* Added `TextP.regex` and `TextP.notRegex`.
* Changed TinkerGraph to allow identifiers to be heterogeneous when filtering.
* Prevented values of `T` to `property()` from being `null`.
* Added throwing `ArithmeticException` when arithmetic operations overflow for byte, short, int and long arguments.
* Added `element()` step.
* Added `call()` step.
* Added `fail()` step.
* Added `mergeV()` and `mergeE()` steps.
* Added `Direction` aliases of `from` and `to`.
* Moved `TraversalOptionParent.Pick` to its own class as `Pick`.
* Introduced Pythonic Gremlin step names using snake case and deprecated camel case naming.
* Improved Gherkin test framework to allow for asserting traversal exceptions as a behavior.
* Fixed query indentation for profile metrics where indent levels were not being respected.
* `TraversalOpProcessor` no longer accepts a `String` representation of `Bytecode` for the "gremlin" argument which was left to support older versions of the drivers.
* Removed requirement that "ids" used to filter vertices and edges need to be all of a single type.
* Created `gremlin-annotations` module where the `@GremlinDsl` annotation and related code has been moved.
* Moved `GremlinScriptChecker` to `gremlin-core` from `gremlin-groovy` since it is not Groovy dependent.
* Removed `groovy` and `groovy-json` dependencies from `gremlin-driver` as well as related `JsonBuilder` serialization support.
* Replaced log4j usage with logback where builds rely on and packaged distributions now contain the latter.
* Improved behavior of `V()` and `E()` when `null` is an argument producing a filtering behavior rather than an exception.
* Prevented metrics computation unless the traversal is in a locked state.
* Added syntax to Gremlin grammar to explicitly define `byte`, `short` and `BigInteger`.
* Added syntax to Gremlin grammar to allow construction of a reference `Vertex`.
* Changed Gremlin grammar to allow for Groovy-like syntax when parsing a `Map` literal.
* Created a way to produce a corpus of Gremlin traversals via `FeatureReader` and `DocumentationReader` in `gremlin-language`.
* Changed mechanism for determining if `id` equality with `toString()` is used by validating that elements of the predicate collection are all `String` rather than enforcing homogenous collections in the process.
* Exposed Gherkin tests as part of the provider test suite.
* Packaged Gherkin tests and data as standalone package as a convenience distribution.
* Removed `ProductiveByStrategy` as a strategy that is applied by default.
* Changed `by()` modulator semantics to consistently filter.
* Removed previously deprecated Gryo `MessageSerializer` implementations.
* Removed previously deprecated `AuthenticationSettings.enableAuditLog`.
* Removed previously deprecated `GroovyTranslator` from `gremlin-groovy` module.
* Removed previously deprecated Gremlin steps that conflicted with Python keywords.
* Removed the dependency on `six` from `gremlin-python`.
* Bumped to Apache Hadoop 3.3.1.
* Bumped to Apache Spark 3.2.0.
* Bumped node.js in `gremlin-javascript` to v16.13.0.
* Changed `NumberHelper` to properly cast to `byte` and `short` rather than default coercing to `Integer`.
* Modified some driver defaults (maximum content length, pool size, maximum in process) to be more consistent with one another.
* Fixed a potential connection load balancing issue due to a race condition not updating the usage count.
* Extended `property()` to allow for setting a `Map` of property values.

==== Bugs

* TINKERPOP-2358 Potential connection leak on client disposing
* TINKERPOP-2486 Client does not load balance requests across available connections
* TINKERPOP-2507 Remove requirement that Graph implementations must filter on homogeneous identifiers *(breaking)*
* TINKERPOP-2522 DefaultTraversalMetrics::toString does not indent annotations correctly
* TINKERPOP-2554 Extracting step metrics from ProfileStep throws NPE if the step was not triggered
* TINKERPOP-2565 GraphMLWriter does not check vertexLabelKey conflict
* TINKERPOP-2566 Incomplete error message in bytecode step generation
* TINKERPOP-2568 Graph instance not set for child traversals
* TINKERPOP-2569 Reconnect to server if Java driver fails to initialize
* TINKERPOP-2578 Set arguments to P within/without are wrapped in List
* TINKERPOP-2579 EventStrategy doesn't work with anonymous traversal
* TINKERPOP-2580 Update the custom DSL documentation
* TINKERPOP-2585 Traversal failed for different strategies order
* TINKERPOP-2589 XML External Entity (XXE) vulnerability
* TINKERPOP-2597 NullPointerException while initializing connection pool
* TINKERPOP-2598 within(null) NPE
* TINKERPOP-2603 TinkerGraph sometimes could not query float values.
* TINKERPOP-2604 TinkerGraph could not order vertex/edge without specified property.
* TINKERPOP-2606 Neo4j-Gremlin could not order vertex/edge without specified property
* TINKERPOP-2609 HTTP returns serialization exceptions for the GraphTraversalSource
* TINKERPOP-2610 NumberHelper can return values in the form of their original type smaller than int *(breaking)*
* TINKERPOP-2621 toString for traversals such as within with empty array returns empty string as argument instead of brackets
* TINKERPOP-2626 RangeGlobalStep closes traversal prematurely
* TINKERPOP-2649 Unable to translate gremlin query to java
* TINKERPOP-2658 Translator in gremlin-javascript has trouble with array arguments
* TINKERPOP-2661 GremlinGroovyScriptEngine handling of null arguments
* TINKERPOP-2662 Unclosed client session and stacktrace pops up when cleanup is missed
* TINKERPOP-2670 JavaDocs do not build when using JDK 11
* TINKERPOP-2694 Bug of TinkerGraph gremlin api "has()"
* TINKERPOP-2702 property(null) throws NPE
* TINKERPOP-2706 Traversal clone() not resetting the close state
* TINKERPOP-2712 PropertyChangedEvent is triggered before Property is actually changed
* TINKERPOP-2717 Gremlin.NET : WebSocketConnection does not check for MessageType.Close, causing error InvalidOperationException: "Received data deserialized into null object message. Cannot operate on it."
* TINKERPOP-2719 hasNext is called on TraverserIterator after transaction is committed
* TINKERPOP-2726 Python's GroovyTranslator translates boolean wrong

==== Improvements

* TINKERPOP-2367 Gremlin Translators for .NET
* TINKERPOP-2379 Consistent defaults and initialization APIs for drivers
* TINKERPOP-2411 Move GremlinDslProcessor to its own artifact *(breaking)*
* TINKERPOP-2467 Follow python naming conventions for Gremlin syntax
* TINKERPOP-2504 Intermittently failing server/driver integration tests
* TINKERPOP-2518 Enhance .NET gherkin framework to deal with more advanced assertions
* TINKERPOP-2524 Expand support for number types in grammar
* TINKERPOP-2525 Extend Gherkin tests to cover strategies
* TINKERPOP-2534 Log4j flagged as critical security violation
* TINKERPOP-2548 Add getter for indexer used in IndexStep
* TINKERPOP-2551 Setup scripts to publish Gremint to npm
* TINKERPOP-2555 Support for remote transactions in Python
* TINKERPOP-2556 Support remote transactions in .NET
* TINKERPOP-2557 Support remote transactions in Javascript
* TINKERPOP-2559 Stop sending the close message for .NET
* TINKERPOP-2560 Stop sending close message for Python
* TINKERPOP-2561 Stop sending close message in Javascript
* TINKERPOP-2562 Remove GraphSON 2 option in TraversalOpProcessor *(breaking)*
* TINKERPOP-2570 Support custom type in GraphBinary for .NET
* TINKERPOP-2576 Setup automatic updates via Dependabot for Gremlin.NET
* TINKERPOP-2577 Remove unused test coverage dependencies from Gremlin.NET
* TINKERPOP-2582 Construct traversals from gremlin-language
* TINKERPOP-2583 Make gremlin-groovy processing optional in Gremlin Server
* TINKERPOP-2591 Administrative adjustments to gremlint site
* TINKERPOP-2592 Align the style guides
* TINKERPOP-2593 Remove Groovy as a dependency from gremlin-driver *(breaking)*
* TINKERPOP-2596 datetime function
* TINKERPOP-2601 Unify Gremlin testing behind Gherkin
* TINKERPOP-2605 Further enforce and refine null semantics
* TINKERPOP-2608 Enhance sample().by() semantics when by produces a null *(breaking)*
* TINKERPOP-2611 Prevent property(id,null) and addV(null) *(breaking)*
* TINKERPOP-2613 Improve behavior of V/E(null)
* TINKERPOP-2615 Expand testing of path() with null values
* TINKERPOP-2616 Provide better exceptions with SSL related failures *(breaking)*
* TINKERPOP-2620 Clean up NullPointerExceptions related to null arguments on property related steps
* TINKERPOP-2630 Clarify that a server cannot support Graphson1.0 over HTTP
* TINKERPOP-2632 Netty 4.1.61 flagged with two high severity security violations
* TINKERPOP-2635 Consistent by() behavior *(breaking)*
* TINKERPOP-2636 Remove ProductiveByStrategy as a default *(breaking)*
* TINKERPOP-2637 Enhance logging in the Python
* TINKERPOP-2639 Remove previously deprecated GryoMessageSerializer infrastructure *(breaking)*
* TINKERPOP-2640 Remove previously deprecated AuthenticationSettings.enableAuditLog setting *(breaking)*
* TINKERPOP-2641 Allow orderability on any type
* TINKERPOP-2645 Improve behavior of hasId(null)
* TINKERPOP-2646 Make .NET StreamExtensions public for GraphBinary
* TINKERPOP-2650 Remove deprecated Gremlin step overloads of python keywords *(breaking)*
* TINKERPOP-2651 Update to .NET 6
* TINKERPOP-2652 Add TextP.regex to the text predicate set
* TINKERPOP-2656 Provide a no syntax sugar translator for python
* TINKERPOP-2657 Remove GroovyTranslator from gremlin-groovy *(breaking)*
* TINKERPOP-2659 Bump javascript runtimes to node v16
* TINKERPOP-2660 Bring back close message for drivers
* TINKERPOP-2663 Support Vertex references in grammar
* TINKERPOP-2665 Add the ability for property() to take a map
* TINKERPOP-2666 Create an anonymizing Translator for logging traversals without user data
* TINKERPOP-2667 Allow fold() with addAll to work on Map
* TINKERPOP-2668 Updating aiohttp requirements at germin-python due to vulnerability
* TINKERPOP-2669 Netty 4.1.61 flagged with medium severity security violations
* TINKERPOP-2671 Add tx() support to grammar
* TINKERPOP-2676 Refactor GremlinScript checker out of groovy package *(breaking)*
* TINKERPOP-2678 jackson-databind medium security issue identified
* TINKERPOP-2679 Update JavaScript driver to support processing messages as a stream
* TINKERPOP-2680 Create call() step to allow for calling procedures
* TINKERPOP-2681 Create merge() step to codify best practice for upsert pattern
* TINKERPOP-2682 Enable WebSocket compression in .NET by default
* TINKERPOP-2687 Gremlin Boolean Value Expressions 2.0 with Ternary Boolean Logics
* TINKERPOP-2688 Investigate two .NET test failures
* TINKERPOP-2689 VertexProperty Gherkin support for .NET
* TINKERPOP-2690 VertexProperty Gherkin support for Javascript
* TINKERPOP-2691 VertexProperty Gherkin support for Python
* TINKERPOP-2695 Support NaN/Inf in Parser and Gherkin
* TINKERPOP-2705 Support null as an argument where it makes sense in Gremlin.NET
* TINKERPOP-2707 Closing parent connection in python should close tx() connections
* TINKERPOP-2711 Make gremlin-language optional as it brings in CDDL/GPL dependencies
* TINKERPOP-2713 Create an element() step that maps a Property to its Element.
* TINKERPOP-2716 Enable eslint for gremlin-javascript project
* TINKERPOP-2725 Traversal Strategy Mix Up In Gremlin-Python
* TINKERPOP-2727 HasContainer should allow a null key
* TINKERPOP-2728 jackson-databind high security issue identified

== TinkerPop 3.5.0 (The Sleeping Gremlin: No. 18 Entr'acte Symphonique)

image::https://raw.githubusercontent.com/apache/tinkerpop/master/docs/static/images/gremlin-sleeping-beauty.png[width=185]

[[release-3-5-8]]
=== TinkerPop 3.5.8 (Release Date: November 20, 2023)

* Fixed a bug in Gremlin.Net that can lead to an `InvalidOperationException` due to modifying a collection while iterating over it in the serializers.
* Bumped Netty to 4.1.96

==== Bugs

* TINKERPOP-2976 InvalidOperationException: Collection was modified in GraphBinary serialization
* TINKERPOP-2983 Upgrade Netty for Security Reasons

==== Improvements

* TINKERPOP-2984 Replace Moq mocking library in .NET tests
* TINKERPOP-2991 Reformat Javadoc link in reference docs


[[release-3-5-7]]
=== TinkerPop 3.5.7 (Release Date: July 31, 2023)

* Bumped `jackson-databind` to 2.15.2 to fix security vulnerability.
* Introduced `maxNumberLength`, `maxStringLength`, and `maxNestingDepth` configs for `GraphSON` serializers.
* Fixed a memory leak in the Gremlin.Net driver that only occurred if a `CancellationToken` was provided.
* Fixed gremlin-python `Client` problem where calling `submit()` after` `close()` would hang the system.
* Added `gremlin.spark.dontDeleteNonEmptyOutput` to stop deleting the output folder if it is not empty in `spark-gremlin`.
* Fixed a bug in `SubgraphStrategy` where the vertex property filter produced errors if a `Vertex` was missing the key provided to `by()` as a token.
* Upgraded `gremlin-javascript` and `gremlint` to Node 16.20.0.
* Upgraded `gremlin-go` to Go 1.20.
* Improved the python `Translator` class with better handling for `P`, `None` and subclasses of `str`.
* Fixed bug in `FilterRankingStrategy` that was preventing certain traversals from recognizing labels in child traversals.
* Added `gremlin-java8.bat` file as a workaround to allow loading the console using Java 8 on Windows.
* Fixed a bug in `gremlin-server` where timeout tasks were not cancelled and could cause very large memory usage when timeout is large.
* Removed `jcabi-manifests` dependency from `gremlin-core`, `gremlin-driver`, and `gremlin-server`.
* Fixed a bug that caused the `GremlinGroovyScriptEngine` to throw a `MissingMethodException` when calling a static method in __ with the same name as an enum.
* Deprecated Neo4j-Gremlin
* Added `VertexPropertyFilter` to `GraphComputer`

==== Bugs

* TINKERPOP-2920 SubgraphStrategy failure when property key not present on vertex in by()
* TINKERPOP-2937 Throw an error when trying to use a closed connection
* TINKERPOP-2944 Memory leak in Gremlin.Net driver if CancellationToken is used
* TINKERPOP-2948 PRISMA security vulnerabilty for jackson-databind 2.14.0 *(breaking)*
* TINKERPOP-2953 Static import for __.values() overriden by Column.values()
* TINKERPOP-2958 ScheduledExecutorService for timeouts are never cancelled
* TINKERPOP-2965 FilterRankingStrategy removing labels it shouldn't in certain conditions

==== Improvements

* TINKERPOP-1403 Provide support for GraphFilter.vertexProperties() *(breaking)*
* TINKERPOP-2941 DO NOT purge the output location if it has content in SparkGraphComputer
* TINKERPOP-2954 Pass Gremlin Version from Maven to Java Without Manifests
* TINKERPOP-2955 Support SSL in WebSocketClient
* TINKERPOP-2977 Deprecate Neo4j-Gremlin

[[release-3-5-6]]
=== TinkerPop 3.5.6 (Release Date: May 1, 2023)

* Added `GraphFilter` support to `GraphSONRecordReader`.
* gremlin-python aiohttp dependency requirement upper bound relaxed to <4.0.0.
* Fixed network connection closing for sessions and transactions in `gremlin-python`.
* Fixed memory cleanup for sessions and transactions in `gremlin-python` and `gremlin-go`.
* Fixed bug in `CountStrategy` where `or()` and `and()` filters were not being rewritten properly for some patterns.
* Changed `PartitionStrategy` to force its filters to the end of the chain for `Vertex` and `Edge` read steps, thus preserving order of the `has()`.
* Added `RequestOptions` and `RequestOptionsBuilder` types to Go GLV to encapsulate per-request settings and bindings.
* Improved `addE()` error messaging when traverser is not a `Vertex`.
* Added `SubmitWithOptions()` methods to `Client` and `DriverRemoteConnection` in Go GLV to pass `RequestOptions` to the server.
* Fixed bug in which `gremlin-server` would not respond to clients if an `Error` was thrown during bytecode traversals.
* Added ability to deploy multi-arch Docker images for server and console. Server image now supports AMD64 and ARM64.
* Changed `with()` configuration for `ARGS_BATCH_SIZE` and `ARGS_EVAL_TIMEOUT` to be more forgiving on the type of `Number` used for the value.
* Changed `gremlin-console` to add imports via an ImportCustomizer to reduce time spent resolving imports.
* Bumped to Groovy 2.5.22.
* Fixed `generateUserAgent()` in `gremlin-javascript` and `gremlin-dotnet` to handle null and undefined properly, and updated Java UserAgent error handling
* Fixed bug in parsing of `math()` expressions where variables were not being identified if they contained a text associated with a function.
* Refactored `FilterRankingStrategy` to improve performance for deeply nested traversals.
* Refactored strategy application to improve performance by avoiding some excessive recursion.
* Added `Traversal.lock()` to provide an explicit way to finalize a traversal object.
* Changed `Traversal.getGraph()` to get its `Graph` object from itself or, if not available, its parent.
* Added `AuthInfoProvider` interface and `NewDynamicAuth()` to gremlin-go for dynamic authentication support.
* Fixed bug where `hasId()` unrolls ids in Java arrays to put into `P.within` but not ids in lists, this also aligned behavior of start-step and mid-traversal hasId().
* Bumped to `snakeyaml` 2.0 to fix security vulnerability.
* Bumped to Apache `commons-configuration` 2.9.0 to fix security vulnerability.
* Fixed `CountStrategy` bug for cases where predicates contain negative numbers by disabling the optimization.
* Improved `count` step optimization for negative values in input for 'eq' comparison.
* Fixed performance issue when using `SampleGlobalStep` with a traverser that has either a `LABELED_PATH` or `PATH` requirement.
* Reduce the `toString()` of `ObjectWritable` to avoid OOM for running OLAP queries on Spark.

==== Bugs

* TINKERPOP-2526 Gremlin Console performance with incomplete multi-line scripts
* TINKERPOP-2767 Repeat Out Times traversal hangs indefinitely on first execution
* TINKERPOP-2820 gremlin-python _close_session race condition/FD leak
* TINKERPOP-2855 Performance degradation in TinkerGraph 3.5.4 and 3.5.5
* TINKERPOP-2856 math() step fails if variable name contains a keyword
* TINKERPOP-2861 Fix incorrect symlinks in source release zip
* TINKERPOP-2863 HasId Step generates incorrect results when given a list of IDs mid-traversal
* TINKERPOP-2878 Incorrect handling of local operations when there are duplicate elements
* TINKERPOP-2888 DefaultTraversal's applyStrategies performance decrease
* TINKERPOP-2891 Inconsistent behavior when comparing a counted value with a negative value
* TINKERPOP-2893 Incorrectly comparing a counted value with multiple predicates
* TINKERPOP-2902 Critical security vulnerability in snakeyaml
* TINKERPOP-2905 gremlin-go gorillaTransporter.logHandler is not initialized correctly and leads to panic
* TINKERPOP-2911 CountStrategy converts count().is(0) wrongly under ConnectiveStrategy
* TINKERPOP-2918 Utils.GenerateUserAgent assumes Gremlin.Net.dll to be present when, in some environments, it is not.

==== Improvements

* TINKERPOP-2841 Test and Fix Per Request Settings in Go
* TINKERPOP-2852 Update Maven plugin for docker-images building for M1 compatibility
* TINKERPOP-2857 GraphSONRecordReader does not allow configure a GraphFilter during deserialization
* TINKERPOP-2865 Add has steps injected by PartitionStrategy at the end of the filter
* TINKERPOP-2890 Avoid exceptions on local scope based steps where possible
* TINKERPOP-2899 SampleGlobalStep samples inefficiently with TraverserSet running into hash collisions
* TINKERPOP-2912 Improve error message for addE() when traverser is incorrect
* TINKERPOP-2919 Improve performance of FilterRankingStrategy for deeply nested traversals
* TINKERPOP-2934 Optimize ObjectWritable for displaying content of Java Collection or Map to reduce OOM

[[release-3-5-5]]
=== TinkerPop 3.5.5 (Release Date: January 16, 2023)

* Changed the `Result` struct in gremlin-go to make it more suitable for mocking in tests.
* Changed label generation in `PathProcessorStrategy` to be more deterministic.
* Bumped to Apache `commons-configuration` 2.8.0 to fix security vulnerability.
* Fixed issue where the `GremlinGroovyScriptEngine` reused the same translator concurrently which lead to incorrect translations.
* Fixed bug where tasks that haven't started running yet time out due to `evaluationTimeout` and never send a response back to the client.
* Set the exact exception in `initializationFailure` on the Java driver instead of the root cause.
* Improved error message for when `from()` and `to()` are unproductive for `addE()`.
* Added `SparkIOUtil` utility to load graph into Spark RDD.
* Improved performance of `CloneVertexProgram` by bypassing the shuffle state of `SparkGraphComputer`.
* Changed `JavaTranslator` exception handling so that an `IllegalArgumentException` is used for cases where the method exists but the signature can't be discerned given the arguments supplied.
* Dockerized all test environment for .NET, JavaScript, Python, Go, and Python-based tests for Console, and added Docker as a build requirement.
* Async operations in .NET can now be cancelled. This however does not cancel work that is already happening on the server.
* Bumped to `snakeyaml` 1.32 to fix security vulnerability.
* Update docker/build.sh to work with docker-compose dockerized tests changes.
* Fix permission issues with Docker generated files by setting permission to current user, so sudo isn't needed for maven operations.
* Updated base images for gremlin-server and gremlin-console docker images to support arm64.
* Use Go embed for error/logger resources for `gremlin-go` to avoid missing resource files when using binaries.
* Added user agent to web socket handshake in java driver. Can be controlled by a new enableUserAgentOnConnect configuration. It is enabled by default.
* Added user agent to web socket handshake in Gremlin.Net driver. Can be controlled by `EnableUserAgentOnConnect` in `ConnectionPoolSettings`. It is enabled by default.
* Added user agent to web socket handshake in go driver. Can be controlled by a new `EnableUserAgentOnConnect` setting. It is enabled by default.
* Added user agent to web socket handshake in python driver. Can be controlled by a new `enable_user_agent_on_connect` setting. It is enabled by default.
* Added user agent to web socket handshake in javascript driver. Can be controlled by a new `enableUserAgentOnConnect` option. It is enabled by default.
* Added logging in .NET.
* Added `addDefaultXModule` to `GraphSONMapper` as a shortcut for including a version matched GraphSON extension module.
* Modified `GraphSONRecordReader` and `GraphSONRecordWriter` to include the GraphSON extension module by default.
* Bumped `jackson-databind` to 2.14.0 to fix security vulnerability.
* Bumped to Groovy 2.5.15.
* Bumped to Netty 4.1.86.
* Bumped `ivy` to 2.5.1 to fix security vulnerability
* Removed default SSL handshake timeout. The SSL handshake timeout will instead be capped by setting `connectionSetupTimeoutMillis`.
* Improved logging for `gremlin-driver`.
* Modified `Connection` and `Host` job scheduling in `gremlin-driver` by dividing their work to two different thread pools and sparing work from the primary pool responsible for submitting requests and reading results.
* Prevented usage of the fork-join pool for `gremlin-driver` job scheduling.
* Modified `GremlinScriptChecker` to extract the `Tokens.REQUEST_ID` from Gremlin scripts.
* Changed `Host` initialization within a `Client` to be parallel again in `gremlin-driver`.
* Changed mechanism for determining `Host` health which should make the driver more resilient to intermittent network failures.
* Removed the delay for reconnecting to a potentially unhealthy `Host` only marking it as unavailable after that initial retry fails.
* Prevented fast `NoHostAvailableException` in favor of more direct exceptions when borrowing connections from the `ConnectionPool`.
* Improved Gherkin tests for more consistent results.
* Provides users with potentially more information to driver TimeoutExceptions.
* Fixed an issue in Go and Python GLVs where modifying per request settings to override request_id's was not working correctly.
* Fixed incorrect implementation for `GraphTraversalSource.With` in `gremlin-go`.
* Changed `Gremlin.version()` to return "VersionNotFound" if the version is missing from the manifest.
* Fixed local steps to avoid throwing an exception for non-iterable input.
* Fixed a case sensitivity issue when comparing request UUIDs in `gremlin-javascript`.

==== Bugs

* TINKERPOP-2765 Race condition during script creation when using UnifiedChannelizer
* TINKERPOP-2769 gremlin-server does not reply with a timeout response to all timed out requests
* TINKERPOP-2771 Critical severity security vulnerabilty in commons-configuration 2.7
* TINKERPOP-2796 High severity security vulnerability found in snakeyaml
* TINKERPOP-2803 Incorrect count() with sample() in TinkerGraph
* TINKERPOP-2809 High severity security vulnerability found in jackson databind
* TINKERPOP-2815 Critical security vulnerability for apache commons-text
* TINKERPOP-2816 Gherkin test issues for implementers
* TINKERPOP-2817 Support java.lang.Byte in hadoop GraphSONRecordWriter/GraphSONRecordReader
* TINKERPOP-2826 Critical security vulnerability in ivy
* TINKERPOP-2836 Github actions do not run java driver integration tests
* TINKERPOP-2840 Test Failures on NonDex
* TINKERPOP-2843 Security vulnerabilities found in netty version 4.1.77
* TINKERPOP-2849 Incorrect implementation for GraphTraversalSource.With in gremlin-go

==== Improvements

* TINKERPOP-2471 Add logging to Gremlin.Net driver
* TINKERPOP-2480 User agent for Gremlin drivers
* TINKERPOP-2737 Dockerized Build and Test Environments
* TINKERPOP-2772 Add Spark utility to load vertices as RDD
* TINKERPOP-2779 Floating ConnectedComponent Feature Failures for GitHub Actions on windows
* TINKERPOP-2785 Inability to Mock Returned Result Types in Gremlin-Go Driver
* TINKERPOP-2792 Better exception when JavaTranslator finds a method but not the overload
* TINKERPOP-2794 Allow cancellation of Gremlin.Net async methods
* TINKERPOP-2808 Improve Compatibility on ARM machines
* TINKERPOP-2813 Improve driver usability for cases where NoHostAvailableException is currently thrown
* TINKERPOP-2814 Add a SSL handshake timeout configuration to the driver
* TINKERPOP-2833 TestSupport loads files too slow
* TINKERPOP-2834 CloneVertexProgram optimization on SparkGraphComputer
* TINKERPOP-2842 Expand GremlinScriptChecker to include request id overrides

[[release-3-5-4]]
=== TinkerPop 3.5.4 (Release Date: July 18, 2022)

* Added exception to Gremlin Server that is thrown when using a transaction on a non-transaction graph.
* Exposed error message sent by the server as a property on `GremlinServerError` for gremlin-python
* Allowed `datetime()` syntax to accept zone offset with colon separators and seconds.
* Fixed a minor problem in the Gremlin parser where a `GraphTraversalSource` may not have been initialized.
* Added getters to high and low properties in `RangeLocalStep`.
* Added `Pick` traversal to the return from `getGlobalChildren()` for `BranchStep`.
* Ensured `Pick` traversal was an integrated child.
* Added GraphBinary serialization support to gremlin-javascript.
* Improved startup time by removing unnecessary DNS lookup.
* Bumped to logback 1.2.9.
* Bumped to netty 4.1.77.
* Fixed bug in `submitAsync()` in gremlin-python where the deprecated version was not returning its result.
* Added missing `ResponseStatusCodeEnum` entries for 403, 429, 497, and 596 for .NET.
* Added GraphBinary support in gremlin-python for short, bigdecimal and biginteger.
* Fixed bug in `PartitionStrategy` where the use of `AbstractLambdaTraversal` caused an unexpected exception.
* Fixed bug where close requests for sessions were improperly validating the request in the `UnifiedChannelizer`.
* Deprecated and removed functionality of the `connectOnStartup` option in `gremlin-javascript` to resolve potential `unhandledRejection` and race conditions.
* Ensured `Graph` instance was set between `TraversalStrategy` executions.
* Fixed potential `NullPointerException` in `gremlin-driver` where initialization of a `ConnectionPool` would fail but not throw an exception due to centralized error check being satisfied by a different process.
* Fixed a bug where the JavaScript client would hang indefinitely on traversals if the connection to the server was terminated.
* Fix a javadoc comment in Cluster.Builder regarding maxInProcessPerConnection.
* Added a getter for selectKeys in SelectStep

==== Bugs

* TINKERPOP-2734 NullPointerException when calling Client chooseConnection()
* TINKERPOP-2735 IllegalStateException: Unrecognized content of the 'gremlin' argument... on connection close
* TINKERPOP-2736 PluginAcceptror interface no more available in 3.5.3+ but referred in documentation
* TINKERPOP-2741 GraphMLWriter error message is not properly formatted
* TINKERPOP-2751 Transaction: tx.commit() hangs up in javascript client-lib
* TINKERPOP-2754 Javascript client hangs if the server restarts
* TINKERPOP-2763 client.submitAsync returns None value
* TINKERPOP-2768 BranchStep pickToken should be integrated when added as a child option

==== Improvements

* TINKERPOP-2229 JavaScript GLV: Add GraphBinary Support
* TINKERPOP-2631 GraphSON float serialization when ujson is used is imprecise
* TINKERPOP-2693 Complete GraphBinary support in Python
* TINKERPOP-2740 first request suspend more than 9s when using gremlin-java-driver
* TINKERPOP-2748 Medium security vulnerability on netty-all and netty-codec
* TINKERPOP-2762 getScopeKeys should respect the order of keys passed in Step
* TINKERPOP-2764 AWS Neptune returns an inaccessible structured error response

[[release-3-5-3]]
=== TinkerPop 3.5.3 (Release Date: April 4, 2022)

* Added support for using a readable stream when submitting scripts through the JavaScript driver which allows processing each batch of result sets as they come in, rather than waiting for the entire result set to complete before allowing processing.
* Fixed issue with implicit conversion of `Infinity` number instances into `BigDecimal`.
* Ensured that new properties are added before triggering the associated event.
* Added support for WebSocket compression in the .NET driver. (Only available on .NET 6.)
* Added Groovy `Translator` for .NET.
* Bumped to `jackson-databind` 2.13.2.2.
* Fixed bug in `DefaultTraversal.clone()` where the resulting `Traversal` copy could not be re-iterated.
* Fixed bug in `JavaTranslator` that did not handle `has()` well where `null` was the first argument.
* Renamed `GremlinBaseVisitor` to `DefaultGremlinBaseVisitor` in `gremlin-core` to prevent conflict with the generated `GremlinBaseVisitor` in `gremlin-language`.
* Tracked transaction spawned connections and closed them when the parent connection was closed for `gremlin-python`.
* Prevented unintentionally opening another transaction in `TraversalOpProcessor`` and `SessionOpProcessor` of Gremlin Server.
* Fixed bug in `Translator` of `gremlin-python` around translation of Booleans.

==== Bugs

* TINKERPOP-2694 Bug of TinkerGraph gremlin api "has()"
* TINKERPOP-2706 Traversal clone() not resetting the close state
* TINKERPOP-2712 PropertyChangedEvent is triggered before Property is actually changed
* TINKERPOP-2717 Gremlin.NET : WebSocketConnection does not check for MessageType.Close, causing error InvalidOperationException: "Received data deserialized into null object message. Cannot operate on it."
* TINKERPOP-2719 hasNext is called on TraverserIterator after transaction is committed
* TINKERPOP-2726 Python's GroovyTranslator translates boolean wrong

==== Improvements

* TINKERPOP-2367 Gremlin Translators for .NET
* TINKERPOP-2518 Enhance .NET gherkin framework to deal with more advanced assertions
* TINKERPOP-2651 Update to .NET 6
* TINKERPOP-2679 Update JavaScript driver to support processing messages as a stream
* TINKERPOP-2682 Enable WebSocket compression in .NET by default
* TINKERPOP-2707 Closing parent connection in python should close tx() connections
* TINKERPOP-2711 Make gremlin-language optional as it brings in CDDL/GPL dependencies
* TINKERPOP-2716 Enable eslint for gremlin-javascript project
* TINKERPOP-2725 Traversal Strategy Mix Up In Gremlin-Python
* TINKERPOP-2727 HasContainer should allow a null key
* TINKERPOP-2728 jackson-databind high security issue identified

[[release-3-5-2]]
=== TinkerPop 3.5.2 (Release Date: January 10, 2022)

This release also includes changes from <<release-3-4-13, 3.4.13>>.

* Added an `AnonymizingTypeTranslator` for use with `GroovyTranslator` which strips PII (anonymizes any String, Numeric, Date, Timestamp, or UUID data)
* Added support for `g.tx()` in Python.
* Added logging in in Python.
* Added `tx()` syntax to `gremlin-language`.
* Fixed shutdown cleanup issue in Python aiohttp transport layer.
* Added a `NoSugarTranslator` translator to `PythonTranslator` which translates Gremlin queries to Python without syntactic sugar (ex `g.V().limit(1)` instead of `g.V()[0:1]`)
* Added support for `g.Tx()` in .NET.
* Added support for `with()` constant options to `io()`.
* Changed `GroovyTranslator` to generate code more compatible to Java with `Date` and `Timestamp`.
* Fixed bug in the processing of the `io()` step when constructing a `Traversal` from the grammar.
* Added the `ConnectedComponent` tokens required to properly process the `with()` of the `connectedComponent()` step.
* Fixed `DotNetTranslator` bugs where translations produced Gremlin that failed due to ambiguous step calls to `has()`.
* Fixed bug where `RepeatUnrollStrategy`, `InlineFilterStrategy` and `MessagePassingReductionStrategy` were all being applied more than necessary.
* Modified grammar to accept the `datetime()` function so that Gremlin scripts have a way to natively construct a `Date`.
* Ensured `PathRetractionStrategy` is applied after `InlineFilterStrategy` which prevents an error in traverser mapping in certain conditions.
* Deprecated `JsonBuilder` serialization for GraphSON and Gryo.
* Added `ProductiveByStrategy` to ensure consistency of `by()` modulator behaviors when child traversal arguments contained no elements.
* Changed drivers to once again send the previously deprecated and removed "close" message for sessions.
* Modified `fold()` to merge `Map` instances with `addAll`.
* Allowed `null` string values in the Gremlin grammar.
* Fixed support for `SeedStrategy` in the Gremlin Grammar.
* Fixed bug in `Translator` of `gremlin-javascript` around array translation.
* Fixed bugs in `PythonTranslator`, `JavascriptTranslator` and `DotNetTranslator` when translating `TraversalStrategy` objects to Javascript.
* Prevented exception with `hasLabel(null)` and `hasKey(null)` and instead filter away traversers as these structural components can't ever be null.
* Improved handling of `null` when passed to `P` predicates.
* Handled `null` for mathematical reducing operations of `sum()`, `mean()`, `max()` and `min()`.
* Allowed `null` values in `Memory` for `GraphComputer`.
* Allowed `null` assignment in `withSideEffect()`.
* Allowed labelling of steps that emit a traverser carrying `null`.
* Fixed bug in filtering for `null` property key arguments to `valueMap()`, `elementMap()`, `properties()` and `values()`.
* Modified grammar to allow a call to `within()` and `without()` with no arguments.
* Fixed problems with `inject(null)` variations where `null` was the only value being submitted.
* Fixed problem with `GroovyTranslator` and `inject(null,null)` which could be interpreted as the Groovy JDK extension `inject(Object,Closure)`.
* Fixed error where certain variants of `inject()` with `null` might not properly construct a traversal in .NET.
* Prevented exception with  `hasValue(null)` and allowed filtering as expected.
* Refined `DotNetTranslator` to be more explicit with `null` arguments to ensure that the right overloads are called.
* Created `GremlinParser` to construct `Traversal` objects from `gremlin-language`.
* Added `GremlinLangScriptEngine` as a `GremlinScriptEngine` implementation that users the grammar and `JavaTranslator` to evaluate Gremlin.
* Added getter method for `bypassTraversal` in `AbstractLambdaTraversal`.
* Added support for custom GraphBinary types in .NET.
* Removed some unnecessary exception wrapping around `gremlin-driver` errors now producing a more immediate view of the actual error cause.

==== Bugs

* TINKERPOP-2569 Reconnect to server if Java driver fails to initialize
* TINKERPOP-2585 Traversal failed for different strategies order
* TINKERPOP-2589 XML External Entity (XXE) vulnerability
* TINKERPOP-2597 NullPointerException while initializing connection pool
* TINKERPOP-2598 within(null) NPE
* TINKERPOP-2603 TinkerGraph sometimes could not query float values.
* TINKERPOP-2609 HTTP returns serialization exceptions for the GraphTraversalSource
* TINKERPOP-2621 toString for traversals such as within with empty array returns empty string as argument instead of brackets
* TINKERPOP-2626 RangeGlobalStep closes traversal prematurely
* TINKERPOP-2649 Unable to translate gremlin query to java
* TINKERPOP-2658 Translator in gremlin-javascript has trouble with array arguments
* TINKERPOP-2662 Unclosed client session and stacktrace pops up when cleanup is missed
* TINKERPOP-2670 JavaDocs do not build when using JDK 11

==== Improvements

* TINKERPOP-2504 Intermittently failing server/driver integration tests
* TINKERPOP-2555 Support for remote transactions in Python
* TINKERPOP-2556 Support remote transactions in .NET
* TINKERPOP-2570 Support custom type in GraphBinary for .NET
* TINKERPOP-2582 Construct traversals from gremlin-language
* TINKERPOP-2583 Make gremlin-groovy processing optional in Gremlin Server
* TINKERPOP-2591 Administrative adjustments to gremlint site
* TINKERPOP-2592 Align the style guides
* TINKERPOP-2596 datetime function
* TINKERPOP-2605 Further enforce and refine null semantics
* TINKERPOP-2615 Expand testing of path() with null values
* TINKERPOP-2616 Provide better exceptions with SSL related failures *(breaking)*
* TINKERPOP-2620 Clean up NullPointerExceptions related to null arguments on property related steps
* TINKERPOP-2630 Clarify that a server cannot support Graphson1.0 over HTTP
* TINKERPOP-2632 Netty 4.1.61 flagged with two high severity security violations
* TINKERPOP-2637 Enhance logging in the Python
* TINKERPOP-2646 Make .NET StreamExtensions public for GraphBinary
* TINKERPOP-2656 Provide a no syntax sugar translator for python
* TINKERPOP-2660 Bring back close message for drivers
* TINKERPOP-2666 Create an anonymizing Translator for logging traversals without user data
* TINKERPOP-2667 Allow fold() with addAll to work on Map
* TINKERPOP-2668 Updating aiohttp requirements at germin-python due to vulnerability
* TINKERPOP-2669 Netty 4.1.61 flagged with medium severity security violations
* TINKERPOP-2671 Add tx() support to grammar

[[release-3-5-1]]
=== TinkerPop 3.5.1 (Release Date: July 19, 2021)

This release also includes changes from <<release-3-4-12, 3.4.12>>.

* Added support for `g.tx()` in Javascript.
* Fixed bug in Javascript error message related to validating anonymous traversal spawns.
* Changed close of Python and Javascript connections to no longer send a "close message" as the server no longer acknowledges it as of 3.5.0.
* Fixed bug where the `Graph` instance was not being assigned to child traversals.
* Removed sending of deprecated session close message from Gremlin.Net driver.

==== Bugs

* TINKERPOP-2358 Potential connection leak on client disposing
* TINKERPOP-2554 Extracting step metrics from ProfileStep throws NPE if the step was not triggered
* TINKERPOP-2565 GraphMLWriter does not check vertexLabelKey conflict
* TINKERPOP-2566 Incomplete error message in bytecode step generation
* TINKERPOP-2568 Graph instance not set for child traversals
* TINKERPOP-2578 Set arguments to P within/without are wrapped in List
* TINKERPOP-2579 EventStrategy doesn't work with anonymous traversal
* TINKERPOP-2580 Update the custom DSL documentation

==== Improvements

* TINKERPOP-2548 Add getter for indexer used in IndexStep
* TINKERPOP-2551 Setup scripts to publish Gremint to npm
* TINKERPOP-2557 Support remote transactions in Javascript
* TINKERPOP-2559 Stop sending the close message for .NET
* TINKERPOP-2560 Stop sending close message for Python
* TINKERPOP-2561 Stop sending close message in Javascript
* TINKERPOP-2576 Setup automatic updates via Dependabot for Gremlin.NET
* TINKERPOP-2577 Remove unused test coverage dependencies from Gremlin.NET

[[release-3-5-0]]
=== TinkerPop 3.5.0 (Release Date: May 3, 2021)

This release also includes changes from <<release-3-4-11, 3.4.11>>.

* Changed transport implementation to use AIOHTTP instead of Tornado for gremlin-python.
* Added max_content_length and unit test for it in gremlin-python.
* Removed compression_option support for transport in gremlin-python.
* Fixed event loop issues and added unit test for it in gremlin-python.
* Fixed DriverRemoteConnection multithreading issues and added unit test for it in gremlin-python.
* Fixed heartbeat timeout issues and tested with local server manually for gremlin-python.
* Fixed build errors emitted for gremlin-python (asyncio task destroyed but is pending error).
* Added `gremlin-language` module.
* Allowed the possibility for the propagation of `null` as a `Traverser` in Gremlin.
* Added a fully shaded version of `gremlin-driver`.
* Exposed websocket connection status in JavaScript driver.
* Fixed a bug where spark-gremlin was not re-attaching properties when using `dedup()`.
* Fixed a bug in `WsAndHttpChannelizer` pipeline configuration where failed object aggregation could not write back HTTP responses.
* Ensured better consistency of the use of `null` as arguments to mutation steps.
* Added a `ResponseStatusCode` to indicate that a client should retry its request.
* Added `TemporaryException` interface to indicate that a transaction can be retried.
* Prevented `TraversalStrategy` instances from being added more than once, where the new instance replaces the old.
* Improved error message for `addE()` when the `from()` or `to()` does not resolve to a `Vertex`.
* Improved error message for `addE()` when cardinality is specified on `property()` assignments.
* Allowed `property(T.label,Object)` to be used if no value was supplied to `addV(String)`.
* Dropped support for .NET Standard 1.3 in Gremlin.Net. Only .NET Standard 2.0 is supported starting with this version.
* Added GraphBinary support for .NET.
* Added `UnifiedChannelizer` which exposes HTTP and Websockets connections and processes both sessionless and in-session requests with the same `gremlinPool`.
* Bounded the `gremlinPool` in Gremlin Server to enforce rate limiting which will then produce a `TOO_MANY_REQUESTS` response status code.
* Switched from `Newtonsoft.Json` to `System.Text.Json` as the JSON library for Gremlin.Net.
* Allowed additional arguments to `Client.submit()` in Javascript driver to enable setting of parameters like `scriptEvaluationTimeout`.
* Gremlin.Net driver no longer supports skipping deserialization by default. Users can however create their own `IMessageSerializer` if they need this functionality.
* Supported deserialization of `dict` and `list` as a key in a `dict` for Python.
* Changed the aliased `Client` to proxy `close()` methods to its underlying client.
* Added support for remote `g.tx()` usage.
* Added support for bytecode-based sessions.
* Added a `Graph.Feature` for `supportsNullPropertyValues`.
* Modified `TokenTraversal` to support `Property` thus `by(key)` and `by(value)` can now apply to `Edge` and meta-properties.
* Added `SeedStrategy` to allow deterministic behavior for `coin()`, `sample()` and `Order.shuffle`.
* Added `Grouping` step interface.
* Added `TraversalParent.replaceTraversal()` which can replace a direct child traversal.
* Added `ByModulatorOptimizationStrategy` which replaces certain standard traversals w/ optimized traversals (e.g. `TokenTraversal`).
* Improved `IdentityRemovalStrategy` by accounting for `EndStep` situations.
* Added `IdentityRemovalStrategy` to the standard list of `TraversalStrategies`.
* Modified `PathRetractionStrategy` to leave labels more often with `match()` cases to return more consistent results.
* Refactored `MapStep` to move its logic to `ScalarMapStep` so that the old behavior could be preserved while allow other implementations to have more flexibility.
* Modified TinkerGraph to support `null` property values and can be configured to disable that feature.
* Modified `null` handling in mutations to be consistent for a new `Vertex` as well as update to an existing one.
* Enforced use of anonymous child traversals.
* Removed support for Python 2.x in gremlinpython.
* Upgraded to Apache Commons Configuration2.
* Renamed `StoreStep` to `AggregateLocalStep`.
* Renamed `AggregateStep` to `AggregateGlobalStep`.
* Renamed `SERVER_ERROR_SCRIPT_EVALUATION` to `SERVER_ERROR_EVALUATION` given that this response code applies to remote traversals as well as scripts.
* Refactored `TraversalStrategies` to implement `Iterable`.
* Refactored `Traversal` semantics to always expect `EmptyStep` as a parent if it is meant to be the root `Traversal`.
* Configured GraphBinary as the default binary serialization format for the Java Driver.
* Configured GraphSON 3.0 as the default text serialization format when no serializer can be determined.
* Configured GraphSON 3.0 as the default setting for the `GraphSONMapper`.
* Added `JavascriptTranslator` for Java.
* Added `DotNetTranslator` for Java.
* Added Groovy `Translator` for Python.
* Fixed bug in `PythonTranslator` for processing `TraversalStrategy` instances in GraphBinary.
* Fixed bug in bytecode `Bindings` where calling `of()` prior to calling a child traversal in the same parent would cause the initial binding to be lost.
* Migrated from Tornado to AIOHTTP for gremlinpython.
* Bumped to Neo4j 3.4.11.
* Bumped to Spark 3.0.0.
* Bumped to Jackson 2.11.x.
* Supported build for Java 11.
* Added `MessageSerializer.getMapper()` to return the underlying object that handles serialization for a particular implementation.
* Added a parameterized `TypeTranslator` for use with `GroovyTranslator` that should produce more cache hits.
* Added support for `TextP` in Neo4j using its string search functions.
* Added a kerberos KDC to the docker container for testing GLV's.
* Added kerberos authentication to Gremlin-Python.
* Added audit logging to bytecode-based traversals.
* Changed `TraversalStrategy` application methodology to apply each strategy in turn to each level of the traversal hierarchy starting from root down to children.
* Added a VertexProgramRestrictionStrategy.
* Prevented more than one `Client` from connecting to the same Gremlin Server session.
* Changed the Groovy to an optional dependency in `gremlin-driver`.
* Added support for configuring an `Authorizer` implementation to Gremlin Server, allowing for authorization of individual gremlin requests.
* Added `gremlint` module to house the Gremlin query formatting JavaScript library powering gremlint.com.
* Removed internal functionality for the session close message in Gremlin Server - the message is accepted but ignored if sent.
* Removed `Property.Exceptions.propertyValueCanNotBeNull` exception type as `null` now has meaning in Gremlin.
* Removed the "experimental" support for multi/meta-properties in Neo4j.
* Removed Gryo serialization configurations from Gremlin Server sample configurations and default configurations.
* Removed previously deprecated custom keep-alive functionality in the Java driver.
* Removed previously deprecated `BytecodeUtil`.
* Removed previously deprecated `Cluster.maxWaitForSessionClose` configuration option.
* Removed previously deprecated `TraversalStrategies.applyStrategies()`.
* Removed previously deprecated `scriptEvaluationTimeout`.
* Removed previously deprecated `NioChannelizer` and related classes.
* Removed previously deprecated remote traversal side-effects and related infrastructure.
* Removed previously deprecated `Serializers.DEFAULT_RESULT_SERIALIZER` and `Serializers.DEFAULT_REQUEST_SERIALIZER`.
* Removed previously deprecated `decr` and `incr` from `Order`.
* Removed previously deprecated `TraversalSource.withRemote()`.
* Removed previously deprecated `ResponseHandlerContext` infrastructure.
* Removed previously deprecated `VertexProgram` related infrastructure.
* Removed previously deprecated SSL settings: `keyCertChainFile`, `keyFile`, `keyPassword` and `trustCertChainFile` and related infrastructure.
* Removed previously deprecated `PropertyMapStep` constructor and `isIncludeTokens`.
* Removed previously deprecated `StarGraph.builder()` and `StarGraph.Builder.create()`.
* Removed previously deprecated `AbstractOpProcessor.generateMetaData(ChannelHandlerContext, RequestMessage, ResponseStatusCode, Iterator)`
* Removed previously deprecated `BulkDumperVertexProgram` and `BulkLoaderVertexProgram`.

==== Bugs

* TINKERPOP-1619 TinkerGraphComputer worker count affects OptionalStep query results
* TINKERPOP-2107 Spark fails to reattach properties
* TINKERPOP-2157 SparkStarBarrierInterceptor injects (Byte) 0
* TINKERPOP-2159 EventStrategy doesn't handle multi-valued properties
* TINKERPOP-2175 Executor thread is not returned on channel close
* TINKERPOP-2185 Use commons-configuration2 instead of commons-configuration *(breaking)*
* TINKERPOP-2192 Gremlin.Net.Driver.Connection.Parse throws a NullReferenceException
* TINKERPOP-2224 Detect and fix resource leak
* TINKERPOP-2230 match() step unexpected behaviours
* TINKERPOP-2232 RemoteStrategy does not call parent class TraversalStrategy __init__
* TINKERPOP-2238 Fix remaining iterator leaks marked by @IgnoreIteratorLeak
* TINKERPOP-2241 Client exception don't match Server exception when server  throw StackOverflowError
* TINKERPOP-2248 Instability of driver for blocked requests
* TINKERPOP-2257 transaction itty  may still be visited after commit
* TINKERPOP-2264 Gremlin Python should deserialize g:Date to UTC
* TINKERPOP-2266 Keep alive not started at connection creation
* TINKERPOP-2274 Test of TinkerGraph Gremlin fail on Windows and non EN locale
* TINKERPOP-2276 No constructor for remote connection in DSL generated traversal source
* TINKERPOP-2283 GraphStep's ids null exception
* TINKERPOP-2285 Error object is unreachable
* TINKERPOP-2288 Get ConnectionPoolBusyException and then ServerUnavailableExceptions
* TINKERPOP-2289 Use address instead of hostname for connection
* TINKERPOP-2290 Javascript GLV connection refused error handling
* TINKERPOP-2291 TraversalExplanation deserialization in GraphSON
* TINKERPOP-2298 Bytecode.java  flattenArguments throw exception when null
* TINKERPOP-2303 GremlinDsl generate addV instead of addE
* TINKERPOP-2318 Edge properties dedup() not work with spark-gremlin *(breaking)*
* TINKERPOP-2337 In upgrade guide for 3.4.2, the option RemoteConnection.PER_REQUEST_TIMEOUT does not exist
* TINKERPOP-2338 drop() not removing all edge/meta properties
* TINKERPOP-2341 GremlinClientExtensions.SubmitAsync hangs as it tries to dispose connection
* TINKERPOP-2345 NullPointerException when Map key is not found for math()
* TINKERPOP-2347 Remove invalid service descriptors from gremlin-shaded
* TINKERPOP-2350 clone() is not deep copying Traversal internals
* TINKERPOP-2351 Local Map ordering of keys can generate cast errors
* TINKERPOP-2352 Gremlin Python driver default pool size makes Gremlin keep-alive difficult
* TINKERPOP-2353 Error while Shutting Down Gremlin Server
* TINKERPOP-2360 failed to deserializer int32 when gremlin-python submit bytecode with a big int value
* TINKERPOP-2364 Injected ProfileStep should not be displayed in child traversals
* TINKERPOP-2365 LazyBarrierStrategy adds a NoOpBarrierStep when profile() is present
* TINKERPOP-2368 JAVA_OPTIONS are not properly expanded in gremlin-console
* TINKERPOP-2369 Connections in ConnectionPool are not replaced in background when underlying channel is closed
* TINKERPOP-2374 SaslAndHttpBasicAuthenticationHandler can't extract authorization
* TINKERPOP-2383 has(T,Traversal) does not return results
* TINKERPOP-2384 Inject and withSideEffect causing different outcomes in order step
* TINKERPOP-2388 gremlinpython: Can't close DriverRemoteConnection
* TINKERPOP-2403 Gremlin javascript Translator does not handle child traversals
* TINKERPOP-2405 gremlinpython: traversal hangs when the connection is established but the servers stops responding later
* TINKERPOP-2408 Iterator leak in HasContainer
* TINKERPOP-2409 js: DriverRemoteConnection never times out if server uri not available.
* TINKERPOP-2410 Free up server threads when client is closed
* TINKERPOP-2425 Server closes HTTP connection for keepAlive as true
* TINKERPOP-2432 Generate correct toString() representation of bytecode in Javascript
* TINKERPOP-2433 typo in javadocs match() Type Parameters
* TINKERPOP-2435 Gremlin Python sugar syntax for values() can lead to unexpected problems
* TINKERPOP-2437 gremlin-driver hangs if ResultSet.statusAttributes().get() is called when the request throws
* TINKERPOP-2439 P and TextP toString() is broken
* TINKERPOP-2458 Bytecode Bindings lost when followed by a child traversal
* TINKERPOP-2465 TestHelper.generateTempFileFromResource file handling is invalid on windows
* TINKERPOP-2475 Barrier step touches one more element of next loop
* TINKERPOP-2478 Console byte code translator has issues with "new Date()"
* TINKERPOP-2496 GremlinDslProcessor fails when SocialTraversalSourceDsl overrides close
* TINKERPOP-2505 Gremlin Python Client Query Times out at 30 seconds instead of the server timeout
* TINKERPOP-2512 Duplicate jars in classpath when running gremlin-server.sh
* TINKERPOP-2513 Generics insufficiently strict on property()
* TINKERPOP-2514 Java client driver requests with same request ids hang
* TINKERPOP-2516 Property folding has trouble with coalesce
* TINKERPOP-2529 Global dedup() in reducing by() of group() detaches elements for OLTP
* TINKERPOP-2531 Gremlin .NET driver ConnectionPool can remain without connections if server is down for 1-2 minutes

==== Improvements

* TINKERPOP-709 Consider Bounding Gremlin Pool Queue Size
* TINKERPOP-1084 Branch option tokens should be allowed to be traversals.
* TINKERPOP-1553 Deprecate store() in favor of aggregate(Scope)
* TINKERPOP-1568 Change strategy application order *(breaking)*
* TINKERPOP-1641 Kerberos authentication for gremlin-python
* TINKERPOP-1682 by-modulator optimization strategy
* TINKERPOP-1733 hasKey, hasValues should work on Element and Property
* TINKERPOP-1810 Add Lambda.binaryOperator and Lambda.unaryOperator
* TINKERPOP-1838 Python sample script
* TINKERPOP-1886 Gremlin Python driver to periodically issue ping / heartbeat to gremlin server
* TINKERPOP-1921 Support hasNext terminal step in GLVs
* TINKERPOP-1994 LazyBarrierStrategy fully responsible for barrier() additions
* TINKERPOP-2001 Support lambdas in Javascript
* TINKERPOP-2014 Allow an ability to specify seeding for random methods such as coin, sample and Order.shuffle
* TINKERPOP-2020 Support withComputer() for javascript
* TINKERPOP-2046 Gremlin-Python: Support custom request headers in WebSocket request
* TINKERPOP-2054 Support TraversalStrategy specification in gremlin-javascript
* TINKERPOP-2076 Build with Java 11
* TINKERPOP-2080 Remove deprecated TraversalSource.withRemote() *(breaking)*
* TINKERPOP-2099 Property setting with null has different behavior between add and update *(breaking)*
* TINKERPOP-2133 Use neo4j index lookup in Neo4jGraphStep with HasContainers containing TextP predicates
* TINKERPOP-2168 GraphSON: P deserialization should be optimized
* TINKERPOP-2213 Replace scriptEvaluationTimeout in favor of something more suitable to bytecode
* TINKERPOP-2215 Better exception message for connection problems
* TINKERPOP-2223 Update jackson databind to 2.9.9
* TINKERPOP-2231 Remove deprecated bulk dumping/loading VertexPrograms *(breaking)*
* TINKERPOP-2233 Remove deprecated Order decr/incr *(breaking)*
* TINKERPOP-2235 Better handle the concept of null in traversals *(breaking)*
* TINKERPOP-2236 Improve error messaging for TinkerGraph IdManagers that fail on conversions
* TINKERPOP-2237 Prevent error when closing sessions that don't exist *(breaking)*
* TINKERPOP-2239 Remove previously deprecated SSL configuration options *(breaking)*
* TINKERPOP-2242 Bump to netty 4.1.36
* TINKERPOP-2243 Add user-agent to RequestOptions
* TINKERPOP-2245 Consolidate the executor for bytecode & string based client
* TINKERPOP-2246 Consolidate the error propagation to the client
* TINKERPOP-2250 Support toString serialization in GraphBinary
* TINKERPOP-2251 Remove deprecated VertexProgram-related methods *(breaking)*
* TINKERPOP-2252 A meaningful way to support session based byteCode interaction through gremlin-driver
* TINKERPOP-2254 Rename AggregateStep and StoreStep given aggregate(Scope,String) *(breaking)*
* TINKERPOP-2256 processAllStarts of AggregateStep should only be called when barrier is empty
* TINKERPOP-2259 Default Java based driver and server operations to GraphBinary and remove Gryo *(breaking)*
* TINKERPOP-2260 Update jackson databind 2.9.9.1
* TINKERPOP-2262 Improve Netty protocol handling
* TINKERPOP-2265 Deprecate Traversal.getSideEffects() functionality for remoting purposes
* TINKERPOP-2269 Remove remote side-effect related infrastructure *(breaking)*
* TINKERPOP-2270 Deprecate multi/metaproperty support in Neo4j
* TINKERPOP-2271 Add console preference to control server-originated warning display
* TINKERPOP-2272 Rename steps and tokens that conflict with standard python functions
* TINKERPOP-2273 Remove deprecated ResponseHandlerContext infrastructure *(breaking)*
* TINKERPOP-2277 Python sdk postpone the timing to create transport
* TINKERPOP-2279 GraphBinary support in Python
* TINKERPOP-2280 Prevent use of T values as property key overloads
* TINKERPOP-2284 Make it easier to return more structure of graph elements
* TINKERPOP-2295 Remove deprecated scriptEvaluationTimeout *(breaking)*
* TINKERPOP-2296 Per query timeout not working from Python
* TINKERPOP-2302 Add isOnGraphComputer() field accessor to ElementMapStep
* TINKERPOP-2307 Add better error message for badly configured Channelizer
* TINKERPOP-2310 Reduce Traversal.isRoot() to a check of EmptyStep *(breaking)*
* TINKERPOP-2311 TraversalStrategies implementing Iterable *(breaking)*
* TINKERPOP-2312 Empty keys to group() should group to null
* TINKERPOP-2314 Employ by(String) for Map when possible and improve errors around incorrect types
* TINKERPOP-2315 Implement some form of clone() or reset() for Traversal in GLVs
* TINKERPOP-2317 Remove Python 2 support *(breaking)*
* TINKERPOP-2320 [SECURITY] XMLInputFactory initialization in GraphMLReader introduces
* TINKERPOP-2325 Generate traversals that will better yield index lookups with SPARQL
* TINKERPOP-2327 Remove deprecated NIO protocol support *(breaking)*
* TINKERPOP-2328 Do not close all connections if just one has became closed
* TINKERPOP-2335 Drop support for older GLV runtimes
* TINKERPOP-2336 Allow close of channel without having to wait for server
* TINKERPOP-2349 Switch from Newtonsoft.Json to System.Text.Json *(breaking)*
* TINKERPOP-2354 Document recommendation to reuse graph traversal source
* TINKERPOP-2356 Bump to Jackson 2.10.x
* TINKERPOP-2357 Add a command to clear the Gremlin Console screen
* TINKERPOP-2361 Prevent using GraphTraversalSource spawned traversals as children *(breaking)*
* TINKERPOP-2371 Add possibility to import constants with ImportGremlinPlugin
* TINKERPOP-2376 Probability distribution controlled by weight when using sample step
* TINKERPOP-2377 Investigate intermittent .NET GLV test failures
* TINKERPOP-2389 Authorization support in TinkerPop
* TINKERPOP-2391 Drop GLV Templating System
* TINKERPOP-2392 Improve module level documentation for GLVs
* TINKERPOP-2394 Unable to use __ class of a custom DSL when passing a script even if this class is imported *(breaking)*
* TINKERPOP-2395 Gremlin Python doesn't support list as keys in groupCount
* TINKERPOP-2396 TraverserSet should be extendable for GraphDB provider
* TINKERPOP-2397 Don't create the default Gyro serializer if the caller specifies a different one
* TINKERPOP-2401 Upgrade Jackson-databind to 2.11.x
* TINKERPOP-2406 Delegate processing from event loop to worker threads
* TINKERPOP-2407 Support deserialization of a dict that has a dict as a key
* TINKERPOP-2412 Add missing query tests
* TINKERPOP-2413 Prefer withEmbedded() to withGraph() on AnonymousTraversalSource
* TINKERPOP-2415 Avoid unnecessary detached objects if not required
* TINKERPOP-2416 MultiIterator should implement AutoCloseable
* TINKERPOP-2418 Store authenticated user on server pipeline
* TINKERPOP-2420 Support per query request options in .NET
* TINKERPOP-2421 Support per query options in javascript
* TINKERPOP-2426 Use Netty's WebSocketClientProtocolHandler
* TINKERPOP-2427 Simplify Netty reference counting
* TINKERPOP-2430 Looping Recipies
* TINKERPOP-2431 Operating on Dropped Elements Recipes
* TINKERPOP-2436 The gremlin server starts even if all graphs instantiation has failed
* TINKERPOP-2438 Provide a way for scripts to respect with() specification of timeout
* TINKERPOP-2440 Simplify driver by delegating keepAlive logic to Netty
* TINKERPOP-2441 Add compression to WebSocket frames sent from client
* TINKERPOP-2442 Make Translators that work in Java part of gremlin-core
* TINKERPOP-2443 Improve testing of Translator instances for non-JVM languages with focus on Python as a model
* TINKERPOP-2445 Speed up client initialization *(breaking)*
* TINKERPOP-2446 Add Recipe for Optional Looping
* TINKERPOP-2447 Improve handling of StackOverflowError for long traversals
* TINKERPOP-2451 JavascriptTranslator for Java
* TINKERPOP-2452 DotNetTranslator for Java
* TINKERPOP-2453 Add WebSocket compression to gremlin-python
* TINKERPOP-2455 Remove deprecated custom keep-alive functionality in the Java driver Channelizer *(breaking)*
* TINKERPOP-2457 Add a max_content_length parameter to DriverRemoteConnection in the Python client
* TINKERPOP-2460 Change groovy to provided scope in gremlin-driver *(breaking)*
* TINKERPOP-2461 Align CoreImports with GroovyTranslator
* TINKERPOP-2462 Duplicated BytecodeUtil and BytecodeHelper classes
* TINKERPOP-2466 Improve syntax for Groovy scripts that use withStrategies()
* TINKERPOP-2468 Stabilize shouldProcessSessionRequestsInOrder() test
* TINKERPOP-2469 KrbException - Principal does not exist in test
* TINKERPOP-2470 Bump gremlinpython to tornado 6.x
* TINKERPOP-2472 GraphBinary support in .NET
* TINKERPOP-2473 Prevent TraversalStrategy instances of the same type to be added to a TraversalSource
* TINKERPOP-2474 withSack() Groovy translation output could be simplified
* TINKERPOP-2476 Provide fully shaded version of Java driver
* TINKERPOP-2479 Provide a way to set a custom GraphSONMapper for :bytecode command
* TINKERPOP-2481 IdentityRemovalStrategy not installed *(breaking)*
* TINKERPOP-2482 Rename wsConnectionTimeout to connectionSetupTimeout
* TINKERPOP-2484 Python  IOLoop close errors
* TINKERPOP-2485 Invalid http tests with ?gremlin=1-1
* TINKERPOP-2494 Document Translator parameter extraction functionality
* TINKERPOP-2499 PathRetractionStrategy returns inconsistent results when match() is not detected as the final step *(breaking)*
* TINKERPOP-2500 Add none() step for all GLVs
* TINKERPOP-2506 Expose client WebSocket connection status
* TINKERPOP-2517 Introduce a retry status code to the server protocol
* TINKERPOP-2527 Add a GroovyTranslator equivalent method to the Python client
* TINKERPOP-2530 Transfer OyvindSabo/gremlint and OyvindSabo/gremlint.com to apache/tinkerpop/gremlint
* TINKERPOP-2532 MaxBarrierSize of NoOpBarrierStep should be accessible
* TINKERPOP-2533 Develop a grammar for Gremlin
* TINKERPOP-2535 Netty 4.1.52 flagged as medium security violation
* TINKERPOP-2537 Support bytecode based requests in sessions and remote tx()
* TINKERPOP-2544 Modify site publishing scripts to include gremlint
* TINKERPOP-2546 Change transport layer to use AIOHTTP instead of Tornado
* TINKERPOP-2547 Provide an option to supply a callback before handshake submission
* TINKERPOP-2550 Deadlock on Client initialization

== TinkerPop 3.4.0 (Avant-Gremlin Construction #3 for Theremin and Flowers)

image::https://raw.githubusercontent.com/apache/tinkerpop/master/docs/static/images/avant-gremlin.png[width=185]

[[release-3-4-13]]
=== TinkerPop 3.4.13 (Release Date: January 10, 2022)

* Fixed `RangeGlobalStep` which was prematurely closing the iterator.
* Added explicit state to `DefaultTraversal` to track whether or not it was fully iterated and closed to ensure it released resources properly.
* Prevented XML External Entity (XXE) style attacks via `GraphMLReader` by disabling DTD and external entities by default.
* Improved error message for failed serialization for HTTP-based requests.
* Fixed a `NullPointerException` that could occur during a failed `Connection` initialization due to uninstantiated `AtomicInteger`.
* Minor changes to the initialization of Java driver `Cluster` and `Client` such that hosts are marked as available only after successfully initializing connection pools.
* `NoHostAvailableException` now contains a cause for the failure.
* Bumped to Netty 4.1.72.
* Added user-friendly message in Gremlin console for unavailable hosts upon initiation and fixed possible leak in `RemoteCommand.groovy` upon `RemoteException`.

==== Bugs

* TINKERPOP-2569 Reconnect to server if Java driver fails to initialize
* TINKERPOP-2589 XML External Entity (XXE) vulnerability
* TINKERPOP-2597 NullPointerException while initializing connection pool
* TINKERPOP-2603 TinkerGraph sometimes could not query float values.
* TINKERPOP-2609 HTTP returns serialization exceptions for the GraphTraversalSource
* TINKERPOP-2626 RangeGlobalStep closes traversal prematurely

==== Improvements

* TINKERPOP-2504 Intermittently failing server/driver integration tests
* TINKERPOP-2616 Provide better exceptions with SSL related failures *(breaking)*
* TINKERPOP-2630 Clarify that a server cannot support Graphson1.0 over HTTP
* TINKERPOP-2632 Netty 4.1.61 flagged with two high severity security violations
* TINKERPOP-2669 Netty 4.1.61 flagged with medium severity security violations

[[release-3-4-12]]
=== TinkerPop 3.4.12 (Release Date: July 19, 2021)

* Coerced single `set` arguments to `P.within` and `P.without` to `list` in Python which serializes to a more expected form for `P` instances.
* Fixed bug in the `vertexLabelKey` validation for `GraphMLWriter` which was inadvertently validating the `edgeLabelKey`.
* Changed `IndexStep` to make it easier for providers to determine the type of indexer being used.
* Allowed Javascript `Translator` to take `Bytecode` or a `Traversal`.
* Addressed CVE-2021-32640 for gremlin-javascript.
* Allowed construction of `DriverRemoteConnection` in .NET to use host and port specification similar to Java syntax.
* Defaulted `DriverRemoteConnection` to "g" if it the `TraversalSource` binding isn't supplied in Python.
* Initialized metrics in `ProfileStep` even if the step hasn't iterated.

==== Bugs

* TINKERPOP-2358 Potential connection leak on client disposing
* TINKERPOP-2554 Extracting step metrics from ProfileStep throws NPE if the step was not triggered
* TINKERPOP-2565 GraphMLWriter does not check vertexLabelKey conflict
* TINKERPOP-2578 Set arguments to P within/without are wrapped in List
* TINKERPOP-2580 Update the custom DSL documentation

==== Improvements

* TINKERPOP-2548 Add getter for indexer used in IndexStep
* TINKERPOP-2577 Remove unused test coverage dependencies from Gremlin.NET

[[release-3-4-11]]
=== TinkerPop 3.4.11 (Release Date: May 3, 2021)

* Prevented Java driver from sending multiple request messages with the same identifier.
* Improved error message for `property(T,Object)` when mutating graph elements.
* Added method caching for GraphSON 3.0 deserialization of `P` and `TextP` instances.
* Allowed setting `ssl_options` for gremlin-python.
* Fixed bug with global `dedup()` when used in reducing `by()` of `group()`.
* Fixed bug with Javascript Groovy `Translator` when generating Gremlin with multiple embedded traversals.
* Modified Gremlin Server `Settings` to be more extensible allowing for custom options with the YAML parser.
* Fixed `toString()` representation of `P` when string values are present in Javascript.
* Exposed barrier size with getter for `NoOpBarrierStep`.
* Bumped to Netty 4.1.61.
* Added `max_content_length` as a Python driver setting.
* Fixed bug in Java `Client` initialization, reconnect and shutdown where certain thread pool configurations might produce a deadlock.
* Ensured that `barrier()` additions by strategies were controlled solely by `LazyBarrierStrategy`.
* Fixed `NullPointerException` in `ResponseMessage` deserialization for GraphSON.
* Enabled the Gremlin.Net driver to repair its connection pool after the server was temporarily unavailable.
* Added the ability to supply a `HandshakeInterceptor` to a `Cluster` which will provide access to the initial HTTP request that establishes the websocket.
* Fixed a possible leakage of connections in the Gremlin.NET driver that could happen if `Dispose()` was called while the pool was creating connections.

==== Bugs

* TINKERPOP-2512 Duplicate jars in classpath when running gremlin-server.sh
* TINKERPOP-2514 Java client driver requests with same request ids hang
* TINKERPOP-2516 Property folding has trouble with coalesce
* TINKERPOP-2529 Global dedup() in reducing by() of group() detaches elements for OLTP
* TINKERPOP-2531 Gremlin .NET driver ConnectionPool can remain without connections if server is down for 1-2 minutes

==== Improvements

* TINKERPOP-1994 LazyBarrierStrategy fully responsible for barrier() additions
* TINKERPOP-2168 GraphSON: P deserialization should be optimized
* TINKERPOP-2457 Add a max_content_length parameter to DriverRemoteConnection in the Python client
* TINKERPOP-2532 MaxBarrierSize of NoOpBarrierStep should be accessible
* TINKERPOP-2535 Netty 4.1.52 flagged as medium security violation
* TINKERPOP-2547 Provide an option to supply a callback before handshake submission
* TINKERPOP-2550 Deadlock on Client initialization

[[release-3-4-10]]
=== TinkerPop 3.4.10 (Release Date: January 18, 2021)

* Added `GremlinScriptChecker` to provide a way to extract properties of scripts before doing an actual `eval()`.
* Added `none()` step for all language variants.
* Fixed bug in `PythonTranslator` which was improperly translating `Lambda` scripts.
* Fixed bug in `GremlinDslProcessor` where certain return types in `TraversalSource` definitions were not generating code that would compile.
* Changed the default read and write timeout values for the `TornadoTransport` to `None` to disable it.
* Bumped to Groovy 2.5.14.

==== Bugs

* TINKERPOP-2496 GremlinDslProcessor fails when SocialTraversalSourceDsl overrides close
* TINKERPOP-2505 Gremlin Python Client Query Times out at 30 seconds instead of the server timeout

==== Improvements

* TINKERPOP-2447 Improve handling of StackOverflowError for long traversals
* TINKERPOP-2485 Invalid http tests with ?gremlin=1-1
* TINKERPOP-2500 Add none() step for all GLVs

[[release-3-4-9]]
=== TinkerPop 3.4.9 (Release Date: December 7, 2020)

* Modified the text of `profile()` output to hide step instances injected for purpose of collecting metrics.
* Bumped to Jackson 2.11.x.
* Bumped Netty 4.1.52.
* Added lambda support for `gremlin-javascript`.
* Provided a more concise syntax for constructing strategies in Groovy.
* Aligned `CoreImports` with `GroovyTranslator` to generate more succinct syntax.
* Improved `gremlin-groovy` understanding of `withSack()` overloads to avoid forced casts.
* Moved `Translator` instances to `gremlin-core`.
* Prevented barriers from over-reaching their limits by one.
* Added `CheckedGraphManager` to prevent Gremlin Server from starting if there are no graphs configured.
* Fixed bug in bytecode `Bindings` where calling `of()` prior to calling a child traversal in the same parent would cause the initial binding to be lost.
* Established a default read and write timeout for the `TornadoTransport` in Python, allowing it to be configurable.
* Delegated handling of erroneous response to the worker thread pool instead of event loop thread pool in Java Driver.
* Removed `Connection` from `Connection Pool` when server closes a connection with no pending requests in Java Driver.
* Improved initialization time of Java Driver if the default serializer is replaced.
* Deprecated `withGraph()` in favor of `withEmbedded()` on `AnonymousTraversalSource`.
* Added support for per-request level configurations, like timeouts, in .NET, Python and Javascript.
* Fixed bug in Javascript `Translator` that wasn't handling child traversals well.
* Prevented Gremlin Python sugar from being confused by Python magic methods.
* Allowed Gremlin Python sugar calls from anonymous context.
* Implemented `AutoCloseable` on `MultiIterator`.
* Fixed an iterator leak in `HasContainer`.
* Fixed bug in `:bytecode` command preventing translations with whitespace from working properly.
* Added `reset` and `config` options to the `:bytecode` command to allow for greater customization options.
* Added GraphSON extension module and the `TinkerIoRegistry` to the default `GraphSONMapper` configuration used by the `:bytecode` command.
* Added `GremlinASTChecker` to provide a way to extract properties of scripts before doing an actual `eval()`.
* Avoided creating unnecessary detached objects in JVM.
* Added support for `TraversalStrategy` usage in Javascript.
* Added `Traversal.getTraverserSetSupplier()` to allow providers to supply their own `TraverserSet` instances.
* Release server threads waiting on connection if the connection is dead.
* Fixed bug where server closes HTTP connection on request error even if keep alive is set to true.
* Deprecated driver `Channelizer` keep-alive related methods.
* Delegate handling of WebSocket handshake to Netty instead of custom code in Java Driver.
* Delegate detection of idle connection to Netty instead of custom keep alive logic for `WebSocketChannelizer`.
* Added support for WebSocket frame compression extension ( [RFC7692](https://tools.ietf.org/html/rfc7692) ) for `WebSocketChannelizer` in Java/Python driver.
* Added server support for WebSocket compression extension ( [RFC7692](https://tools.ietf.org/html/rfc7692) ).
* Fixed bug with Bytecode serialization when `Bytecode.toString()` is used in Javascript.
* Fixed "toString" for P and TextP to produce valid script representation from bytecode glv steps containing a string predicate in Javascript.
* Fixed a bug which could cause Java driver to hang when using `ResultSet.statusAttributes()`
* Added a listener to javascript's `DriverRemoteConnection` to find note errors from websocket connection setup.
* Fixed bug with `ReservedVerificationStrategy.getConfiguration()` which was omitting the reserved `keys` value.
* Changed all configuration keys on `AbstractWarningVerificationStrategy` implementations to `public`.
* Deprecated `BytecodeUtil` and merged its functionality to the existing `BytecodeHelper`.
* Added configuring implementation in HasStep
* Remove static initialization for `GraphSONMessageSerializerV1d0` and `GraphSONMessageSerializerV1d0` in Java driver.
* Connections to the server in a connection pool are created in parallel instead of serially in Java Driver.
* Connection pools for multiple endpoints are created in parallel instead of serially in Java Driver.
* Introduced new HostNotAvailable exception to represent cases when no server with active connection is available.
* Don't wait for new requests during shutdown of event loop group in Java Driver.

==== Bugs

* TINKERPOP-2364 Injected ProfileStep should not be displayed in child traversals
* TINKERPOP-2369 Connections in ConnectionPool are not replaced in background when underlying channel is closed
* TINKERPOP-2403 Gremlin javascript Translator does not handle child traversals
* TINKERPOP-2405 gremlinpython: traversal hangs when the connection is established but the servers stops responding later
* TINKERPOP-2408 Iterator leak in HasContainer
* TINKERPOP-2409 js: DriverRemoteConnection never times out if server uri not available.
* TINKERPOP-2410 Free up server threads when client is closed
* TINKERPOP-2425 Server closes HTTP connection for keepAlive as true
* TINKERPOP-2432 Generate correct toString() representation of bytecode in Javascript
* TINKERPOP-2433 typo in javadocs match() Type Parameters
* TINKERPOP-2435 Gremlin Python sugar syntax for values() can lead to unexpected problems
* TINKERPOP-2437 gremlin-driver hangs if ResultSet.statusAttributes().get() is called when the request throws
* TINKERPOP-2439 P and TextP toString() is broken
* TINKERPOP-2458 Bytecode Bindings lost when followed by a child traversal
* TINKERPOP-2465 TestHelper.generateTempFileFromResource file handling is invalid on windows
* TINKERPOP-2475 Barrier step touches one more element of next loop
* TINKERPOP-2478 Console byte code translator has issues with "new Date()"

==== Improvements

* TINKERPOP-2001 Support lambdas in Javascript
* TINKERPOP-2054 Support TraversalStrategy specification in gremlin-javascript
* TINKERPOP-2296 Per query timeout not working from Python
* TINKERPOP-2392 Improve module level documentation for GLVs
* TINKERPOP-2396 TraverserSet should be extendable for GraphDB provider
* TINKERPOP-2397 Don't create the default Gyro serializer if the caller specifies a different one
* TINKERPOP-2401 Upgrade Jackson-databind to 2.11.x
* TINKERPOP-2406 Delegate processing from event loop to worker threads
* TINKERPOP-2412 Add missing query tests
* TINKERPOP-2413 Prefer withEmbedded() to withGraph() on AnonymousTraversalSource
* TINKERPOP-2415 Avoid unnecessary detached objects if not required
* TINKERPOP-2416 MultiIterator should implement AutoCloseable
* TINKERPOP-2420 Support per query request options in .NET
* TINKERPOP-2421 Support per query options in javascript
* TINKERPOP-2426 Use Netty's WebSocketClientProtocolHandler
* TINKERPOP-2427 Simplify Netty reference counting
* TINKERPOP-2430 Looping Recipies
* TINKERPOP-2431 Operating on Dropped Elements Recipes
* TINKERPOP-2436 The gremlin server starts even if all graphs instantiation has failed
* TINKERPOP-2438 Provide a way for scripts to respect with() specification of timeout
* TINKERPOP-2440 Simplify driver by delegating keepAlive logic to Netty
* TINKERPOP-2441 Add compression to WebSocket frames sent from client
* TINKERPOP-2442 Make Translators that work in Java part of gremlin-core
* TINKERPOP-2445 Speed up client initialization *(breaking)*
* TINKERPOP-2446 Add Recipe for Optional Looping
* TINKERPOP-2453 Add WebSocket compression to gremlin-python
* TINKERPOP-2461 Align CoreImports with GroovyTranslator
* TINKERPOP-2462 Duplicated BytecodeUtil and BytecodeHelper classes
* TINKERPOP-2466 Improve syntax for Groovy scripts that use withStrategies()
* TINKERPOP-2468 Stabilize shouldProcessSessionRequestsInOrder() test
* TINKERPOP-2469 KrbException - Principal does not exist in test
* TINKERPOP-2474 withSack() Groovy translation output could be simplified
* TINKERPOP-2479 Provide a way to set a custom GraphSONMapper for :bytecode command
* TINKERPOP-2482 Rename wsConnectionTimeout to connectionSetupTimeout

[[release-3-4-8]]
=== TinkerPop 3.4.8 (Release Date: August 3, 2020)

* Fixed bug in `has(T,Traversal)` where results were not being returned.
* Fixed bug in `select(Traversal)` where side-effects were getting lost if accessed from the child traversal.
* Fixed authorization bug when using `WsAndHttpChannelizerHandler` with keep-alive enabled.
* Fixed bug in option-less construction of `DriverRemoteConnection` in Javascript.
* Bumped Jackson to 2.9.10.5.
* Improved sampling distribution for global scope `sample()` operations.

==== Bugs

* TINKERPOP-2288 Get ConnectionPoolBusyException and then ServerUnavailableExceptions
* TINKERPOP-2352 Gremlin Python driver default pool size makes Gremlin keep-alive difficult
* TINKERPOP-2374 SaslAndHttpBasicAuthenticationHandler can't extract authorization
* TINKERPOP-2383 has(T,Traversal) does not return results
* TINKERPOP-2384 Inject and withSideEffect causing different outcomes in order step

==== Improvements

* TINKERPOP-2328 Do not close all connections if just one has became closed
* TINKERPOP-2376 Probability distribution controlled by weight when using sample step

[[release-3-4-7]]
=== TinkerPop 3.4.7 (Release Date: June 1, 2020)

This release also includes changes from <<release-3-3-11, 3.3.11>>.

* Gremlin.NET driver: Fixed a `NullReferenceException` and throw clear exception if received message is empty.
* Bumped to Groovy 2.5.11.
* Modified `ImportGremlinPlugin` to allow for field imports.
* Improved error message for `math()` when the selected key in a `Map` is `null` or not a `Number`.
* Added `:cls` command to Gremlin Console to clear the screen.
* Bumped Netty 4.1.49.

==== Bugs

* TINKERPOP-2192 Gremlin.Net.Driver.Connection.Parse throws a NullReferenceException
* TINKERPOP-2345 NullPointerException when Map key is not found for math()
* TINKERPOP-2347 Remove invalid service descriptors from gremlin-shaded
* TINKERPOP-2350 clone() is not deep copying Traversal internals
* TINKERPOP-2351 Local Map ordering of keys can generate cast errors
* TINKERPOP-2353 Error while Shutting Down Gremlin Server
* TINKERPOP-2355 Jackson-databind version in Gremlin shaded dependency needs to be increased  - introduces vulnerability issues
* TINKERPOP-2360 failed to deserializer int32 when gremlin-python submit bytecode with a big int value
* TINKERPOP-2365 LazyBarrierStrategy adds a NoOpBarrierStep when profile() is present
* TINKERPOP-2368 JAVA_OPTIONS are not properly expanded in gremlin-console

==== Improvements

* TINKERPOP-2215 Better exception message for connection problems
* TINKERPOP-2336 Allow close of channel without having to wait for server
* TINKERPOP-2339 Gremlin.Net: Update System.Net.WebSockets.Client dependency
* TINKERPOP-2354 Document recommendation to reuse graph traversal source
* TINKERPOP-2357 Add a command to clear the Gremlin Console screen
* TINKERPOP-2371 Add possibility to import constants with ImportGremlinPlugin

[[release-3-4-6]]
=== TinkerPop 3.4.6 (Release Date: February 20, 2020)

* Fixed bug in `drop()` of properties which was introduced in 3.4.5.

==== Bugs

* TINKERPOP-2338 drop() not removing all edge/meta properties

[[release-3-4-5]]
=== TinkerPop 3.4.5 (Release Date: February 3, 2020)

This release also includes changes from <<release-3-3-10, 3.3.10>>.

* Expanded the use of `by(String)` modulator so that it can work on `Map` as well as `Element`.
* Improved error messaging for `by(String)` so that it is more clear as to what the problem is
* Bumped to Netty 4.1.42
* Improved SPARQL query translation to better allow for index optimizations during execution.
* Improved Gremlin Server websocket handling preventing automatic server close of the channel for protocol errors.
* Introduced internal `Buffer` API as a way to wrap Netty's Buffer API and moved `GraphBinaryReader`, `GraphBinaryWriter` and `TypeSerializer<T>` to `gremlin-core`.
* Unified the behavior of property comparison: only compare key&value.
* Supported `hasKey()` and `hasValue()` step for edge property and meta property, like `g.E().properties().hasKey('xx')`.
* Modified driver to send `overrideRequestId` and `userAgent` to server when they are present in `RequestOptions` for bytecode requests.

==== Bugs

* TINKERPOP-2175 Executor thread is not returned on channel close
* TINKERPOP-2266 Keep alive not started at connection creation
* TINKERPOP-2274 Test of TinkerGraph Gremlin fail on Windows and non EN locale
* TINKERPOP-2318 Edge properties dedup() not work with spark-gremlin *(breaking)*
* TINKERPOP-2332 JavaScript GLV: structure element toString() should internally call toString()
* TINKERPOP-2333 JavaScript GLV: GraphSON2/3 Edge deserialization is invalid

==== Improvements

* TINKERPOP-1733 hasKey, hasValues should work on Element and Property
* TINKERPOP-2262 Improve Netty protocol handling
* TINKERPOP-2305 GraphBinary: Wrap Buffer API
* TINKERPOP-2307 Add better error message for badly configured Channelizer
* TINKERPOP-2309 Bump gremlinpython to Tornado 5.x
* TINKERPOP-2314 Employ by(String) for Map when possible and improve errors around incorrect types
* TINKERPOP-2315 Implement some form of clone() or reset() for Traversal in GLVs
* TINKERPOP-2320 [SECURITY] XMLInputFactory initialization in GraphMLReader introduces
* TINKERPOP-2322 Deprecate Jython support
* TINKERPOP-2324 Deprecate the raw NIO support in the Java driver
* TINKERPOP-2325 Generate traversals that will better yield index lookups with SPARQL
* TINKERPOP-2329 JavaScript GLV: Update websocket library dependency
* TINKERPOP-2330 JavaScript GLV should expose GraphSON2Writer and GraphSONReader

[[release-3-4-4]]
=== TinkerPop 3.4.4 (Release Date: October 14, 2019)

This release also includes changes from <<release-3-3-9, 3.3.9>>.

* Provided support for DSLs by way of remote connections through `AnonymousTraversalSource`.
* Added `elementMap()` step.
* Added GraphBinary support for Python.
* Allowed for embedded map assertions in GLV tests.
* Added `Direction` deserialization support in GLVs.

==== Bugs

* TINKERPOP-2159 EventStrategy doesn't handle multi-valued properties
* TINKERPOP-2276 No constructor for remote connection in DSL generated traversal source
* TINKERPOP-2283 GraphStep's ids null exception
* TINKERPOP-2285 Error object is unreachable
* TINKERPOP-2289 Use address instead of hostname for connection
* TINKERPOP-2290 Javascript GLV connection refused error handling
* TINKERPOP-2291 TraversalExplanation deserialization in GraphSON
* TINKERPOP-2298 Bytecode.java  flattenArguments throw exception when null
* TINKERPOP-2303 GremlinDsl generate addV instead of addE

==== Improvements

* TINKERPOP-1810 Add Lambda.binaryOperator and Lambda.unaryOperator
* TINKERPOP-1838 Python sample script
* TINKERPOP-2046 Gremlin-Python: Support custom request headers in WebSocket request
* TINKERPOP-2213 Replace scriptEvaluationTimeout in favor of something more suitable to bytecode
* TINKERPOP-2275 Update jackson databind 2.9.9.3+
* TINKERPOP-2277 Python sdk postpone the timing to create transport
* TINKERPOP-2279 GraphBinary support in Python
* TINKERPOP-2280 Prevent use of T values as property key overloads
* TINKERPOP-2284 Make it easier to return more structure of graph elements
* TINKERPOP-2302 Add isOnGraphComputer() field accessor to ElementMapStep

[[release-3-4-3]]
=== TinkerPop 3.4.3 (Release Date: August 5, 2019)

This release also includes changes from <<release-3-3-8, 3.3.8>>.

* Improved error messaging on timeouts returned to the console from `:>`.
* Added a `toString()` serializer for GraphBinary.
* Configured the Gremlin Console to use GraphBinary by default.
* Fixed transaction management for empty iterators in Gremlin Server.
* Deprecated `MessageSerializer` implementations for Gryo in Gremlin Server.
* Deprecated `Serializers` enum values of `GRYO_V1D0` and `GRYO_V3D0`.
* Deprecated `SerTokens` values of `MIME_GRYO_V1D0` and `MIME_GRYO_V3D0`.
* Added a Docker command to start Gremlin Server with the standard GLV test configurations.
* Added `aggregate(Scope,String)` and deprecated `store()` in favor of `aggregate(local)`.
* Modified `NumberHelper` to better ignore `Double.NaN` in `min()` and `max()` comparisons.
* Bumped to Netty 4.1.36.
* Bumped to Groovy 2.5.7.
* Added `userAgent` to RequestOptions. Gremlin Console sends `Gremlin Console/<version>` as the `userAgent`.
* Fixed DriverRemoteConnection ignoring `with` `Token` options when multiple were set.
* Added `:set warnings <true|false>` to Gremlin Console.

==== Bugs

* TINKERPOP-1619 TinkerGraphComputer worker count affects OptionalStep query results
* TINKERPOP-2157 SparkStarBarrierInterceptor injects (Byte) 0
* TINKERPOP-2224 Detect and fix resource leak
* TINKERPOP-2230 match() step unexpected behaviours
* TINKERPOP-2232 RemoteStrategy does not call parent class TraversalStrategy __init__
* TINKERPOP-2238 Fix remaining iterator leaks marked by @IgnoreIteratorLeak
* TINKERPOP-2241 Client exception don't match Server exception when server  throw StackOverflowError
* TINKERPOP-2248 Instability of driver for blocked requests
* TINKERPOP-2257 transaction itty  may still be visited after commit
* TINKERPOP-2264 Gremlin Python should deserialize g:Date to UTC

==== Improvements

* TINKERPOP-1084 Branch option tokens should be allowed to be traversals.
* TINKERPOP-1553 Deprecate store() in favor of aggregate(Scope)
* TINKERPOP-1921 Support hasNext terminal step in GLVs
* TINKERPOP-2020 Support withComputer() for javascript
* TINKERPOP-2223 Update jackson databind to 2.9.9
* TINKERPOP-2236 Improve error messaging for TinkerGraph IdManagers that fail on conversions
* TINKERPOP-2237 Prevent error when closing sessions that don't exist *(breaking)*
* TINKERPOP-2242 Bump to netty 4.1.36
* TINKERPOP-2243 Add user-agent to RequestOptions
* TINKERPOP-2246 Consolidate the error propagation to the client
* TINKERPOP-2250 Support toString serialization in GraphBinary
* TINKERPOP-2256 processAllStarts of AggregateStep should only be called when barrier is empty
* TINKERPOP-2260 Update jackson databind 2.9.9.1
* TINKERPOP-2265 Deprecate Traversal.getSideEffects() functionality for remoting purposes
* TINKERPOP-2270 Deprecate multi/metaproperty support in Neo4j
* TINKERPOP-2271 Add console preference to control server-originated warning display
* TINKERPOP-2272 Rename steps and tokens that conflict with standard python functions

[[release-3-4-2]]
=== TinkerPop 3.4.2 (Release Date: May 28, 2019)

This release also includes changes from <<release-3-3-7, 3.3.7>>.

* Allow a `Traversal` to know what `TraversalSource` it spawned from.
* Fixed problem with connection pool sizing and retry.
* Added status attribute for warnings to be returned to the client.
* Modified Gremlin Console to report warning status attributes.
* Changed `:>` in Gremlin Console to submit the client-side timeout on each request.
* Provided method to override the request identifier with `RequestOptions`.
* Added option to set per-request settings on a `Traversal` submitted via `Bytecode`.
* Fixed the Gryo registration for `OptionsStrategy` as it was not serializing state properly.

==== Bugs

* TINKERPOP-2090 After running backend for a day or so System.IO.IOException keep throwing
* TINKERPOP-2112 Folding in property() step is not being optimally performed
* TINKERPOP-2180 gremlin.sh doesn't work when directories contain spaces
* TINKERPOP-2183 InterpreterModeASTTransformation needs to be more specific about what it transforms
* TINKERPOP-2189 ConnectedComponent test assumes fixed order of vertices
* TINKERPOP-2194 Enforcing an order on properties in one test method of ChooseTest
* TINKERPOP-2196 PartitionStrategy with includeMetaProperties(true) can't add labeled vertex
* TINKERPOP-2198 Documentation for Store contradicts itself
* TINKERPOP-2199 within step does not work with more than two parameters with python
* TINKERPOP-2200 AddEdgeStartStep used DetachedFactory.detach instead of EventStrategy.detach
* TINKERPOP-2204 Client receives no response on failed request
* TINKERPOP-2206 Certain types in javascript don't appear to serialize with a GraphSON type
* TINKERPOP-2212 Path is not detaching properly under certain conditions
* TINKERPOP-2217 Race condition in Gremlin.net driver connection

==== Improvements

* TINKERPOP-2089 Javascript DSL support
* TINKERPOP-2179 Have o.a.t.g.driver.ser.SerializationException extend IOException
* TINKERPOP-2181 Allow ctrl+c to break out of a long running process in Gremlin Console
* TINKERPOP-2182 Remove gperfutils from Gremlin Console *(breaking)*
* TINKERPOP-2190 Document Gremlin sanitization best practices
* TINKERPOP-2191 Implement EdgeLabelVerificationStrategy
* TINKERPOP-2193 Allow a Traversal to know what TraversalSource it spawned from
* TINKERPOP-2203 Bind the console timeout to the request timeout
* TINKERPOP-2208 Include inject() in DSLs generated with Java annotation processor
* TINKERPOP-2211 Provide API to add per request option for a bytecode
* TINKERPOP-2216 Consider adding conventional status attribute key for warnings
* TINKERPOP-2219 Upgrade Netty version

[[release-3-4-1]]
=== TinkerPop 3.4.1 (Release Date: March 18, 2019)

This release also includes changes from <<release-3-3-6, 3.3.6>>.

* Gremlin.NET driver: Fixed removal of closed connections and added round-robin scheduling.
* Added GraphBinary serializer for TraversalMetrics
* Added registration for `SparqlStrategy` for GraphSON.
* Fixed up `SparqlStrategy` so that it could be used properly with `RemoteStrategy`.
* Fixed `ByteBuffer` serialization for GraphBinary.
* Fixed `Path.toString()` in `gremlin-javascript` which was referencing an invalid object.
* Fixed potential for an infinite loop in connection creation for `gremlin-dotnet`.
* Added fallback resolver to `TypeSerializerRegistry` for GraphBinary.
* Added easier to understand exceptions for connection problems in the Gremlin.Net driver.
* Support configuring the type registry builder for GraphBinary.
* Bumped to Groovy 2.5.6.
* Release working buffers in case of failure for GraphBinary.
* GraphBinary: Use the same `ByteBuf` instance to write during serialization. Changed signature of write methods in type serializers.
* Remove unused parameter in GraphBinary's `ResponseMessageSerializer`.
* Changed `SparqlTraversalSource` so as to enable Gremlin steps to be used to process results from the `sparql()` step.
* GraphBinary: Cache expression to obtain the method in `PSerializer`.

==== Bugs

* TINKERPOP-1992 count has negative time in profile
* TINKERPOP-2126 toString() methods not thread-safe
* TINKERPOP-2135 Gremlin.Net ConnectionPool doesn't handle closed idle connections properly
* TINKERPOP-2139 Errors during request serialization in WebSocketGremlinRequestEncoder/NioGremlinRequestEncoder are not reported to the client
* TINKERPOP-2141 ByteBufferSerializer modifies buffer's position
* TINKERPOP-2148 "no connection available!" is being thrown despite lots of free connections
* TINKERPOP-2152 Path toString fails in Gremlin JavaScript
* TINKERPOP-2153 Remove unused parameter from ResponseMessageSerializer *(breaking)*
* TINKERPOP-2154 GraphBinary: Serializers should release resources in case of failures
* TINKERPOP-2155 Situation can occur that causes infinite amount of connection to be opened, causing System.Net.WebSockets.WebSocketException
* TINKERPOP-2161 GraphBinary: Write serialization performance issue
* TINKERPOP-2169 Responses exceeding maxContentLength cause subsequent queries to hang
* TINKERPOP-2172 PartitionStrategy doesn't apply to AddEdgeStartStep
* TINKERPOP-2173 Incorrect reset of log level in integration test
* TINKERPOP-2177 Streaming response immediately after authentication stops after first partial response

==== Improvements

* TINKERPOP-1435 Support for extended GraphSON in gremlin-python
* TINKERPOP-1882 Apply range and limit steps as early as possible
* TINKERPOP-1998 IoGraphTest use different schemas for standard and readGraph configurations
* TINKERPOP-2088 Enable SourceLink for Gremlin.Net
* TINKERPOP-2098 Improve gremlin-server.sh help output
* TINKERPOP-2122 Expose status codes from server errors
* TINKERPOP-2124 InlineFilterStrategy produces wrong result
* TINKERPOP-2125 Extend release validation script
* TINKERPOP-2127 Add g:TraversalMetrics and g:Metrics deserializers for gremlinpython
* TINKERPOP-2129 Mask security secret or password in logs
* TINKERPOP-2130 Cannot instantiate DriverRemoteConnection without passing an options object
* TINKERPOP-2131 NoConnectionAvailableException doesn't reveal the reason
* TINKERPOP-2134 Bump to Groovy 2.5.6
* TINKERPOP-2136 Inside lower bound inclusion (documentation)
* TINKERPOP-2138 Provide a configuration to disable the global closure cache
* TINKERPOP-2140 Test build with Docker automatically
* TINKERPOP-2144 Better handle Authenticator instance failures
* TINKERPOP-2147 Add GraphBinary serializer for TraversalMetrics
* TINKERPOP-2149 GraphBinary: Make type serializer resolution pluggable
* TINKERPOP-2150 GraphBinary: Support configuring the TypeSerializerRegistry builder class in config
* TINKERPOP-2163 JavaTranslator performance enhancements
* TINKERPOP-2164 Bytecode's hashCode impl (and its inner classes) can produce hash collisions
* TINKERPOP-2165 Prefer commons-lang3 to commons-lang
* TINKERPOP-2166 GraphBinary: P deserialization should be optimized
* TINKERPOP-2167 Gremlin Javascript Traversal as async iterable
* TINKERPOP-2171 Allow SPARQL to be extended with Gremlin steps
* TINKERPOP-2174 Improve Docker Image Security

[[release-3-4-0]]
=== TinkerPop 3.4.0 (Release Date: January 2, 2019)

This release also includes changes from <<release-3-3-4, 3.3.4>> and <<release-3-3-5, 3.3.5>>.

* Changed Python "bindings" to use an actual `Bindings` object rather than a 2-tuple.
* Improved the Gremlin.NET driver: It now uses request pipelining and its `ConnectionPool` has a fixed size.
* Implemented `IndexStep` which allows to transform local collections into indexed collections or maps.
* Made `valueMap()` aware of `by` and `with` modulators and deprecated `valueMap(boolean)` overloads.
* Use `Compare.eq` in `Contains` predicates to ensure the same filter behavior for numeric values.
* Added `OptionsStrategy` to allow traversals to take arbitrary traversal-wide configurations.
* Added text predicates.
* Added `BulkSet` as a GraphSON type with support in all language variants.
* Added `ReferenceElementStrategy` to auto-detach elements to "reference" from a traversal.
* Added initial release of the GraphBinary serialization format with Java support.
* Allowed `ImportCustomizer` to accept fields.
* Removed groovy-sql dependency.
* Modified `Mutating` steps so that they are no longer marked as `final`.
* Rewrote `ConnectiveStrategy` to support an arbitrary number of infix notations in a single traversal.
* GraphSON `MessageSerializer` s will automatically register the GremlinServerModule to a provided GraphSONMapper.
* Removed support for `-i` option in Gremlin Server which was previously deprecated.
* Implemented `ShortestPathVertexProgram` and the `shortestPath()` step.
* `AbstractGraphProvider` uses `g.io()` for loading test data.
* Added the `io()` start step and `read()` and `write()` termination steps to the Gremlin language.
* Added `GraphFeatures.supportsIoRead()` and `GraphFeatures.supportsIoWrite()`.
* Deprecated `Graph.io()` and related infrastructure.
* `GraphMLReader` better handles edge and vertex properties with the same name.
* Maintained order of annotations in metrics returned from `profile()`-step.
* Refactored `TypeTranslator` to be directly extensible for `ScriptTranslator` functions.
* Bumped to Netty 4.1.25.
* Bumped to Spark 2.4.0.
* Bumped to Groovy 2.5.4.
* Modified Gremlin Server to return a "host" status attribute on responses.
* Added ability to the Java, .NET, Python and JavaScript drivers to retrieve status attributes returned from the server.
* Modified Java and Gremlin.Net `ResponseException` to include status code and status attributes.
* Modified Python `GremlinServerError` to include status attributes.
* Modified the return type for `IGremlinClient.SubmitAsync()` to be a `ResultSet` rather than an `IReadOnlyCollection`.
* Deprecated two `submit()`-related methods on the Java driver `Client` class.
* Added `Client.submit()` overloads that accept per-request `RequestOptions`.
* Added sparql-gremlin.
* Fixed a bug in dynamic Gryo registration where registrations that did not have serializers would fail.
* Moved `Parameterizing` interface to the `org.apache.tinkerpop.gremlin.process.traversal.step` package with other marker interfaces of its type.
* Replaced `Parameterizing.addPropertyMutations()` with `Configuring.configure()`.
* Changed interface hierarchy for `Parameterizing` and `Mutating` interfaces as they are tightly related.
* Introduced the `with(k,v)` and `with(k)` step modulators which can supply configuration options to `Configuring` steps.
* Added `OptionsStrategy` to allow traversals to take arbitrary traversal-wide configurations.
* Introduced the `with(k,v)` and `with(k)` traveral source configuration options which can supply configuration options to the traversal.
* Added `connectedComponent()` step and related `VertexProgram`.
* Added `supportsUpsert()` option to `VertexFeatures` and `EdgeFeatures`.
* `min()` and `max()` now support all types implementing `Comparable`.
* Change the `toString()` of `Path` to be standardized as other graph elements are.
* `hadoop-gremlin` no longer generates a test artifact.
* Allowed `GraphProvider` to expose a cached `Graph.Feature` object so that the test suite could re-use them to speed test runs.
* Fixed a bug in `ReducingBarrierStep`, that returned the provided seed value despite no elements being available.
* Changed the order of `select()` scopes. The order is now: maps, side-effects, paths.
* Moved `TraversalEngine` to `gremlin-test` as it has long been only used in testing infrastructure.
* Nested loop support added allowing `repeat()` steps to be nested.
* Events from `EventStrategy` raised from "new" mutations will now return a `KeyedVertexProperty` or `KeyedProperty` as is appropriate.
* `MutationListener#vertexPropertyChanged(Vertex, VertexProperty, Object, Object...)` no longer has a default implementation.
* Deprecated `GraphSONMessageSerializerV2d0` as it is now analogous to `GraphSONMessageSerializerGremlinV2d0`.
* Moved previously deprecated `RemoteGraph` to `gremlin-test` as it is now just a testing component.
* Removed previously deprecated `RemoteStrategy.instance()` and the strategy no longer has any connection to `RemoteGraph`.
* Removed previously deprecated methods in `SubgraphStrategy` and `PartitionStrategy` builders.
* Removed previously deprecated Credentials DSL infrastructure.
* Removed previously deprecated `RemoteConnection#submit(Traversal)` and `RemoteConnection#submit(Bytecode)` methods.
* Removed previously deprecated `MutationListener#vertexPropertyChanged(Vertex, Property, Object, Object...)`.
* Removed previously deprecated `OpSelectorHandler` constructor.
* Removed previously deprecated `close()` from `GremlinGroovyScriptEngine` which no longer implements `AutoCloseable`.
* Removed previously deprecated `getGraphInputFormat()` and `getGraphOutputFormat()` from `HadoopConfiguration`.
* Removed previously deprecated `AbstractOpProcessor#makeFrame()` method.
* Removed previously deprecated `AuthenticationSettings.className` configuration option in Gremlin Server.
* Removed previously deprecated `GraphManager` methods `getGraphs()` and `getTraversalSources()`.
* Removed previously deprecated Gremlin Server setting for `serializedResponseTimeout`.
* Removed previously deprecated Structure API exceptions related to "element not found" situations.
* Removed previously deprecated `rebindings` options from the Java driver API.
* Removed previously deprecated `LambdaCollectingBarrierStep.Consumers` enum.
* Removed previously deprecated `HasContainer#makeHasContainers(String, P)`
* Removed support for Giraph.
* Removed previously deprecated JavaScript Driver property `traversers` of the `ResultSet`.
* gremlin-python: use explicit Bindings object for python instead of a 2-tuple

==== Bugs

* TINKERPOP-1777 Gremlin .max step returns -2147483648 for empty result sets *(breaking)*
* TINKERPOP-1869 Profile step and iterate do not play nicely with each other
* TINKERPOP-1898 Issue with bindings in strategies and lambdas
* TINKERPOP-1927 Gherkin scenario expects list with duplicates, but receives g:Set
* TINKERPOP-1933 gremlin-python maximum recursion depth exceeded on large responses
* TINKERPOP-1947 Path history isn't preserved for keys in mutations
* TINKERPOP-1949 Formatting error on website
* TINKERPOP-1958 TinkerGraphCountStrategy can return wrong counts
* TINKERPOP-1961 Duplicate copies of images directory in docs
* TINKERPOP-1962 GroovyTranslator doesn't handle empty maps
* TINKERPOP-1963 Use of reducing step in choose()
* TINKERPOP-1972 inject() tests are throwing exceptions in .NET GLV tests
* TINKERPOP-1978 Check for Websocket connection state when retrieved from Connection Pool missing
* TINKERPOP-1979 Several OLAP issues in MathStep
* TINKERPOP-1988 minor error in documentation
* TINKERPOP-1999 [Java][gremlin-driver] Query to a remote server via the websocket client hangs indefinitely if the server becomes unavailable
* TINKERPOP-2005 Intermittent NullPointerException in response handling
* TINKERPOP-2006 GraphML serialization invalid if a vertex and edge have similar named property
* TINKERPOP-2009 Pick.any and Pick.none should be exposed in Gremlin-JavaScript
* TINKERPOP-2021 Prevent maximum recursion depth failure
* TINKERPOP-2028 AbstractGraphSONMessageSerializerV2d0 should register GremlinServerModule when mapper is provided
* TINKERPOP-2029 ConcurrentModificationException for InlineFilterStrategy
* TINKERPOP-2030 KeepAlive task executed for every Connection.write call
* TINKERPOP-2032 Update jython-standalone
* TINKERPOP-2044 Cannot reconnect to Azure cosmos host that becomes available again
* TINKERPOP-2058 Contains predicates should rely on Compare predicates *(breaking)*
* TINKERPOP-2081 PersistedOutputRDD materialises rdd lazily with Spark 2.x
* TINKERPOP-2091 Wrong/Missing feature requirements in StructureStandardTestSuite
* TINKERPOP-2094 Gremlin Driver Cluster Builder serializer method does not use mimeType as suggested
* TINKERPOP-2095 GroupStep looks for irrelevant barrier steps
* TINKERPOP-2096 gremlinpython: AttributeError when connection is closed before result is received
* TINKERPOP-2100 coalesce() creating unexpected results when used with order()
* TINKERPOP-2113 P.Within() doesn't work when given a List argument

==== Improvements

* TINKERPOP-550 Gremlin IO needs to support both OLTP and OLAP naturally.
* TINKERPOP-967 Support nested-repeat() structures
* TINKERPOP-1113 GraphComputer subclasses should support native methods
* TINKERPOP-1143 Remove deprecated TraversalSource.Builder and TraversalEngine. *(breaking)*
* TINKERPOP-1296 Remove deprecated serializedResponseTimeout from Gremlin Server *(breaking)*
* TINKERPOP-1342 Allow setting scriptEvaluationTimeout in driver
* TINKERPOP-1365 Log the seed used to initialize Random in tests
* TINKERPOP-1410 mvn install -Dmaven.test.skip=true doesn't work on a clean machine *(breaking)*
* TINKERPOP-1446 Add a StringFactory for Path which prefixes with type.
* TINKERPOP-1447 Add some JavaScript intelligence to the documentation so that comments and output are not copied in a copy paste
* TINKERPOP-1494 Means of exposing execution information from a result produced by RemoteConnection
* TINKERPOP-1518 Provide a way for providers to expose static Graph.Features to tests
* TINKERPOP-1522 Order of select() scopes *(breaking)*
* TINKERPOP-1595 Go through TraversalVertexProgram with a profile and optimize.
* TINKERPOP-1628 Implement TraversalSelectStep
* TINKERPOP-1685 Introduce optional feature to allow for upserts without read-before-write
* TINKERPOP-1705 Remove deprecated rebindings option *(breaking)*
* TINKERPOP-1707 Remove deprecated AuthenticationSettings.className option *(breaking)*
* TINKERPOP-1755 No docs for ReferenceElements
* TINKERPOP-1769 Python graph[empty] string representation is confusing
* TINKERPOP-1774 Gremlin .NET: Support min and max sizes in Connection pool
* TINKERPOP-1775 Gremlin .NET: Implement a Connection write queue to support request pipelining
* TINKERPOP-1778 Do not promote timedInterrupt option for Gremlin Server script processing
* TINKERPOP-1780 Add authentication tests for gremlin-python
* TINKERPOP-1831 Refactor EventStrategy  *(breaking)*
* TINKERPOP-1836 .NET sample project
* TINKERPOP-1841 Include Python GLV tests on TravisCI
* TINKERPOP-1849 Provide a way to fold() with an index
* TINKERPOP-1864 Gremlin Python tests for GraphSON 2.0 and 3.0
* TINKERPOP-1878 Sparql to Gremlin Compiler
* TINKERPOP-1888 Extend max and min to all Comparable properties, not just Numbers *(breaking)*
* TINKERPOP-1889 JavaScript GLV: Use heartbeat to prevent connection timeout
* TINKERPOP-1897 Provide Docker images of Gremlin Server and Console
* TINKERPOP-1906 Make ResponseException explorable
* TINKERPOP-1912 Remove MD5 checksums
* TINKERPOP-1913 Expose metadata from Gremlin Server to Clients
* TINKERPOP-1930 Drop support for Giraph *(breaking)*
* TINKERPOP-1934 Bump to latest version of httpclient
* TINKERPOP-1936 Performance enhancement to Bytecode deserialization
* TINKERPOP-1941 Remove deprecated Structure API exception methods *(breaking)*
* TINKERPOP-1942 Binary serialization format
* TINKERPOP-1945 Add support for extended GraphSon types to Gremlin.net
* TINKERPOP-1946 Remove the deprecated Credentials DSL infrastructure *(breaking)*
* TINKERPOP-1950 Traversal construction performance enhancements
* TINKERPOP-1951 gremlin-server.bat doesn't support paths containing spaces
* TINKERPOP-1953 Bump to Groovy 2.4.15
* TINKERPOP-1954 Remove deprecated GraphManager methods *(breaking)*
* TINKERPOP-1959 Provide a way to submit scripts to the server in gremlin-javascript
* TINKERPOP-1967 Add a connectedComponent() step
* TINKERPOP-1968 Refactor elements of Gremlin Server testing
* TINKERPOP-1975 Introduce with() step modulator *(breaking)*
* TINKERPOP-1976 Include Computer tests for GLVs
* TINKERPOP-1977 Gremlin-JavaScript: Support SASL authentication
* TINKERPOP-1984 Allow support for multiple serializer versions in Gremlin Server HTTP *(breaking)*
* TINKERPOP-1985 Update position on bulk loading
* TINKERPOP-1986 Remove deprecation from PartitionStrategy, SubgraphStrategy and GremlinScriptEngine *(breaking)*
* TINKERPOP-1987 Bump to Netty 4.1.x
* TINKERPOP-1989 Preserve order that plugins are applied in Gremlin Console
* TINKERPOP-1990 Add a shortestPath() step
* TINKERPOP-1993 Bump to Spark 2.3.1
* TINKERPOP-1995 DriverRemoteConnection close() method returns undefined
* TINKERPOP-1996 Introduce read() and write() steps
* TINKERPOP-2002 Create a blog post explaining the value of using TinkerPop
* TINKERPOP-2010 Generate jsdoc for gremlin-javascript
* TINKERPOP-2011 Use NumberHelper on choose()
* TINKERPOP-2012 Target .NET Standard 2.0 for Gremlin.Net
* TINKERPOP-2013 Process tests that are auto-ignored stink
* TINKERPOP-2015 Allow users to configure the WebSocket connections
* TINKERPOP-2016 Upgrade Jackson FasterXML to 2.9.5 or later to fix security vulnerability
* TINKERPOP-2017 Check for Column in by()
* TINKERPOP-2018 Generate API docs for Gremlin.Net
* TINKERPOP-2022 Cluster SSL should trust default ca certs by default
* TINKERPOP-2023 Gremlin Server should not create self-signed certs *(breaking)*
* TINKERPOP-2024 Gremlin Server Application archetype should connect via withRemote
* TINKERPOP-2025 Change to SHA-256/512 and drop SHA-1 for releases
* TINKERPOP-2026 Gremlin.Net.Driver should check ClientWebSocket.State before closing
* TINKERPOP-2031 Remove support for -i in gremlin-server.sh *(breaking)*
* TINKERPOP-2033 Maintain order of profile() annotations
* TINKERPOP-2034 Register synchronizedMap() with Gryo
* TINKERPOP-2037 Remove unused groovy-sql dependency
* TINKERPOP-2038 Make groovy script cache size configurable
* TINKERPOP-2039 Bump to Groovy 2.5.2 *(breaking)*
* TINKERPOP-2040 Improve flexibility of GroovyTranslator to handle custom types
* TINKERPOP-2041 Text Predicates
* TINKERPOP-2045 Remove non-indy groovy dependencies
* TINKERPOP-2049 Single argument with() overload
* TINKERPOP-2050 Add a :bytecode command to Gremlin Console
* TINKERPOP-2053 Provider OptionsStrategy for traversal configurations
* TINKERPOP-2055 Provide support for special number cases like Infinity in GraphSON
* TINKERPOP-2056 Use NumberHelper in Compare
* TINKERPOP-2059 Modulation of valueMap() *(breaking)*
* TINKERPOP-2060 Make Mutating steps non-final
* TINKERPOP-2061 Add with() configuration as global to a traversal
* TINKERPOP-2062 Add Traversal class to CoreImports
* TINKERPOP-2064 Add status attributes to results for gremlin-javascript
* TINKERPOP-2065 Optimize iterate() for remote traversals
* TINKERPOP-2066 Bump to Groovy 2.5.3
* TINKERPOP-2067 Allow getting raw data from Gremlin.Net.Driver.IGremlinClient
* TINKERPOP-2068 Bump Jackson Databind 2.9.7
* TINKERPOP-2069 Document configuration of Gremlin.Net
* TINKERPOP-2070 gremlin-javascript: Introduce Connection representation
* TINKERPOP-2071 gremlin-python: the graphson deserializer for g:Set should return a python set
* TINKERPOP-2072 Refactor custom type translation for ScriptTranslators *(breaking)*
* TINKERPOP-2073 Generate tabs for static code blocks
* TINKERPOP-2074 Ensure that only NuGet packages for the current version are pushed
* TINKERPOP-2075 Introduce ReferenceElementStrategy
* TINKERPOP-2077 VertexProgram.Builder should have a default create() method with no Graph
* TINKERPOP-2078 Hide use of EmptyGraph or RemoteGraph behind a more unified method for TraversalSource construction
* TINKERPOP-2079 Move RemoteGraph to test package *(breaking)*
* TINKERPOP-2084 For remote requests in console display the remote stack trace
* TINKERPOP-2092 Deprecate default GraphSON serializer fields
* TINKERPOP-2093 Bump to Groovy 2.5.4
* TINKERPOP-2097 Create a DriverRemoteConnection with an initialized Client
* TINKERPOP-2101 Support Spark 2.4
* TINKERPOP-2103 Remove deprecated submit() options on RemoteConnection *(breaking)*
* TINKERPOP-2104 Allow ImportCustomizer to handle fields
* TINKERPOP-2106 When gremlin executes timeout, throw TimeoutException instead of TraversalInterruptedException/InterruptedIOException
* TINKERPOP-2110 Allow Connection on Different Path (from /gremlin)
* TINKERPOP-2111 Add BulkSet as a GraphSON type *(breaking)*
* TINKERPOP-2114 Document common Gremlin anti-patterns
* TINKERPOP-2116 Explicit Bindings object for Python *(breaking)*
* TINKERPOP-2117 gremlin-python: Provide a better data structure for a Binding
* TINKERPOP-2119 Validate C# code samples in docs
* TINKERPOP-2121 Bump Jackson Databind 2.9.8

== TinkerPop 3.3.0 (Gremlin Symphony #40 in G Minor)

image::https://raw.githubusercontent.com/apache/tinkerpop/master/docs/static/images/gremlin-mozart.png[width=185]

[[release-3-3-11]]
=== TinkerPop 3.3.11 (Release Date: June 1, 2020)

* Added `trustStoreType` such that keystore and truststore can be of different types in the Java driver.
* Added session support to all GLVs: Javascript, .NET and Python.
* Fixed bug in Gremlin Server shutdown if failures occurred during `GraphManager` initialization.
* Modified Gremlin Server to close the session when the channel itself is closed.
* Fixed bug in `Order` where comparisons of `enum` types wouldn't compare with `String` values.
* Added `maxWaitForClose` configuration option to the Java driver.
* Deprecated `maxWaitForSessionClose` in the Java driver.
* Bumped to Jackson 2.9.10.4.
* Remove invalid service descriptors from gremlin-shaded.
* Fixed bug in Python and .NET traversal `clone()` where deep copies of bytecode were not occurring.
* Fixed bug where `profile()` was forcing `LazyBarrierStrategy` to add an extra `barrier()` to the end of traversals.
* Fixed bug in Python about integer serializer which was out of range of `g:Int32`
* Bumped commons-codec 1.14

==== Bugs

* TINKERPOP-2347 Remove invalid service descriptors from gremlin-shaded
* TINKERPOP-2350 clone() is not deep copying Traversal internals
* TINKERPOP-2351 Local Map ordering of keys can generate cast errors
* TINKERPOP-2353 Error while Shutting Down Gremlin Server
* TINKERPOP-2355 Jackson-databind version in Gremlin shaded dependency needs to be increased  - introduces vulnerability issues
* TINKERPOP-2360 failed to deserializer int32 when gremlin-python submit bytecode with a big int value
* TINKERPOP-2365 LazyBarrierStrategy adds a NoOpBarrierStep when profile() is present

==== Improvements

* TINKERPOP-2336 Allow close of channel without having to wait for server
* TINKERPOP-2339 Gremlin.Net: Update System.Net.WebSockets.Client dependency
* TINKERPOP-2354 Document recommendation to reuse graph traversal source

[[release-3-3-10]]
=== TinkerPop 3.3.10 (Release Date: February 3, 2020)

* Improved error messaging for a `Cluster` with a bad `Channelizer` configuration in the Java driver.
* Made `Cluster` be able to open configuration file on resources directory.
* Implemented `Traversal.clone()` operations for all language variants.
* Refactored `PathProcessorStrategy` to use the marker model.
* Bumped to Tornado 5.x for gremlin-python.
* Started keep-alive polling on `Connection` construction to ensure that a `Connection` doesn't die in the pool.
* Deprecated `TraversalStrategies.applyStrategies()`.
* Deprecated Jython support in `gremlin-python`.
* Deprecated `NioChannelizer` and related classes in `gremlin-driver` and `gremlin-server`.
* Fixed a bug in the `ClassCacheRequestCount` metric for `GremlinGroovyScriptEngine` which wasn't including the cache hit count, only the misses.
* Improved Gremlin Server executor thread handling on client close requests.
* Reverted: Modified Java driver to use IP address rather than hostname to create connections.
* Allow custom XMLInputFactory to be used with GraphMLReader.

==== Bugs

* TINKERPOP-2175 Executor thread is not returned on channel close
* TINKERPOP-2266 Keep alive not started at connection creation
* TINKERPOP-2274 Test of TinkerGraph Gremlin fail on Windows and non EN locale
* TINKERPOP-2332 JavaScript GLV: structure element toString() should internally call toString()
* TINKERPOP-2333 JavaScript GLV: GraphSON2/3 Edge deserialization is invalid

==== Improvements

* TINKERPOP-2307 Add better error message for badly configured Channelizer
* TINKERPOP-2309 Bump gremlinpython to Tornado 5.x
* TINKERPOP-2315 Implement some form of clone() or reset() for Traversal in GLVs
* TINKERPOP-2320 [SECURITY] XMLInputFactory initialization in GraphMLReader introduces
* TINKERPOP-2322 Deprecate Jython support
* TINKERPOP-2324 Deprecate the raw NIO support in the Java driver
* TINKERPOP-2329 JavaScript GLV: Update websocket library dependency
* TINKERPOP-2330 JavaScript GLV should expose GraphSON2Writer and GraphSONReader

[[release-3-3-9]]
=== TinkerPop 3.3.9 (Release Date: October 14, 2019)

* Exposed response status attributes in a `ResponseError` in gremlin-javascript.
* Added `ImmutableExplanation` for a `TraversalExplanation` that just contains data.
* Added support for `UnaryOperator` and `BinaryOperator` for `Lambda` instances.
* Fixed `TraversalExplanation` deserialization in GraphSON 2 and 3 which was not supported before in Java.
* Added support for custom request headers in Python.
* Fixed Java DSL annotation for generation of `addE()` which was formerly calling the wrong step.
* Deprecated `scriptEvaluationTimeout` in favor of the more generic `evaluationTimeout`.
* Bumped jackson-databind to 2.9.10 due to CVE-2019-14379, CVE-2019-14540, CVE-2019-16335.
* Added `ReservedKeysVerificationStrategy` to allow warnings or exceptions when certain keys are used for properties.
* Added the `AbstractWarningVerificationStrategy` base class for "warning" style `VerificationStrategy` implementations.
* Refactored `EdgeLabelVerificationStrategy` to use `AbstractWarningVerificationStrategy`.
* Added `EdgeLabelVerificationStrategy` to Python.
* Improved handling of `null` values in bytecode construction.
* Fixed Java driver authentication problems when calling the driver from multiple threads.
* Modified Java driver to use IP address rather than hostname to create connections.
* Fixed potential for `NullPointerException` with empty identifiers in `GraphStep`.
* Postponed the timing of transport creation to `connection.write` in Gremlin Python.
* Made `EventStrategy` compatible with multi-valued properties.
* Changed `TraversalOpProcessor` to throw a `SERVER_ERROR_SCRIPT_EVALUATION` (597) if lambdas don't compile.
* Bumped `commons-compress` to 1.19 due to CVE-2018-11771.
* gremlin-javascript: Use `socketError` Connection event to prevent exit on error and expose Connection events.

==== Bugs

* TINKERPOP-2159 EventStrategy doesn't handle multi-valued properties
* TINKERPOP-2283 GraphStep's ids null exception
* TINKERPOP-2285 Error object is unreachable
* TINKERPOP-2289 Use address instead of hostname for connection
* TINKERPOP-2290 Javascript GLV connection refused error handling
* TINKERPOP-2291 TraversalExplanation deserialization in GraphSON
* TINKERPOP-2298 Bytecode.java  flattenArguments throw exception when null
* TINKERPOP-2303 GremlinDsl generate addV instead of addE

==== Improvements

* TINKERPOP-1810 Add Lambda.binaryOperator and Lambda.unaryOperator
* TINKERPOP-1838 Python sample script
* TINKERPOP-2046 Gremlin-Python: Support custom request headers in WebSocket request
* TINKERPOP-2213 Replace scriptEvaluationTimeout in favor of something more suitable to bytecode
* TINKERPOP-2275 Update jackson databind 2.9.9.3+
* TINKERPOP-2277 Python sdk postpone the timing to create transport
* TINKERPOP-2280 Prevent use of T values as property key overloads

[[release-3-3-8]]
=== TinkerPop 3.3.8 (Release Date: August 5, 2019)

* Provided support for `withComputer()` in gremlin-javascript.
* Deprecated remote traversal side-effect retrieval and related infrastructure.
* Bumped to Groovy 2.4.17.
* Bumped to Jackson Databind 2.9.9.1.
* Fixed bug with Python in `g:Date` of GraphSON where local time zone was being used during serialization/deserialization.
* Improved error messaging when an attempt is made to serialize multi-properties to GraphML.
* Deprecated multi/meta-property support in `Neo4jGraph`.
* Improved exception and messaging for gt/gte/lt/lte when one of the object isn't a `Comparable`.
* Added test infrastructure to check for storage iterator leak.
* Fixed multiple iterator leaks in query processor.
* Fixed `optional()` so that the child traversal is treated as local.
* Changed default keep-alive time for driver to 3 minutes.
* Fixed bug where server-side keep-alive was not always disabled when its setting was zero.
* Added support for `hasNext()` in Javascript and .NET.
* Improved error messaging for invalid inputs to the TinkerGraph `IdManager` instances.
* Forced replacement of connections in Java driver for certain exception types that seem to ultimately kill the connection.
* Changed the `reverse()` of `desc` and `asc` on `Order` to not use the deprecated `decr` and `incr`.
* Fixed bug in `MatchStep` where the correct was not properly determined.
* Fixed bug where client/server exception mismatch when server throw StackOverflowError
* Added underscore suffixed steps and tokens in Gremlin-Python that conflict with global function names.
* Prevent exception when closing a session that doesn't exist.
* Allow predicates and traversals to be used as options in `BranchStep`.
* Ensure only a single final response is sent to the client with Gremlin Server.
* Deprecated `ResponseHandlerContext` with related infrastructure and folded its functionality into `Context` in Gremlin Server.
* Improved performance of `aggregate()` by avoiding excessive calls to `hasNext()` when the barrier is empty.

==== Bugs

* TINKERPOP-1619 TinkerGraphComputer worker count affects OptionalStep query results
* TINKERPOP-2224 Detect and fix resource leak
* TINKERPOP-2230 match() step unexpected behaviours
* TINKERPOP-2232 RemoteStrategy does not call parent class TraversalStrategy __init__
* TINKERPOP-2238 Fix remaining iterator leaks marked by @IgnoreIteratorLeak
* TINKERPOP-2241 Client exception don't match Server exception when server  throw StackOverflowError
* TINKERPOP-2248 Instability of driver for blocked requests
* TINKERPOP-2264 Gremlin Python should deserialize g:Date to UTC

==== Improvements

* TINKERPOP-1084 Branch option tokens should be allowed to be traversals.
* TINKERPOP-1921 Support hasNext terminal step in GLVs
* TINKERPOP-2020 Support withComputer() for javascript
* TINKERPOP-2223 Update jackson databind to 2.9.9
* TINKERPOP-2236 Improve error messaging for TinkerGraph IdManagers that fail on conversions
* TINKERPOP-2237 Prevent error when closing sessions that don't exist *(breaking)*
* TINKERPOP-2246 Consolidate the error propagation to the client
* TINKERPOP-2256 processAllStarts of AggregateStep should only be called when barrier is empty
* TINKERPOP-2260 Update jackson databind 2.9.9.1
* TINKERPOP-2265 Deprecate Traversal.getSideEffects() functionality for remoting purposes
* TINKERPOP-2270 Deprecate multi/metaproperty support in Neo4j
* TINKERPOP-2272 Rename steps and tokens that conflict with standard python functions

[[release-3-3-7]]
=== TinkerPop 3.3.7 (Release Date: May 28, 2019)

* Developed DSL pattern for gremlin-javascript.
* Generated uberjar artifact for Gremlin Console.
* Improved folding of `property()` step into related mutating steps.
* Added `inject()` to steps generated on the DSL `TraversalSource`.
* Removed `gperfutils` dependencies from Gremlin Console.
* Fixed `PartitionStrategy` when setting vertex label and having `includeMetaProperties` configured to `true`.
* Ensure `gremlin.sh` works when directories contain spaces.
* Prevented client-side hangs if metadata generation fails on the server.
* Fixed bug with `EventStrategy` in relation to `addE()` where detachment was not happening properly.
* Ensured that `gremlin.sh` works when directories contain spaces.
* Fixed bug in detachment of `Path` where embedded collection objects would prevent that process.
* Enabled `ctrl+c` to interrupt long running processes in Gremlin Console.
* Quieted "host unavailable" warnings for both the driver and Gremlin Console.
* Fixed construction of `g:List` from arrays in gremlin-javascript.
* Fixed bug in `GremlinGroovyScriptEngine` interpreter mode around class definitions.
* Implemented `EdgeLabelVerificationStrategy`.
* Fixed behavior of `P` for `within()` and `without()` in GLVs to be consistent with Java when using varargs.
* Cleared the input buffer after exceptions in Gremlin Console.
* Added parameter to configure the `processor` in the gremlin-javascript `client` constructor.
* Bumped `Netty` to 4.1.32.

==== Bugs

* TINKERPOP-2112 Folding in property() step is not being optimally performed
* TINKERPOP-2180 gremlin.sh doesn't work when directories contain spaces
* TINKERPOP-2183 InterpreterModeASTTransformation needs to be more specific about what it transforms
* TINKERPOP-2194 Enforcing an order on properties in one test method of ChooseTest
* TINKERPOP-2196 PartitionStrategy with includeMetaProperties(true) can't add labeled vertex
* TINKERPOP-2198 Documentation for Store contradicts itself
* TINKERPOP-2199 within step does not work with more than two parameters with python
* TINKERPOP-2200 AddEdgeStartStep used DetachedFactory.detach instead of EventStrategy.detach
* TINKERPOP-2204 Client receives no response on failed request
* TINKERPOP-2206 Certain types in javascript don't appear to serialize with a GraphSON type
* TINKERPOP-2212 Path is not detaching properly under certain conditions

==== Improvements

* TINKERPOP-2089 Javascript DSL support
* TINKERPOP-2179 Have o.a.t.g.driver.ser.SerializationException extend IOException
* TINKERPOP-2181 Allow ctrl+c to break out of a long running process in Gremlin Console
* TINKERPOP-2182 Remove gperfutils from Gremlin Console *(breaking)*
* TINKERPOP-2191 Implement EdgeLabelVerificationStrategy
* TINKERPOP-2211 Provide API to add per request option for a bytecode

[[release-3-3-6]]
=== TinkerPop 3.3.6 (Release Date: March 18, 2019)

* Docker images use user `gremlin` instead of `root`
* Added a new `ResponseStatusCode` for client-side serialization errors.
* Refactored use of `commons-lang` to use `common-lang3` only, though dependencies may still use `commons-lang`.
* Bumped `commons-lang3` to 3.8.1.
* Improved handling of client-side serialization errors that were formerly just being logged rather than being raised.
* Add Python `TraversalMetrics` and `Metrics` deserializers.
* Masked sensitive configuration options in the logs of `KryoShimServiceLoader`.
* Added `globalFunctionCacheEnabled` to the `GroovyCompilerGremlinPlugin` to allow that cache to be disabled.
* Added `globalFunctionCacheEnabled` override to `SessionOpProcessor` configuration.
* Added status code to `GremlinServerError` so that it would be more directly accessible during failures.
* Added GraphSON serialization support for `Duration`, `Char`, `ByteBuffer`, `Byte`, `BigInteger` and `BigDecimal` in `gremlin-python`.
* Added `ProfilingAware` interface to allow steps to be notified that `profile()` was being called.
* Fixed bug where `profile()` could produce negative timings when `group()` contained a reducing barrier.
* Improved logic determining the dead or alive state of a Java driver `Connection`.
* Improved handling of dead connections and the availability of hosts.
* Bumped `httpclient` to 4.5.7.
* Bumped `slf4j` to 1.7.25.
* Bumped `commons-codec` to 1.12.
* Bumped to Groovy 2.5.6.
* Bumped to Hadoop 2.7.7.
* Fixed partial response failures when using authentication in `gremlin-python`.
* Fixed concurrency issues in `TraverserSet.toString()` and `ObjectWritable.toString()`.
* Fixed a bug in `InlineFilterStrategy` that mixed up and's and or's when folding merging conditions together.
* Fixed a bug in `PartitionStrategy` where `addE()` as a start step was not applying the partition.
* Improved handling of failing `Authenticator` instances thus improving server responses to drivers.
* Improved performance of `JavaTranslator` by reducing calls to `Method.getParameters()`.
* Implemented `EarlyLimitStrategy` which is supposed to significantly reduce backend operations for queries that use `range()`.
* Reduced chance of hash collisions in `Bytecode` and its inner classes.
* Added `Symbol.asyncIterator` member to the `Traversal` class to provide support for `await ... of` loops (async iterables).

==== Bugs

* TINKERPOP-2081 PersistedOutputRDD materialises rdd lazily with Spark 2.x
* TINKERPOP-2091 Wrong/Missing feature requirements in StructureStandardTestSuite
* TINKERPOP-2094 Gremlin Driver Cluster Builder serializer method does not use mimeType as suggested
* TINKERPOP-2095 GroupStep looks for irrelevant barrier steps
* TINKERPOP-2096 gremlinpython: AttributeError when connection is closed before result is received
* TINKERPOP-2100 coalesce() creating unexpected results when used with order()
* TINKERPOP-2105 Gremlin-Python connection not returned back to the pool on exception from gremlin server
* TINKERPOP-2113 P.Within() doesn't work when given a List argument

==== Improvements

* TINKERPOP-1889 JavaScript GLV: Use heartbeat to prevent connection timeout
* TINKERPOP-2010 Generate jsdoc for gremlin-javascript
* TINKERPOP-2013 Process tests that are auto-ignored stink
* TINKERPOP-2018 Generate API docs for Gremlin.Net
* TINKERPOP-2038 Make groovy script cache size configurable
* TINKERPOP-2050 Add a :bytecode command to Gremlin Console
* TINKERPOP-2062 Add Traversal class to CoreImports
* TINKERPOP-2065 Optimize iterate() for remote traversals
* TINKERPOP-2067 Allow getting raw data from Gremlin.Net.Driver.IGremlinClient
* TINKERPOP-2068 Bump Jackson Databind 2.9.7
* TINKERPOP-2069 Document configuration of Gremlin.Net
* TINKERPOP-2070 gremlin-javascript: Introduce Connection representation
* TINKERPOP-2071 gremlin-python: the graphson deserializer for g:Set should return a python set
* TINKERPOP-2073 Generate tabs for static code blocks
* TINKERPOP-2074 Ensure that only NuGet packages for the current version are pushed
* TINKERPOP-2077 VertexProgram.Builder should have a default create() method with no Graph
* TINKERPOP-2078 Hide use of EmptyGraph or RemoteGraph behind a more unified method for TraversalSource construction
* TINKERPOP-2084 For remote requests in console display the remote stack trace
* TINKERPOP-2092 Deprecate default GraphSON serializer fields
* TINKERPOP-2097 Create a DriverRemoteConnection with an initialized Client
* TINKERPOP-2102 Deprecate static fields on TraversalSource related to remoting
* TINKERPOP-2106 When gremlin executes timeout, throw TimeoutException instead of TraversalInterruptedException/InterruptedIOException
* TINKERPOP-2110 Allow Connection on Different Path (from /gremlin)
* TINKERPOP-2114 Document common Gremlin anti-patterns
* TINKERPOP-2118 Bump to Groovy 2.4.16
* TINKERPOP-2121 Bump Jackson Databind 2.9.8

[[release-3-3-5]]
=== TinkerPop 3.3.5 (Release Date: January 2, 2019)

This release also includes changes from <<release-3-2-11, 3.2.11>>.

* Fixed and/or folding in `InlineFilterStrategy`.
* Fixed configuration and serialization of `SubgraphStrategy` which was missing the `checkAdjacentVertices` flag.
* Captured `TraversalInterruptionException` and converted to `TimeoutException` for `GremlinExecutor`.
* Fixed a bug in `CoalesceStep` which squared the bulk if the step followed a `Barrier` step.
* Fixed a bug in `GroupStep` that assigned wrong reducing bi-operators
* Added `:bytecode` command to help developers debugging `Bytecode`-based traversals.
* Added option to set the path for the URI on the Java driver.
* Fixed `PersistedOutputRDD` to eager persist RDD by adding `count()` action calls.
* Deserialized `g:Set` to a Python `Set` in GraphSON in `gremlin-python`.
* Deprecated `StarGraph.builder()` and `StarGraph.Builder.build()` in favor of the more common "builder" patterns of `build()` and `create()` respectively.
* Deprecated `Serializers.DEFAULT_RESULT_SERIALIZER` and `DEFAULT_REQUEST_SERIALIZER`.
* Deprecated `TraversalSource#GREMLIN_REMOTE` and `TraversalSource#GREMLIN_REMOTE_CONNECTION_CLASS` moving them to `RemoteConnection`.
* Fixed the setting of the default label for a `ReferenceVertex` when the original vertex was of type `ComputerAdjacentVertex`.
* Changed Java driver to expect a generic `RemoteTraverser` object rather than the specific `DefaultRemoteTraverser`.
* Better handled server disconnect condition for the `gremlin-python` driver by throwing a clear exception.
* Display the remote stack trace in the Gremlin Console when scripts sent to the server fail.
* Added `AnonymousTraversalSource` which provides a more unified means of constructing a `TraversalSource`.
* Added `DriverRemoteConnection.using(Client)` to provide users better control over the number of connections being created.
* Changed behavior of GraphSON deserializer in gremlin-python such that `g:Set` returns a Python `Set`.
* Bumped to Groovy 2.4.16.
* Fixed bug that prevented `TraversalExplanation` from serializing properly with GraphSON.
* Changed behavior of `iterate()` in Python, Javascript and .NET to send `none()` thus avoiding unnecessary results being returned.
* Provided for a configurable class map cache in the `GremlinGroovyScriptEngine` and exposed that in Gremlin Server.
* `GraphProvider` instances can be annotated with `OptOut` configurations that will be applied in addition to the `OptOut` instances on a `Graph`.

==== Bugs

* TINKERPOP-2081 PersistedOutputRDD materialises rdd lazily with Spark 2.x
* TINKERPOP-2091 Wrong/Missing feature requirements in StructureStandardTestSuite
* TINKERPOP-2094 Gremlin Driver Cluster Builder serializer method does not use mimeType as suggested
* TINKERPOP-2095 GroupStep looks for irrelevant barrier steps
* TINKERPOP-2096 gremlinpython: AttributeError when connection is closed before result is received
* TINKERPOP-2100 coalesce() creating unexpected results when used with order()
* TINKERPOP-2113 P.Within() doesn't work when given a List argument

==== Improvements

* TINKERPOP-1889 JavaScript GLV: Use heartbeat to prevent connection timeout
* TINKERPOP-2010 Generate jsdoc for gremlin-javascript
* TINKERPOP-2013 Process tests that are auto-ignored stink
* TINKERPOP-2018 Generate API docs for Gremlin.Net
* TINKERPOP-2038 Make groovy script cache size configurable
* TINKERPOP-2050 Add a :bytecode command to Gremlin Console
* TINKERPOP-2062 Add Traversal class to CoreImports
* TINKERPOP-2065 Optimize iterate() for remote traversals
* TINKERPOP-2067 Allow getting raw data from Gremlin.Net.Driver.IGremlinClient
* TINKERPOP-2069 Document configuration of Gremlin.Net
* TINKERPOP-2070 gremlin-javascript: Introduce Connection representation
* TINKERPOP-2071 gremlin-python: the graphson deserializer for g:Set should return a python set
* TINKERPOP-2073 Generate tabs for static code blocks
* TINKERPOP-2074 Ensure that only NuGet packages for the current version are pushed
* TINKERPOP-2077 VertexProgram.Builder should have a default create() method with no Graph
* TINKERPOP-2078 Hide use of EmptyGraph or RemoteGraph behind a more unified method for TraversalSource construction
* TINKERPOP-2084 For remote requests in console display the remote stack trace
* TINKERPOP-2092 Deprecate default GraphSON serializer fields
* TINKERPOP-2097 Create a DriverRemoteConnection with an initialized Client
* TINKERPOP-2102 Deprecate static fields on TraversalSource related to remoting
* TINKERPOP-2106 When gremlin executes timeout, throw TimeoutException instead of TraversalInterruptedException/InterruptedIOException
* TINKERPOP-2110 Allow Connection on Different Path (from /gremlin)
* TINKERPOP-2114 Document common Gremlin anti-patterns
* TINKERPOP-2118 Bump to Groovy 2.4.16
* TINKERPOP-2121 Bump Jackson Databind 2.9.8

[[release-3-3-4]]
=== TinkerPop 3.3.4 (Release Date: October 15, 2018)

This release also includes changes from <<release-3-2-10, 3.2.10>>.

* Added synchronized `Map` to Gryo 3.0 registrations.
* Removed `timedInterrupt` from documentation as a way to timeout.
* Deprecated `Order` for `incr` and `decr` in favor of `asc` and `desc`.
* Fixed bug in `math()` for OLAP where `ComputerVerificationStrategy` was incorrectly detecting path label access and preventing execution.

==== Bugs

* TINKERPOP-1898 Issue with bindings in strategies and lambdas
* TINKERPOP-1933 gremlin-python maximum recursion depth exceeded on large responses
* TINKERPOP-1958 TinkerGraphCountStrategy can return wrong counts
* TINKERPOP-1961 Duplicate copies of images directory in docs
* TINKERPOP-1962 GroovyTranslator doesn't handle empty maps
* TINKERPOP-1963 Use of reducing step in choose()
* TINKERPOP-1972 inject() tests are throwing exceptions in .NET GLV tests
* TINKERPOP-1978 Check for Websocket connection state when retrieved from Connection Pool missing
* TINKERPOP-1979 Several OLAP issues in MathStep
* TINKERPOP-1988 minor error in documentation
* TINKERPOP-1999 [Java][gremlin-driver] Query to a remote server via the websocket client hangs indefinitely if the server becomes unavailable
* TINKERPOP-2005 Intermittent NullPointerException in response handling
* TINKERPOP-2009 Pick.any and Pick.none should be exposed in Gremlin-JavaScript
* TINKERPOP-2021 Prevent maximum recursion depth failure
* TINKERPOP-2030 KeepAlive task executed for every Connection.write call
* TINKERPOP-2032 Update jython-standalone
* TINKERPOP-2044 Cannot reconnect to Azure cosmos host that becomes available again

==== Improvements

* TINKERPOP-1113 GraphComputer subclasses should support native methods
* TINKERPOP-1365 Log the seed used to initialize Random in tests
* TINKERPOP-1447 Add some JavaScript intelligence to the documentation so that comments and output are not copied in a copy paste
* TINKERPOP-1595 Go through TraversalVertexProgram with a profile and optimize.
* TINKERPOP-1778 Do not promote timedInterrupt option for Gremlin Server script processing
* TINKERPOP-1780 Add authentication tests for gremlin-python
* TINKERPOP-1836 .NET sample project
* TINKERPOP-1841 Include Python GLV tests on TravisCI
* TINKERPOP-1864 Gremlin Python tests for GraphSON 2.0 and 3.0
* TINKERPOP-1897 Provide Docker images of Gremlin Server and Console
* TINKERPOP-1945 Add support for extended GraphSon types to Gremlin.net
* TINKERPOP-1951 gremlin-server.bat doesn't support paths containing spaces
* TINKERPOP-1956 Deprecate Order incr/decr for asc/desc
* TINKERPOP-1959 Provide a way to submit scripts to the server in gremlin-javascript
* TINKERPOP-1968 Refactor elements of Gremlin Server testing
* TINKERPOP-1976 Include Computer tests for GLVs
* TINKERPOP-1977 Gremlin-JavaScript: Support SASL authentication
* TINKERPOP-1985 Update position on bulk loading
* TINKERPOP-1989 Preserve order that plugins are applied in Gremlin Console
* TINKERPOP-1995 DriverRemoteConnection close() method returns undefined
* TINKERPOP-2011 Use NumberHelper on choose()
* TINKERPOP-2012 Target .NET Standard 2.0 for Gremlin.Net
* TINKERPOP-2015 Allow users to configure the WebSocket connections
* TINKERPOP-2016 Upgrade Jackson FasterXML to 2.9.5 or later to fix security vulnerability
* TINKERPOP-2017 Check for Column in by()
* TINKERPOP-2022 Cluster SSL should trust default ca certs by default
* TINKERPOP-2023 Gremlin Server should not create self-signed certs *(breaking)*
* TINKERPOP-2024 Gremlin Server Application archetype should connect via withRemote
* TINKERPOP-2025 Change to SHA-256/512 and drop SHA-1 for releases
* TINKERPOP-2026 Gremlin.Net.Driver should check ClientWebSocket.State before closing
* TINKERPOP-2034 Register synchronizedMap() with Gryo
* TINKERPOP-2035 Gremlin-JavaScript: Pass custom headers to the websocket connection
* TINKERPOP-2040 Improve flexibility of GroovyTranslator to handle custom types
* TINKERPOP-2045 Remove non-indy groovy dependencies
* TINKERPOP-2055 Provide support for special number cases like Infinity in GraphSON
* TINKERPOP-2056 Use NumberHelper in Compare

[[release-3-3-3]]
=== TinkerPop 3.3.3 (Release Date: May 8, 2018)

This release also includes changes from <<release-3-2-9, 3.2.9>>.

* Implemented `TraversalSelectStep` which allows to `select()` runtime-generated keys.
* Coerced `BulkSet` to `g:List` in GraphSON 3.0.
* Deprecated `CredentialsGraph` DSL in favor of `CredentialsTraversalDsl` which uses the recommended method for Gremlin DSL development.
* Allowed `iterate()` to be called after `profile()`.

==== Bugs

* TINKERPOP-1869 Profile step and iterate do not play nicely with each other
* TINKERPOP-1927 Gherkin scenario expects list with duplicates, but receives g:Set
* TINKERPOP-1947 Path history isn't preserved for keys in mutations

==== Improvements

* TINKERPOP-1628 Implement TraversalSelectStep
* TINKERPOP-1755 No docs for ReferenceElements
* TINKERPOP-1903 Credentials DSL should use the Java annotation processor
* TINKERPOP-1912 Remove MD5 checksums
* TINKERPOP-1934 Bump to latest version of httpclient
* TINKERPOP-1936 Performance enhancement to Bytecode deserialization
* TINKERPOP-1943 JavaScript GLV: Support GraphSON3
* TINKERPOP-1944 JavaScript GLV: DriverRemoteConnection is not exported in the root module
* TINKERPOP-1950 Traversal construction performance enhancements
* TINKERPOP-1953 Bump to Groovy 2.4.15

[[release-3-3-2]]
=== TinkerPop 3.3.2 (Release Date: April 2, 2018)

This release also includes changes from <<release-3-2-8, 3.2.8>>.

* Fixed regression issue where the HTTPChannelizer doesn't instantiate the specified AuthenticationHandler.
* Defaulted GLV tests for gremlin-python to run for GraphSON 3.0.
* Fixed a bug with `Tree` serialization in GraphSON 3.0.
* In gremlin-python, the GraphSON 3.0 `g:Set` type is now deserialized to `List`.

==== Bugs

* TINKERPOP-1053 installed plugins are placed in a directory relative to where gremlin.sh is started
* TINKERPOP-1509 Failing test case for tree serialization
* TINKERPOP-1738 Proper functioning of GraphSONReader depends on order of elements in String representation
* TINKERPOP-1758 RemoteStrategy should be before all other DecorationStrategies.
* TINKERPOP-1855 Update Rexster links
* TINKERPOP-1858 HttpChannelizer regression: Does not create specified AuthenticationHandler
* TINKERPOP-1859 Complex instance of P not serializing to bytecode properly
* TINKERPOP-1860 valueMap(True) result in error in gremlin-python
* TINKERPOP-1862 TinkerGraph VertexProgram message passing doesn't work properly when using Direction.BOTH
* TINKERPOP-1867 union() can produce extra traversers
* TINKERPOP-1872 Apply edgeFunction in SparkMessenger
* TINKERPOP-1873 min() and max() work only in the range of Integer values
* TINKERPOP-1874 P does not appear to be serialized consistently in GraphSON
* TINKERPOP-1875 Gremlin-Python only aggregates to list when using GraphSON3
* TINKERPOP-1879 Gremlin Console does not resepect equal sign for flag argument assignments
* TINKERPOP-1880 Gremlin.NET Strong name signature could not be verified. (HRESULT: 0x80131045)
* TINKERPOP-1883 gremlinpython future will never return
* TINKERPOP-1890 getAnonymousTraversalClass() is not being generated for Java DSLs
* TINKERPOP-1891 Serialization of P.not() for gremlin-javascript
* TINKERPOP-1892 GLV test failures for .NET
* TINKERPOP-1894 GraphSONMessageSerializerV2d0 fails to deserialize valid P.not()
* TINKERPOP-1896 gremlin-python lambdas error
* TINKERPOP-1907 Fix failing GLV test for withSack() in .NET
* TINKERPOP-1917 gx:BigDecimal serialization broken in Gremlin.Net on systems with ',' as decimal separator
* TINKERPOP-1918 Scenarios fail because of wrong numerical types
* TINKERPOP-1919 Gherkin runner doesn't work with P.And() and P.Or() in Gremlin.Net
* TINKERPOP-1920 Tests fail because P.Within() arguments are wrapped in an array in Gremlin.Net
* TINKERPOP-1922 Gherkin features fail that contain P.not() in Gremlin.Net

==== Improvements

* TINKERPOP-1357 Centrality Recipes should mention pageRank and OLAP.
* TINKERPOP-1489 Provide a Javascript Gremlin Language Variant
* TINKERPOP-1586 SubgraphStrategy in OLAP
* TINKERPOP-1726 Support WebSockets ping/pong keep-alive in Gremlin server
* TINKERPOP-1842 iterate() missing in terminal steps documentation
* TINKERPOP-1844 Python GLV test should run for GraphSON 3.0 *(breaking)*
* TINKERPOP-1850 Range step has undocumented special values
* TINKERPOP-1854 Support lambdas in Gremlin.Net
* TINKERPOP-1857 GLV test suite consistency and completeness
* TINKERPOP-1863 Delaying the setting of requestId till the RequestMessage instantiation time
* TINKERPOP-1865 Run Gremlin .NET GLV tests with GraphSON 3.0
* TINKERPOP-1866 Support g:T for .NET
* TINKERPOP-1868 Support inject source step in Gremlin.Net
* TINKERPOP-1870 n^2 synchronious operation in OLAP WorkerExecutor.execute() method
* TINKERPOP-1871 Exception handling is slow in element  ReferenceElement creation
* TINKERPOP-1877 Add new graph data for specialized testing scenarios
* TINKERPOP-1884 Bump to Netty 4.0.56.Final
* TINKERPOP-1885 Various Gremlin.Net documentation updates
* TINKERPOP-1901 Enable usage of enums in more steps in Gremlin.Net
* TINKERPOP-1908 Bump to Groovy 2.4.14
* TINKERPOP-1911 Refactor JavaTranslator to cache all reflective calls
* TINKERPOP-1914 Support construct a GremlinServer instance from gremlin executor service

[[release-3-3-1]]
=== TinkerPop 3.3.1 (Release Date: December 17, 2017)

This release also includes changes from <<release-3-2-7, 3.2.7>>.

* Added `NoneStep` and `Traversal.none()` for full filtering integration with `iterate()`.
* Fixed bug in serialization of `Path` for GraphSON 3.0 in `gremlin-python`.
* Added support for GraphSON 3.0 in Gremlin.Net.
* Added `math()`-step which supports scientific calculator capabilities for numbers within a traversal.
* Added missing `GraphTraversalSource.addE()`-method to `GremlinDslProcessor`.
* Changed `to()` and `from()` traversal-based steps to take a wildcard `?` instead of of `E`.
* Added `addV(traversal)` and `addE(traversal)` so that created element labels can be determined dynamically.
* `PageRankVertexProgram` supports `maxIterations` but will break out early if epsilon-based convergence occurs.
* Added support for epsilon-based convergence in `PageRankVertexProgram`.
* Fixed two major bugs in how PageRank was being calculated in `PageRankVertexProgram`.
* Added `Io.requiresVersion(Object)` to allow graph providers a way to check the `Io` type and version being constructed.
* Defaulted `IoCore.gryo()` and `IoCore.graphson()` to both use their 3.0 formats which means that `Graph.io()` will use those by default.
* Bumped Neo4j 3.2.3

==== Bugs

* TINKERPOP-1773 Lop should be created as a "software" and not a "person"
* TINKERPOP-1783 PageRank gives incorrect results for graphs with sinks *(breaking)*
* TINKERPOP-1799 Failure to serialize path() in gremlin-python
* TINKERPOP-1847 tinkergraph-gremlin dependency on gremlin-test, bad scope?

==== Improvements

* TINKERPOP-1632 Create a set of default functions
* TINKERPOP-1692 Bump to Neo4j 3.2.3
* TINKERPOP-1717 Update name and link of DynamoDB storage backend in landing page
* TINKERPOP-1730 Gremlin .NET support for GraphSON 3.0
* TINKERPOP-1767 Method for graph providers to check an IO version and type
* TINKERPOP-1793 addE() should allow dynamic edge labels
* TINKERPOP-1834 Consider iterate() as a first class step

[[release-3-3-0]]
=== TinkerPop 3.3.0 (Release Date: August 21, 2017)

This release also includes changes from <<release-3-2-6, 3.2.6>>.

* Removed previously deprecated `ScriptElementFactory`.
* Added `GraphTraversalSource.addE(String)` in support of `g.addE().from().to()`.
* Added support for `to(Vertex)` and `from(Vertex)` as a shorthand for `to(V(a))` and `from(V(b))`.
* Bumped to support Spark 2.2.0.
* Detected if type checking was required in `GremlinGroovyScriptEngine` and disabled related infrastructure if not.
* Removed previously deprecated `GraphTraversal.selectV3d0()` step.
* Removed previously deprecated `DetachedEdge(Object,String,Map,Pair,Pair)` constructor.
* Removed previously deprecated `Bindings` constructor. It is now a private constructor.
* Removed previously deprecated `TraversalSource.withBindings()`.
* Removed previously deprecated `GraphTraversal.sack(BiFunction,String)`.
* `TraversalMetrics` and `Metrics` Gryo 1.0 formats changed given internal changes to their implementations.
* Made `TraversalMetrics` safe to write to from multiple threads.
* Removed previously deprecated `TraversalSideEffects` methods.
* Removed previously deprecated `finalization.LazyBarrierStrategy` (moved to `optimization.LazyBarrierStrategy`).
* Removed previously deprecated `Constants` in Hadoop.
* Removed previously deprecated `VertexComputing.generateComputer(Graph)`.
* Removed previously deprecated `ConfigurationTraversal`.
* Established the Gryo 3.0 format.
* `GryoVersion` now includes a default `ClassResolver` to supply to the `GryoMapper`.
* `GryoClassResolver` renamed to `GryoClassResolverV1d0` which has an abstract class that for providers to extend in `AbstractGryoClassResolver`.
* Removed previously deprecated `Order` enums of `keyIncr`, `keyDecr`, `valueIncr`, and `valueDecr.`
* Removed previously deprecated `GraphTraversal.mapKeys()` step.
* Removed previously deprecated `GraphTraversal.mapValues()` step.
* Removed previously deprecated `GraphTraversal#addV(Object...)`.
* Removed previously deprecated `GraphTraversal#addE(Direction, String, String, Object...)`.
* Removed previously deprecated `GraphTraversal#addOutE(String, String, Object...)`.
* Removed previously deprecated `GraphTraversal#addInV(String, String, Object...)`.
* Removed previously deprecated `GraphTraversal.groupV3d0()` and respective `GroupSideEffectStepV3d0` and `GroupStepV3d0`.
* Removed previously deprecated `TraversalSource.Builder` class.
* Removed previously deprecated `ConnectiveP`, `AndP`, `OrP` constructors.
* Removed previously deprecated `TraversalScriptFunction` class.
* Removed previously deprecated `TraversalScriptHelper` class.
* Removed previously deprecated `ScriptEngineCache` class.
* Removed previously deprecated `CoreImports` class.
* Removed previously deprecated `GremlinJythonScriptEngine#()` constructor.
* Removed access to previously deprecated `CoreGremlinPlugin#INSTANCE` field.
* `gremlin.sh` and `gremln.bat` no longer support the option to pass a script as an argument for execution mode without using the `-i` option.
* Graphite and Ganglia are no longer packaged with the Gremlin Server distribution.
* `TransactionException` is no longer a class of `AbstractTransaction` and it extends `RuntimeException`.
* Included an ellipse on long property names that are truncated.
* Renamed `RangeByIsCountStrategy` to `CountStrategy`.
* Added more specific typing to various `__` traversal steps. E.g. `<A,Vertex>out()` is `<Vertex,Vertex>out()`.
* Updated Docker build scripts to include Python dependencies (NOTE: users should remove any previously generated TinkerPop Docker images).
* Added "attachment requisite" `VertexProperty.element()` and `Property.element()` data in GraphSON serialization.
* GraphSON 3.0 is now the default serialization format in TinkerGraph and Gremlin Server.
* Changed `ServerGremlinExecutor` to not use generics since there really is no flexibility in the kind of `ScheduledExecutorService` that will be used.
* Removed support for passing a byte array on the `sasl` parameter.
* Removed previously deprecated `GraphSONMapper$Builder#embedTypes` option.
* Removed previously deprecated `:remote config timeout max`.
* Removed previously deprecated `ConnectionPoolSettings.sessionId` and `ConnectionPoolSettings.optionalSessionId()`.
* Removed previously deprecated `reconnectInitialDelay` setting from the Java driver.
* Removed previously deprecated `useMapperFromGraph` option.
* Established the GraphSON 3.0 format with new `g:Map`, `g:List` and `g:Set` types.
* Removed previously deprecated `Io.Builder#registry(IoRegistry)` method.
* Removed previously deprecated `GryoMessageSerializerV1d0(GryoMapper)` constructor.
* Removed previously deprecated `TinkerIoRegistry`.
* Removed previously deprecated `getInstance()` methods on all TinkerPop classes.
* Removed previously deprecated `VertexPropertyFeatures.supportsAddProperty()`.
* Removed previously deprecated TinkerGraph configuration member variables.
* Removed previously deprecated `Transaction.submit(Function)`.
* Removed previously deprecated `OpSelectorHandler.errorMeter` and `AbstractEvalOpProcessor.errorMeter` fields.
* Removed previously deprecated `AbstractEvalOpProcessor.validBindingName` field.
* Removed previously deprecated `SimpleAuthenticator.CONFIG_CREDENTIALS_LOCATION` field.
* Removed previously deprecated `IteratorHandler`, `NioGremlinResponseEncoder` and `WsGremlinResponseEncoder` classes.
* Removed previously deprecated `Session.kill()` and `Session.manualKill()`.
* Removed previously deprecated `Authenticator.newSaslNegotiator()` and its method implementations in classes that were assignable to that interface.
* Removed `gremlin-groovy-test`.
* Removed previously deprecated "G" functions in `gremlin-groovy` (i.e. `GFunction`).
* Removed references to the old `GremlinPlugin` system that was in `gremlin-groovy` - the revised `GremlinPlugin` system in `gremlin-core` is the only one now in use.
* `GremlinGroovyScriptEngine` no longer implements the now removed `DependencyManager`.
* Added `Vertex`, `Edge`, `VertexProperty`, and `Property` serializers to Gremlin-Python and exposed tests that use graph object arguments.
* `Bytecode.getSourceInstructions()` and `Bytecode.getStepInstructions()` now returns `List<Instruction>` instead of `Iterable<Instruction>`.
* Added various `TraversalStrategy` registrations with `GryoMapper`.
* Fixed a naming mistake in Gremlin-Python: `IdentityRemoveStrategy` is now called `IdentityRemovalStrategy`.
* Added `TranslationStrategy` test infrastructure that verifies `Bytecode` generated from a translation is equal to the original `Bytecode`.
* Moved `NumberHelper` into the `org.apache.tinkerpop.gremlin.util` package.
* Added `Pop.mixed` instead of using `null` to represent such semantics.
* `select()`-step now defaults to using `Pop.last` instead of `Pop.mixed`.
* Added `gremlin-io-test` module to validate IO formats.
* `RequestMessage` and `ResponseMessage` are now registered with `GryoMapper` as part of the TinkerPop range of type identifiers.
* Removed previously deprecated `Console` constructor that took a `String` as an argument from `gremlin-console`.
* Removed previously deprecated `ConcurrentBindings` from `gremlin-groovy`.
* Removed previously deprecated `ScriptExecutor` from `gremlin-groovy`.
* Removed previously deprecated `SandboxExtension` from `gremlin-groovy`.
* Removed previously deprecated `GremlinGroovyScriptEngine` constructor that took `ImportCustomizerProvider` as an argument from `gremlin-groovy`.
* Removed previously deprecated `GremlinGroovyScriptEngine#plugins()` from `gremlin-groovy`.
* Added `OptionalStep` for use with `optional()` to better handle issues associated with branch side-effects.
* `UnfoldStep` now supports unfolding of arrays.
* Removed all performance tests that were not part of `gremlin-benchmark`.
* Removed dependency on `junit-benchmarks` and it's related reference to `h2`.
* Moved the source for the "home page" into the repository under `/site` so that it easier to accept contributions.
* Added `UnshadedKryoShimService` as the new default serializer model for `SparkGraphComputer`.
* `GryoRegistrator` is more efficient than the previous `GryoSerializer` model in `SparkGraphComputer`.
* Added support for `IoRegistry` custom serialization in Spark/Giraph and provided a general `hadoop-gremlin` test suite.
* Replaced term `REST` with `HTTP` to remove any confusion as to the design of the API.
* Moved `gremlin-benchmark` under `gremlin-tools` module.
* Added `gremlin-tools` and its submodule `gremlin-coverage`.
* Removed `tryRandomCommit()` from `AbstractGremlinTest`.
* Changed `gremlin-benchmark` system property for the report location to `benchmarkReportDir` for consistency.
* Added SysV and systemd init scripts.
* `GraphTraversal.valueMap(includeTokens,propertyKeys...)` now returns a `Map<Object,E>` since keys could be `T.id` or `T.label`.
* Added `skip(long)` and `skip((Scope,long)` which call the `range(low,high)` equivalents with -1 as the high.
* Added Kerberos authentication to `gremlin-server` for websockets and nio transport.
* Added audit logging of authenticated users and gremlin queries to `gremlin-server`.

==== Bugs

* TINKERPOP-1211 UnfoldStep should unfold arrays. *(breaking)*
* TINKERPOP-1426 GryoSerializer should implement Java serialization interface
* TINKERPOP-1465 Remove deprecated newSaslNegotiator *(breaking)*
* TINKERPOP-1483 PropertyMapStep returns Map<String,E> but puts non String keys in it!
* TINKERPOP-1520 Difference between 'has' step generated graphson2.0 in java and python glv implementation
* TINKERPOP-1533 Storage and IoRegistry
* TINKERPOP-1597 PathRetractionStrategy messing up certain traversals
* TINKERPOP-1635 gremlin-python: Duplicate serialization of element property in PropertySerializer
* TINKERPOP-1658 Graphson2 map keys are serialised as strings
* TINKERPOP-1716 Traversal strategies are not applied with remote in Gremlin Console

==== Improvements

* TINKERPOP-832 Remove deprecated addV/E/InE/OutE methods *(breaking)*
* TINKERPOP-833 Remove deprecated GremlinGroovyScriptEngine constructor and plugins() *(breaking)*
* TINKERPOP-834 Remove deprecated sack() method *(breaking)*
* TINKERPOP-880 Remove deprecated GroupStepV3d0 and GroupSideEffectStepV3d0 *(breaking)*
* TINKERPOP-929 Remove Deprecated TinkerGraph public static methods. *(breaking)*
* TINKERPOP-980 Add a service script or daemon mode in the distribution *(breaking)*
* TINKERPOP-999 ServerGremlinExecutor construction need not use generics for ExecutorService *(breaking)*
* TINKERPOP-1004 Make Transaction.commit() failures consistent across implementations. *(breaking)*
* TINKERPOP-1010 Remove deprecated credentialsDbLocation for SimpleAuthenticator *(breaking)*
* TINKERPOP-1024 Remove deprecated tryRandomCommit() *(breaking)*
* TINKERPOP-1028 Remove deprecated ConnectionPoolSettings session settings *(breaking)*
* TINKERPOP-1040 Remove deprecated SandboxExtension *(breaking)*
* TINKERPOP-1046 Remove deprecated Gremlin Server handler implementations *(breaking)*
* TINKERPOP-1049 Remove deprecated error meter member variables in Gremlin Server handlers *(breaking)*
* TINKERPOP-1094 Remove deprecated VertexPropertyFeatures.FEATURE_ADD_PROPERTY *(breaking)*
* TINKERPOP-1116 Some anonymous traversal steps can be hard typed. *(breaking)*
* TINKERPOP-1130 Each release should store Kryo/GraphSON/GraphML versions to ensure future compatibility *(breaking)*
* TINKERPOP-1142 Remove deprecated valueIncr, valueDecr, keyIncr, keyDecr. *(breaking)*
* TINKERPOP-1169 Remove deprecated TraversalScriptFunction and TraversalScriptHelper *(breaking)*
* TINKERPOP-1170 Remove deprecated ConfigurationTraversal. *(breaking)*
* TINKERPOP-1171 Remove deprecated TraversalSource.Builder *(breaking)*
* TINKERPOP-1235 Remove deprecated ProcessPerformanceSuite and TraversalPerformanceTest *(breaking)*
* TINKERPOP-1275 Remove deprecated max setting for :remote *(breaking)*
* TINKERPOP-1283 Remove deprecated ScriptExecutor *(breaking)*
* TINKERPOP-1289 Remove deprecated ConnectiveP, AndP, and OrP constructors. *(breaking)*
* TINKERPOP-1291 Remove deprecated mapValues and mapKeys methods *(breaking)*
* TINKERPOP-1313 Rename RangeByIsCountStrategy *(breaking)*
* TINKERPOP-1316 Remove deprecated constructor from GryoMessageSerializers *(breaking)*
* TINKERPOP-1327 Bring GryoRegistrator to the forefront and deprecate GryoSerializer *(breaking)*
* TINKERPOP-1363 Cleanup Docker build script for next major release *(breaking)*
* TINKERPOP-1369 Replace REST API with HTTP API
* TINKERPOP-1389 Support Spark 2.0.0
* TINKERPOP-1399 NumberHelper needs to go into util and have a private constructor *(breaking)*
* TINKERPOP-1404 Path/label optimization
* TINKERPOP-1408 Remove Deprecated Io.Builder.registry() *(breaking)*
* TINKERPOP-1414 Change default GraphSON version to 3.0 *(breaking)*
* TINKERPOP-1420 Remove deprecated ConcurrentBindings in gremlin-groovy *(breaking)*
* TINKERPOP-1421 Remove deprecated ControlOps *(breaking)*
* TINKERPOP-1427 GraphSON 3.0 needs collection types and consistent number typing.
* TINKERPOP-1443 Use an API checker during build
* TINKERPOP-1445 Large nested VertexProperties and Properties do not get printed well
* TINKERPOP-1454 Create Serializers for Graph objects in Gremlin-Python
* TINKERPOP-1481 Remove deprecated reconnectInitialDelay in Java driver *(breaking)*
* TINKERPOP-1485 Move source for TinkerPop site to source code repo
* TINKERPOP-1506 Optional/Coalesce should not allow sideEffect traversals.
* TINKERPOP-1514 Restructure for gremlin-tools module *(breaking)*
* TINKERPOP-1524 Bytecode.getXXXInstructions should return a List, not Iterable.
* TINKERPOP-1526 Remove deprecated Session kill() overloads *(breaking)*
* TINKERPOP-1536 Include GLVs in Docker build
* TINKERPOP-1541 Select should default to Pop.last semantics *(breaking)*
* TINKERPOP-1549 Implement skip()
* TINKERPOP-1550 Make Graphite and Ganglia optional dependencies
* TINKERPOP-1563 Remove deprecated getInstance() methods *(breaking)*
* TINKERPOP-1565 Setup GraphSON 3.0
* TINKERPOP-1566 Kerberos authentication for gremlin-server
* TINKERPOP-1574 Get rid of untyped GraphSON in 3.0
* TINKERPOP-1603 Remove support for SASL byte array in protocol *(breaking)*
* TINKERPOP-1612 Remove gremlin-groovy-test module *(breaking)*
* TINKERPOP-1621 Remove deprecated GremlnPlugin and related infrastructure *(breaking)*
* TINKERPOP-1622 Remove deprecated G functions in gremlin-groovy *(breaking)*
* TINKERPOP-1651 Remove deprecated gremlin.sh init syntax *(breaking)*
* TINKERPOP-1686 Make TraversalMetrics thread safe *(breaking)*
* TINKERPOP-1698 Gryo 3.0
* TINKERPOP-1699 Remove deprecated userMapperFromGraph *(breaking)*
* TINKERPOP-1700 Remove deprecated embedTypes option
* TINKERPOP-1706 Remove deprecated ScriptEngineCache and related dead code *(breaking)*
* TINKERPOP-1715 Bump to Spark 2.2
* TINKERPOP-1719 Remove deprecated Traversal related code *(breaking)*
* TINKERPOP-1720 Remove deprecated Hadoop code *(breaking)*
* TINKERPOP-1721 Remove deprecated Bindings related code *(breaking)*
* TINKERPOP-1724 Remove deprecated ScriptElementFactory
* TINKERPOP-1729 Remove deprecated select steps.
* TINKERPOP-1740 Add vertex parameter overload to to() and from()
* TINKERPOP-1747 Streamline inheritance for gremlin-python GraphSON serializer classes

== TinkerPop 3.2.0 (Nine Inch Gremlins)

image::https://raw.githubusercontent.com/apache/tinkerpop/master/docs/static/images/nine-inch-gremlins.png[width=185]

[[release-3-2-11]]
=== TinkerPop 3.2.11 (Release Date: January 2, 2019)

* Bumped to Jackson Databind 2.9.8

==== Improvements

* TINKERPOP-2074 Ensure that only NuGet packages for the current version are pushed
* TINKERPOP-2121 Bump Jackson Databind 2.9.8

[[release-3-2-10]]
=== TinkerPop 3.2.10 (Release Date: October 15, 2018)

* Removed conflicting non-indy groovy core dependency
* Bumped jython-standalone 2.7.1
* Added a delegate to the Gremlin.Net driver that can be used to configure the WebSocket connection.
* SSL security enhancements
* Added Gremlin version to Gremlin Server startup logging output.
* Fixed problem with Gremlin Server sometimes returning an additional message after a failure.
* Allowed spaces in classpath for `gremlin-server.bat`.
* Fixed bug in traversals that used Python lambdas with strategies in `gremlin-python`.
* Modified Maven archetype for Gremlin Server to use remote traversals rather than scripts.
* Added an system error code for failed plugin installs for Gremlin Server `-i` option.
* Fixed bug in keep-alive requests from over-queuing cancelled jobs.
* Match numbers in `choose()` options using `NumberHelper` (match values, ignore data type).
* Added support for GraphSON serialization of `Date` in Javascript.
* Added synchronized `Map` to Gryo 1.0 registrations.
* Added `Triple` to Gryo 1.0 registrations.
* Added support for `Double.NaN`, `Double.POSITIVE_INFINITY` and `Double.NEGATIVE_INFINITY`.
* Improved escaping of special characters in strings passed to the `GroovyTranslator`.
* Added `Cluster` configuration option to set a custom validation script to use to test server connectivity in the Java driver.
* Improved ability of `GroovyTranslator` to handle more types supported by GraphSON.
* Improved ability of `GroovyTranslator` to handle custom types.
* Added better internal processing of `Column` in `by(Function)`.
* Added `hasNext()` support on `Traversal` for `gremlin-python`.
* Added support for additional extended types in Gremlin.Net with `decimal`, `TimeSpan`, `BigInteger`, `byte`, `byte[]`, `char` and `short`.
* Fixed bug in Java driver where an disorderly shutdown of the server would cause the client to hang.
* Added a dotnet template project that should make it easier to get started with Gremlin.Net.
* Removed `ThreadInterruptCustomizerProvider` from documentation as a way to timeout.
* Changed behavior of `withRemote()` if called multiple times so as to simply throw an exception and not perform the side-effect of auto-closing.
* Added Docker images for Gremlin Console and Gremlin Server.
* Fixed bug in `branch()` where reducing steps as options would produce incorrect results.
* Removed recursive handling of streaming results from Gremlin-Python driver to avoid max recursion depth errors.
* Improved performance of `TraversalVertexProgram` and related infrastructure.
* Checked web socket state before closing connection in the .NET driver.
* Deprecated `BulkLoaderVertexProgram` and related infrastructure.
* Deprecated `BulkDumperVertexProgram` with the more aptly named `CloneVertexProgram`.
* Added `createGratefulDead()` to `TinkerFactory` to help make it easier to try to instantiate that toy graph.
* Added identifiers to edges in the Kitchen Sink toy graph.
* Ordered the loading of plugins in the Gremlin Console by their position in the configuration file.
* Refactored the Gremlin Server integration testing framework and streamlined that infrastructure.
* Logged the seed used in initializing `Random` for tests.
* Fixed bug in `GroovyTranslator` that didn't properly handle empty `Map` objects.
* Added concrete configuration methods to `SparkGraphComputer` to make a more clear API for configuring it.
* Fixed a bug in `TinkerGraphCountStrategy`, which didn't consider that certain map steps may not emit an element.
* Fixed a bug in JavaScript GLV where DriverRemoteConnection close() method didn't returned a Promise instance.
* Bumped to Jackson 2.9.6.
* Sasl Plain Text Authentication added to Gremlin Javascript.
* Ability to send scripts to server added to Gremlin Javascript.
* Translator class added to Gremlin Javascript to translate bytecode to script clientside.

==== Bugs

* TINKERPOP-1898 Issue with bindings in strategies and lambdas
* TINKERPOP-1933 gremlin-python maximum recursion depth exceeded on large responses
* TINKERPOP-1958 TinkerGraphCountStrategy can return wrong counts
* TINKERPOP-1961 Duplicate copies of images directory in docs
* TINKERPOP-1962 GroovyTranslator doesn't handle empty maps
* TINKERPOP-1963 Use of reducing step in choose()
* TINKERPOP-1972 inject() tests are throwing exceptions in .NET GLV tests
* TINKERPOP-1978 Check for Websocket connection state when retrieved from Connection Pool missing
* TINKERPOP-1988 minor error in documentation
* TINKERPOP-1999 [Java][gremlin-driver] Query to a remote server via the websocket client hangs indefinitely if the server becomes unavailable
* TINKERPOP-2005 Intermittent NullPointerException in response handling
* TINKERPOP-2009 Pick.any and Pick.none should be exposed in Gremlin-JavaScript
* TINKERPOP-2030 KeepAlive task executed for every Connection.write call
* TINKERPOP-2032 Update jython-standalone
* TINKERPOP-2044 Cannot reconnect to Azure cosmos host that becomes available again

==== Improvements

* TINKERPOP-1113 GraphComputer subclasses should support native methods
* TINKERPOP-1365 Log the seed used to initialize Random in tests
* TINKERPOP-1595 Go through TraversalVertexProgram with a profile and optimize.
* TINKERPOP-1778 Do not promote timedInterrupt option for Gremlin Server script processing
* TINKERPOP-1780 Add authentication tests for gremlin-python
* TINKERPOP-1836 .NET sample project
* TINKERPOP-1841 Include Python GLV tests on TravisCI
* TINKERPOP-1897 Provide Docker images of Gremlin Server and Console
* TINKERPOP-1945 Add support for extended GraphSon types to Gremlin.net
* TINKERPOP-1951 gremlin-server.bat doesn't support paths containing spaces
* TINKERPOP-1959 Provide a way to submit scripts to the server in gremlin-javascript
* TINKERPOP-1968 Refactor elements of Gremlin Server testing
* TINKERPOP-1976 Include Computer tests for GLVs
* TINKERPOP-1977 Gremlin-JavaScript: Support SASL authentication
* TINKERPOP-1985 Update position on bulk loading
* TINKERPOP-1989 Preserve order that plugins are applied in Gremlin Console
* TINKERPOP-1995 DriverRemoteConnection close() method returns undefined
* TINKERPOP-2011 Use NumberHelper on choose()
* TINKERPOP-2012 Target .NET Standard 2.0 for Gremlin.Net
* TINKERPOP-2015 Allow users to configure the WebSocket connections
* TINKERPOP-2016 Upgrade Jackson FasterXML to 2.9.5 or later to fix security vulnerability
* TINKERPOP-2017 Check for Column in by()
* TINKERPOP-2022 Cluster SSL should trust default ca certs by default
* TINKERPOP-2023 Gremlin Server should not create self-signed certs *(breaking)*
* TINKERPOP-2024 Gremlin Server Application archetype should connect via withRemote
* TINKERPOP-2025 Change to SHA-256/512 and drop SHA-1 for releases
* TINKERPOP-2026 Gremlin.Net.Driver should check ClientWebSocket.State before closing
* TINKERPOP-2034 Register synchronizedMap() with Gryo
* TINKERPOP-2035 Gremlin-JavaScript: Pass custom headers to the websocket connection
* TINKERPOP-2040 Improve flexibility of GroovyTranslator to handle custom types
* TINKERPOP-2045 Remove non-indy groovy dependencies
* TINKERPOP-2055 Provide support for special number cases like Infinity in GraphSON
* TINKERPOP-2056 Use NumberHelper in Compare

[[release-3-2-9]]
=== TinkerPop 3.2.9 (Release Date: May 8, 2018)

* Fixed bug where path history was not being preserved for keys in mutations.
* Bumped to httpclient 4.5.5.
* Bumped to Groovy 2.4.15 - fixes bug with `Lambda` construction.
* Improved performance of GraphSON deserialization of `Bytecode`.
* Improved performance of traversal construction.

====  Bugs

* TINKERPOP-1947 Path history isn't preserved for keys in mutations

==== Improvements

* TINKERPOP-1755 No docs for ReferenceElements
* TINKERPOP-1912 Remove MD5 checksums
* TINKERPOP-1934 Bump to latest version of httpclient
* TINKERPOP-1936 Performance enhancement to Bytecode deserialization
* TINKERPOP-1944 JavaScript GLV: DriverRemoteConnection is not exported in the root module
* TINKERPOP-1950 Traversal construction performance enhancements
* TINKERPOP-1953 Bump to Groovy 2.4.15

[[release-3-2-8]]
=== TinkerPop 3.2.8 (Release Date: April 2, 2018)

* Added a `Lambda` class to Gremlin.Net that makes it possible to use Groovy and Python lambdas with Gremlin.Net.
* Enums are now represented as classes in Gremlin.Net which allows to use them as arguments in more steps.
* Bumped to Groovy 2.4.14.
* Added `checkAdjacentVertices` option to `SubgraphStrategy`.
* Modified `GremlinDslProcessor` so that it generated the `getAnonymousTraversalClass()` method to return the DSL version of `__`.
* Added the "Kitchen Sink" test data set.
* Fixed deserialization of `P.not()` for GraphSON.
* Bumped to Jackson 2.9.4.
* Improved performance of `JavaTranslator` by caching reflected methods required for traversal construction.
* Ensure that `RemoteStrategy` is applied before all other `DecorationStrategy` instances.
* Added `idleConnectionTimeout` and `keepAliveInterval` to Gremlin Server that enables a "ping" and auto-close for seemingly dead clients.
* Fixed a bug where lambdas in `gremlin-python` would trigger a failure if steps using python-only symbols were present (such as `as_()`).
* Fixed a bug in `NumberHelper` that led to wrong min/max results if numbers exceeded the Integer limits.
* Delayed setting of the request identifier until `RequestMessage` construction by the builder.
* `ReferenceElement` avoids `UnsupportedOperationException` handling in construction thus improving performance.
* Improved error messaging for failed serialization and deserialization of request/response messages.
* Fixed handling of `Direction.BOTH` in `Messenger` implementations to pass the message to the opposite side of the `StarGraph`.
* Removed hardcoded expectation in metrics serialization test suite as different providers may have different outputs.
* Added `IndexedTraverserSet` which indexes on the value of a `Traverser` thus improving performance when used.
* Utilized `IndexedTraverserSet` in `TraversalVertexProgram` to avoid extra iteration when doing `Vertex` lookups.
* Bumped to Netty 4.0.56.Final.
* Fixed .NET GraphSON serialization of `P.Within()` and `P.without()` when passing a `Collection` as an argument.
* Fixed a bug in Gremlin Console which prevented handling of `gremlin.sh` flags that had an "=" between the flag and its arguments.
* Fixed bug where `SparkMessenger` was not applying the `edgeFunction` from `MessageScope`.
* Fixed a bug in `ComputerAwareStep` that didn't handle `reset()` properly and thus occasionally produced some extra traversers.
* Removed `TraversalPredicate` class in Gremlin.Net. It is now included in the `P` class instead.

==== Bugs

* TINKERPOP-1053 installed plugins are placed in a directory relative to where gremlin.sh is started
* TINKERPOP-1509 Failing test case for tree serialization
* TINKERPOP-1738 Proper functioning of GraphSONReader depends on order of elements in String representation
* TINKERPOP-1758 RemoteStrategy should be before all other DecorationStrategies.
* TINKERPOP-1855 Update Rexster links
* TINKERPOP-1859 Complex instance of P not serializing to bytecode properly
* TINKERPOP-1860 valueMap(True) result in error in gremlin-python
* TINKERPOP-1862 TinkerGraph VertexProgram message passing doesn't work properly when using Direction.BOTH
* TINKERPOP-1867 union() can produce extra traversers
* TINKERPOP-1872 Apply edgeFunction in SparkMessenger
* TINKERPOP-1873 min() and max() work only in the range of Integer values
* TINKERPOP-1874 P does not appear to be serialized consistently in GraphSON
* TINKERPOP-1879 Gremlin Console does not resepect equal sign for flag argument assignments
* TINKERPOP-1880 Gremlin.NET Strong name signature could not be verified. (HRESULT: 0x80131045)
* TINKERPOP-1883 gremlinpython future will never return
* TINKERPOP-1890 getAnonymousTraversalClass() is not being generated for Java DSLs
* TINKERPOP-1891 Serialization of P.not() for gremlin-javascript
* TINKERPOP-1892 GLV test failures for .NET
* TINKERPOP-1894 GraphSONMessageSerializerV2d0 fails to deserialize valid P.not()
* TINKERPOP-1896 gremlin-python lambdas error
* TINKERPOP-1907 Fix failing GLV test for withSack() in .NET
* TINKERPOP-1917 gx:BigDecimal serialization broken in Gremlin.Net on systems with ',' as decimal separator
* TINKERPOP-1918 Scenarios fail because of wrong numerical types
* TINKERPOP-1919 Gherkin runner doesn't work with P.And() and P.Or() in Gremlin.Net
* TINKERPOP-1920 Tests fail because P.Within() arguments are wrapped in an array in Gremlin.Net
* TINKERPOP-1922 Gherkin features fail that contain P.not() in Gremlin.Net

==== Improvements

* TINKERPOP-1357 Centrality Recipes should mention pageRank and OLAP.
* TINKERPOP-1489 Provide a Javascript Gremlin Language Variant
* TINKERPOP-1586 SubgraphStrategy in OLAP
* TINKERPOP-1726 Support WebSockets ping/pong keep-alive in Gremlin server
* TINKERPOP-1842 iterate() missing in terminal steps documentation
* TINKERPOP-1850 Range step has undocumented special values
* TINKERPOP-1854 Support lambdas in Gremlin.Net
* TINKERPOP-1857 GLV test suite consistency and completeness
* TINKERPOP-1863 Delaying the setting of requestId till the RequestMessage instantiation time
* TINKERPOP-1868 Support inject source step in Gremlin.Net
* TINKERPOP-1870 n^2 synchronious operation in OLAP WorkerExecutor.execute() method
* TINKERPOP-1877 Add new graph data for specialized testing scenarios
* TINKERPOP-1884 Bump to Netty 4.0.56.Final
* TINKERPOP-1885 Various Gremlin.Net documentation updates
* TINKERPOP-1901 Enable usage of enums in more steps in Gremlin.Net
* TINKERPOP-1908 Bump to Groovy 2.4.14
* TINKERPOP-1911 Refactor JavaTranslator to cache all reflective calls

[[release-3-2-7]]
=== TinkerPop 3.2.7 (Release Date: December 17, 2017)

* Added core GraphSON classes for Gremlin-Python: `UUID`, `Date`, and `Timestamp`.
* Documented the recommended method for constructing DSLs with Gremlin.Net.
* Provided a method to configure detachment options with `EventStrategy`.
* Fixed a race condition in `TinkerIndex`.
* Fixed bug in handling of the long forms of `-e` and `-i` (`--execute` and `--interactive` respectively) for Gremlin Console.
* Fixed bug in `LambdaRestrictionStrategy` where traversals using `Lambda` scripts weren't causing the strategy to trigger.
* Improved error messaging for bytecode deserialization errors in Gremlin Server.
* Fixed an `ArrayOutOfBoundsException` in `hasId()` for the rare situation when the provided collection is empty.
* Bumped to Netty 4.0.53
* `TraversalVertexProgram` `profile()` now accounts for worker iteration in `GraphComputer` OLAP.
* Returned the `Builder` instance from the `DetachedEdge.Builder` methods of `setOutE` and `setOutV`.
* Added test framework for GLVs.
* Fixed bug in `TraversalHelper.replaceStep()` where the step being replaced needed to be removed prior to the new one being added.
* Added alias support in the .NET `DriverRemoteConnection`.
* Added a test for self-edges and fixed `Neo4jVertex` to provided repeated self-edges on `BOTH`.
* Better respected permissions on the `plugins.txt` file and prevented writing if marked as read-only.
* Added getters for the lambdas held by `LambdaCollectingBarrierStep`, `LambdaFlatMapStep` and `LambdaSideEffectStep`.
* Fixed an old hack in `GroovyTranslator` and `PythonTranslator` where `Elements` were being mapped to their id only.
* Fixed an "attachement"-bug in `InjectStep` with a solution generalized to `StartStep`.
* Truncate the script in error logs and error return messages for "Method code too large" errors in Gremlin Server.
* Fixed a bug in `LambdaRestrictionStrategy` where it was too eager to consider a step as being a lambda step.
* `ReferenceVertex` was missing its `label()` string. `ReferenceElement` now supports all label handling.
* Fixed a bug where bytecode containing lambdas would randomly select a traversal source from bindings.
* Deprecated `GremlinScriptEngine.eval()` methods and replaced them with new overloads that include the specific `TraversalSource` to bind to.
* Added `GraphHelper.cloneElements(Graph original, Graph clone)` to the `gremlin-test` module to quickly clone a graph.
* Added `GremlinDsl.AnonymousMethod` annotation to help provide explicit types for anonymous methods when the types are not easily inferred.
* Bumped to GMavenPlus 1.6.
* Added better error message for illegal use of `repeat()`-step.
* Fixed a bug in `RangeByIsCountStrategy` that led to unexpected behaviors when predicates were used with floating point numbers.
* Bumped to Jackson 2.8.10.
* Deprecated `MutationListener.vertexPropertyChanged()` method that did not use `VertexProperty` and added a new method that does.
* Added an `EmbeddedRemoteConnection` so that it's possible to mimic a remote connection within the same JVM.
* Supported interruption for remote traversals.
* Allow the `:remote` command to accept a `Cluster` object defined in the console itself.
* The Console's `plugin.txt` file is only updated if there were manually uninstalled plugins.
* Fixed a bug in `MatchStep` where mid-traversal `where()` variables were not being considered in start-scope.
* Generalized `MatchStep` to locally compute all clauses with barriers (not just reducing barriers).
* Ensured that plugins were applied in the order they were configured.
* Fixed a bug in `Neo4jGremlinPlugin` that prevented it from loading properly in the `GremlinPythonScriptEngine`.
* Fixed a bug in `ComputerVerificationStrategy` where child traversals were being analyzed prior to compilation.
* Fixed a bug that prevented Gremlin from ordering lists and streams made of mixed number types.
* Fixed a bug where `keepLabels` were being corrupted because a defensive copy was not being made when they were being set by `PathRetractionStrategy`.
* Cancel script evaluation timeout in `GremlinExecutor` when script evaluation finished.
* Added a recipe for OLAP traversals with Spark on YARN.
* Added `spark-yarn` dependencies to the manifest of `spark-gremlin`.

==== Bugs

* TINKERPOP-1650 PathRetractionStrategy makes Match steps unsolvable
* TINKERPOP-1731 Docker build does not appear to work for gremlin-dotnet
* TINKERPOP-1745 Gremlin .NET: Use DateTimeOffset instead of DateTime to represent g:Date
* TINKERPOP-1753 OrderStep not able to order by non-integer numbers
* TINKERPOP-1760 OLAP compilation failing around ConnectiveStrategy
* TINKERPOP-1761 GremlinExecutor: Timeout future not cancelled on successful script evaluation
* TINKERPOP-1762 Make MatchStep analyze mid-clause variables for executing ordering purposes.
* TINKERPOP-1764 Generalize MatchStep to localize all barriers, not just reducing barriers.
* TINKERPOP-1766 Gremlin.Net: Closed connections should not be re-used
* TINKERPOP-1782 RangeByIsCountStrategy doesn't handle floating point numbers properly
* TINKERPOP-1789 Reference elements should be represented by id and label *(breaking)*
* TINKERPOP-1790 GraphSON 3.0 doc updates
* TINKERPOP-1791 GremlinDsl custom step with generic end type produces invalid code in __.java
* TINKERPOP-1792 Random TraversalSource Selection in GremlinScriptEngine
* TINKERPOP-1795 Getting Lambda comparator message for .profile() step
* TINKERPOP-1796 Driver connection pool SSL properties missing
* TINKERPOP-1797 LambdaRestrictionStrategy and LambdaMapStep in `by()`-modulation.
* TINKERPOP-1798 MutationListener.vertexPropertyChanged oldValue should be a VertexProperty
* TINKERPOP-1801 OLAP profile() step return incorrect timing
* TINKERPOP-1802 hasId() fails for empty collections
* TINKERPOP-1803 inject() doesn't re-attach with remote traversals
* TINKERPOP-1819 documentation query and description mismatch
* TINKERPOP-1821 Consistent behavior of self-referencing edges
* TINKERPOP-1825 Gremlin .NET: Constant() step has incorrect parameter defined
* TINKERPOP-1830 Race condition in Tinkergraph index creation
* TINKERPOP-1832 TraversalHelper.replaceStep sets previousStep to the wrong step
* TINKERPOP-1846 LambdaRestrictionStrategy not triggering for Lambda scripts
* TINKERPOP-1848 Fix g:Date assertion in python tests
* TINKERPOP-1851 Gremlin long options for -e and -i are not working properly

==== Improvements

* TINKERPOP-1661 Docker-built documentation does not always point locally
* TINKERPOP-1725 DotNet GLV: Make traversal generation deterministic
* TINKERPOP-1734 DSL for Gremlin .NET
* TINKERPOP-1746 Better error message on wrong ordering of emit()/until()/has()
* TINKERPOP-1752 Gremlin.Net: Generate completely type-safe methods
* TINKERPOP-1756 Provide a way to easily mock a RemoteConnection for tests
* TINKERPOP-1759 Improve hashcode and equals for Traverser implementations
* TINKERPOP-1768 Bump to Jackson 2.8.10
* TINKERPOP-1770 Remote traversal timeout
* TINKERPOP-1771 gremlin.bat doesn't support paths containing spaces
* TINKERPOP-1779 Bump to GMavenPlus 1.6
* TINKERPOP-1784 Gremlin Language Test Suite
* TINKERPOP-1785 Gremlin.Net should be strong-name signed
* TINKERPOP-1786 Recipe and missing manifest items for Spark on Yarn
* TINKERPOP-1787 Allow :remote command to accept a user defined Cluster instance
* TINKERPOP-1806 Consistently use Gremlin.Net instead of Gremlin-DotNet
* TINKERPOP-1807 Gremlin-Python doesn't support GraphSON types g:Date, g:Timestamp and g:UUID
* TINKERPOP-1808 Add ability to get the consumer in LambdaSideEffectStep
* TINKERPOP-1811 Improve error reporting for serialization errors between gremlin-python and gremlin-server
* TINKERPOP-1812 ProfileTest assumes that graph implementations will not add their own steps
* TINKERPOP-1813 Subgraph step requires the graph API
* TINKERPOP-1814 Some process tests require the graph API
* TINKERPOP-1820 Include .NET GLV tests on TravisCI
* TINKERPOP-1824 Update netty version to 4.0.52
* TINKERPOP-1827 Gremlin .NET: Test Suite Runner
* TINKERPOP-1829 Improve flexibility of detachment for EventStrategy
* TINKERPOP-1833 DetachedEdge.Builder#setInV and setOutV doesn't return the builder
* TINKERPOP-1835 Bump Netty 4.0.53
* TINKERPOP-1837 Gremlin .NET: Provide type coercion between IDictionary<K, V> instances

[[release-3-2-6]]
=== TinkerPop 3.2.6 (Release Date: August 21, 2017)

This release also includes changes from <<release-3-1-8, 3.1.8>>.

* Bumped to Netty 4.0.50
* Registered `HashMap$TreeNode` to Gryo.
* Fixed a lambda-leak in `SackValueStep` where `BiFunction` must be tested for true lambda status.
* Fixed a bug in `RangeByIsCountStrategy` that broke any `ConnectiveStep` that included a child traversal with an optimizable pattern.
* Allowed access to `InjectStep.injections` for `TraversalStrategy` analysis.
* Exceptions that occur during result iteration in Gremlin Server will now return `SCRIPT_EVALUATION_EXCEPTION` rather than `SERVER_ERROR`.
* `AddEdgeStep` attaches detached vertices prior to edge creation.
* Added graph element GraphSON serializers in Gremlin-Python.
* Initialization scripts for Gremlin Server will not timeout.
* Added Gremlin.Net.
* `ProfileTest` is now less stringent about assertions which will reduce burdens on providers.
* `GremlinExecutor` begins timeout of script evaluation at the time the script was submitted and not from the time it began evaluation.
* Added Gremlin.Net.
* `ReferenceFactory` and `DetachedFactory` now detach elements in collections accordingly.
* Deprecated `GryoLiteMessageSerializerV1d0` in favor of `HaltedTraverserStrategy`.
* Deprecated the `useMapperFromGraph` configuration option for Gremlin Server serializers.
* `JavaTranslator` is now smart about handling `BulkSet` and `Tree`.
* Added annotations to the traversal metrics pretty print.
* `EdgeOtherVertexStep` is no longer final and can be extended by providers.
* `EdgeVertexStep` is no longer final and can be extended by providers.
* Deprecated `Transaction.submit(Function)`.
* Fixed `HADOOP_GREMLIN_LIBS` parsing for Windows.
* Improved GraphSON serialization performance around `VertexProperty`.
* Changed some tests in `EventStrategyProcessTest` which were enforcing some unintended semantics around transaction state.
* Added WsAndHttpChannelizer and SaslAndHttpBasicAuthenticationHandler to be allow for servicing Http and Websocket requests to the same server
* Added deep copy of `Bytecode` to `DefaultTraversal.clone()`.

==== Bugs

* TINKERPOP-1385 Refactor Profiling test cases
* TINKERPOP-1679 Detached side-effects aren't attached when remoted
* TINKERPOP-1683 AbstractHadoopGraphComputer on Windows
* TINKERPOP-1691 Some EventStrategyProcessTest assume element state is synced in memory
* TINKERPOP-1704 XXXTranslators are not being respective of BulkSet and Tree.
* TINKERPOP-1727 Bytecode object shallow copied when traversals are cloned
* TINKERPOP-1742 RangeByIsCountStrategy fails for ConnectiveSteps
* TINKERPOP-1743 LambdaRestrictionStrategy does not catch lambdas passed to sack()
* TINKERPOP-1744 Gremlin .NET: Exception from sync execution gets wrapped in AggregateException

==== Improvements

* TINKERPOP-741 Remove Options For Transaction Retry
* TINKERPOP-915 Gremlin Server supports REST and Websockets simultanteously
* TINKERPOP-920 Test case needed for ensuring same cardinality for key.
* TINKERPOP-1552 C# Gremlin Language Variant
* TINKERPOP-1669 EdgeVertexStep should be designed for extension
* TINKERPOP-1676 Improve GraphSON 2.0 Performance  *(breaking)*
* TINKERPOP-1688 Include TraversalMetrics annotation in pretty print
* TINKERPOP-1694 Deprecate useMapperFromGraph
* TINKERPOP-1701 HaltedTraverserStrategy should recurse into collections for detachment.
* TINKERPOP-1703 Make EdgeOtherVertexStep non-final
* TINKERPOP-1708 Add a "Note on Scopes" document
* TINKERPOP-1709 Add a list of all the steps that support by()/from()/to()/as()/option()
* TINKERPOP-1710 Add a note on tree() by-modulation and uniqueness of tree branches.
* TINKERPOP-1714 Gremlin Server scriptEvaluationTimeout should take into account request arrival time
* TINKERPOP-1718 Deprecate GryoLiteMessageSerializerV1d0
* TINKERPOP-1748 Callout comments break code snippets
* TINKERPOP-1749 Bump to Netty 4.0.50

[[release-3-2-5]]
=== TinkerPop 3.2.5 (Release Date: June 12, 2017)

This release also includes changes from <<release-3-1-7, 3.1.7>>.

* Fixed folding of multiple `hasId()` steps into `GraphStep`.
* Added string performance options to `StarGraph`.
* Fixed a bug in `until(predicate)` where it was actually calling `emit(predicate)`.
* Fixed inconsistency in GraphSON serialization of `Path` where properties of graph elements were being included when serialized.
* Improved performance and memory usage of GraphSON when serializing `TinkerGraph` and graph elements.
* Removed use of `stream()` in `DetachedEdge` and `DetachedVertex`.
* Deprecated a constructor in `DetachedEdge` that made use of `Pair` in favor of a new one that just uses the objects that were in the `Pair`.
* Improved error messaging on the `g.addV(Object...)` when passing an invalid arguments.
* Reduced memory usage for TinkerGraph deserialization in GraphSON by streaming vertices and edges.
* Added the `gremlin-archetype-dsl` to demonstrate how to structure a Maven project for a DSL.
* Developed and documented patterns for Domain Specific Language implementations.
* Removed the Groovy dependency from `gremlin-python` and used Groovy Templates and the `gmavenplus-plugin` to generate the python GLV classes.
* Now using Groovy `[...]` map notation in `GroovyTranslator` instead of `new LinkedHashMap(){{ }}`.
* Maintained type information on `Traversal.promise()`.
* Propagated exception to `Future` instead of calling thread in `RemoteConnection`.
* Fixed a bug in `RepeatUnrollStrategy` where `LoopsStep` and `LambdaHolder` should invalidate the strategy's application.
* Deprecated `authentication.className` setting in favor of using `authentication.authenticator`.
* Added `authentication.authenticationHandler` setting.
* Added abstraction to authentication to allow users to plug in their own `AbstractAuthenticationHandler` implementations.
* Fixed a `NullPointerException` bug in `B_LP_O_S_SE_SL_Traverser`.
* `PathRetractionStrategy` now uses the marker-model to reduce recursive lookups of invalidating steps.
* `ProfileStrategy` now uses the marker-model to reduce recursive lookups of `ProfileSideEffectStep`.
* `Mutating` steps now implement `Scoping` interface.
* Fixed a step id compilation bug in `AddVertexStartStep`, `AddVertexStep`, `AddEdgeStep`, and `AddPropertyStep`.
* Added more details to Gremlin Server client side messages - exception hierarchy and stack trace.
* Deprecated "Exception-Class" in the Gremlin Server HTTP protocol in favor of the new "exceptions" field.
* De-registered metrics on Gremlin Server shutdown.
* Added "help" command option on `:remote config` for plugins that support that feature in the Gremlin Console.
* Allowed for multiple scripts and related arguments to be passed to `gremlin.sh` via `-i` and `-e`.
* `LABELED_PATH` requirement is now set if any step in the traversal is labeled.
* Updated `PathRetractionStrategy` to not run if the provided traversal contains a `VertexProgramStep` that has a `LABELED_PATH` requirement.
* Added various metrics to the `GremlinGroovyScriptEngine` around script compilation and exposed them in Gremlin Server.
* Moved the `caffeine` dependency down to `gremlin-groovy` and out of `gremlin-server`.
* Improved script compilation in `GremlinGroovyScriptEngine` to use better caching, log long compile times and prevent failed compilations from recompiling on future requests.
* Synchronized script compilation.
* Logged Script compilation times.
* Prevented failed scripts from recompiling.
* Logged warnings for scripts that take "too long" to compile.
* Improved memory usage of the `GremlinGroovyScriptEngine`.
* Added `cyclicPath().from().to().by()` support to `GraphTraversal`.
* Added `simplePath().from().to().by()` support to `GraphTraversal`.
* Added `path().from().to()` support to `GraphTraversal` so sub-paths can be isolated from the current path.
* Added `FromToModulating` interface for use with `to()`- and `from()`-based step modulators.
* Added `Path.subPath()` which supports isolating a sub-path from `Path` via to/from-labels.
* Fixed `NullPointerException` in `GraphMLReader` that occurred when an `<edge>` didn't have an ID field and the base graph supported ID assignment.
* Added `ScopingStrategy` which will computer and provide all `Scoping` steps with the path labels of the global `Traversal`.
* Split `ComputerVerificationStrategy` into two strategies: `ComputerVerificationStrategy` and `ComputerFinalizationStrategy`.
* Removed `HasTest.g_V_hasId_compilationEquality` from process test suite as it makes too many assumptions about provider compilation.
* Deprecated `CustomizerProvider` infrastructure.
* Deprecated `PluginAcceptor` infrastructure.
* Improved consistency of the application of bindings to `GremlinScriptEngine` implementations in the `BindingsGremlinPlugin`.
* Fixed a bug in OLAP `ComputerAwareStep` where end-step labels were not being appended to the traverser correctly.
* Refactor `SparkContext` handler to support external kill and stop operations.
* Fixed an optimization bug in `LazyBarrierStrategy` around appending barriers to the end of a `Traversal`.
* Fixed an optimization bug in `PathRetractionStrategy` around appending barriers to the end of a `Traversal`.
* `TraverserIterator` in GremlinServer is smart to try and bulk traversers prior to network I/O.
* Improved error handling of compilation failures for very large or highly parameterized script sent to Gremlin Server.
* Fixed a bug in `RangeByIsCountStrategy` that changed the meaning of inner traversals.
* Improved Gremlin-Python Driver implementation by adding a threaded client with basic connection pooling and support for pluggable websocket clients.
* Changed `GraphManager` from a final class implementation to an interface.
* Updated `GraphManager` interface to include methods for opening/instantiating a graph and closing a graph.
* Implemented `DefaultGraphManager` to include previous `GraphManager` functionality and adhere to updated interface.
* Deprecated `GraphManager.getGraphs()` and added `GraphManager.getGraphNames()`.
* Deprecated `GraphManager.getTraversalSources()` and added `GraphManager.getTraversalSourceNames()`.
* Fixed a bug so now users can supply a YAML with an empty `staticVariableTypes` to be used by the `FileSandboxExtension`

==== Bugs

* TINKERPOP-1258 HasTest.g_V_hasId_compilationEquality makes GraphStep assumptions
* TINKERPOP-1528 CountByIsRangeStrategy fails for a particular query
* TINKERPOP-1626 choose() is buggy in OLAP
* TINKERPOP-1638 count() is optimized away in where()
* TINKERPOP-1640 ComputerVerificationStrategy gives false errors
* TINKERPOP-1652 Disable PathRetractionStrategy strategy if VertexProgramStep has LABELLED_PATH requirement
* TINKERPOP-1660 Documentation links should not link to TINKERPOP-xxxx branches
* TINKERPOP-1666 NPE in FileSandboxExtension if staticVariableTypes is empty in supplied YAML file
* TINKERPOP-1668 RepeatUnrollStrategy should not execute if there is a LoopStep used.
* TINKERPOP-1670 End type lost when using promise()
* TINKERPOP-1673 GroovyTranslator produces Gremlin that can't execute on :remote
* TINKERPOP-1675 RemoteStep#processNextStart() throws CompletionException instead of underlying exception
* TINKERPOP-1681 Multiple hasId's are or'd into GraphStep

==== Improvements

* TINKERPOP-761 Some basic mathematical functions / steps
* TINKERPOP-786 Patterns for DSL Development
* TINKERPOP-1044 ResponseMessage should contain server-side exception name.
* TINKERPOP-1095 Create a custom ScriptContext
* TINKERPOP-1266 Make memory available to benchmarks configurable
* TINKERPOP-1303 add help for :remote config for Gephi Plugin
* TINKERPOP-1340 docs do not state at what version an API was introduced (or deprecated)
* TINKERPOP-1387 from and to modulators for path steps
* TINKERPOP-1438 Consider GraphManager as an interface*(breaking)*
* TINKERPOP-1453 Allow Gremlin-Python to handle asynchronous failure
* TINKERPOP-1577 Provide support for Python3 or Python2 in the Docker builds.
* TINKERPOP-1599 implement real gremlin-python driver
* TINKERPOP-1614 Improve documentation for Graph.V() and Graph.E() on main docs page
* TINKERPOP-1618 Remove groovy dependency from gremlin-python
* TINKERPOP-1627 LazyBarrierStrategy should not append an end barrier.
* TINKERPOP-1631 Fix visibility issues with the BindingsGremlinPlugin
* TINKERPOP-1634 Deprecate old methods of GremlinGroovyScriptEngine customization
* TINKERPOP-1642 Improve performance of mutating traversals
* TINKERPOP-1644 Improve script compilation process and include metrics
* TINKERPOP-1653 Allow multiple scripts with arguments to be passed to the Console
* TINKERPOP-1657 Provide abstraction to easily allow different HttpAuth schemes
* TINKERPOP-1663 Validate a maximum for the number of parameters passed to Gremlin Server
* TINKERPOP-1665 Remove unittest from Gremlin-Python tests
* TINKERPOP-1671 Default method for RemoteConnection.submitAsync throws exception from submit on calling thread instead of failing the future
* TINKERPOP-1677 Bump Groovy to 2.4.11
* TINKERPOP-1680 Add string performance options to StarGraph

[[release-3-2-4]]
=== TinkerPop 3.2.4 (Release Date: February 8, 2017)

This release also includes changes from <<release-3-1-6, 3.1.6>>.

* Fixed a bug where `PathProcessor.keepLabels` were not being pushed down into child traversals by `PathRetractionStrategy`.
* Added default `MessagePassingReductionStrategy` for `GraphComputer` that can reduce the number of message passing iterations.
* Fixed a bug associated with user-provided maps and `GroupSideEffectStep`.
* `GroupBiOperator` no longer maintains a detached traversal and thus, no more side-effect related OLAP inconsistencies.
* Added `ProjectedTraverser` which wraps a traverser with a `List<Object>` of projected data.
* Fixed an optimization bug in `CollectingBarrierSteps` where the barrier was being consumed on each `addBarrier()`.
* `OrderGlobalStep` and `SampleGlobalStep` use `ProjectedTraverser` and now can work up to the local star graph in OLAP.
* SASL negotiation supports both a byte array and Base64 encoded bytes as a string for authentication to Gremlin Server.
* Deprecated all test suites in `gremlin-groovy-test` - Graph Providers no longer need to implement these.
* Deprecated `TinkerIoRegistry` replacing it with the more consistently named `TinkerIoRegistryV1d0`.
* Made error messaging more consistent during result iteration timeouts in Gremlin Server.
* Fixed a memory leak in the classloader for the `GremlinGroovyScriptEngine` where classes in the loader were not releasing from memory as a strong reference was always maintained.
* `PathRetractionStrategy` does not add a `NoOpBarrierStep` to the end of local children as its wasted computation in 99% of traversals.
* Fixed a bug in `AddVertexStartStep` where if a side-effect was being used in the parametrization, an NPE occurred.
* Fixed a bug in `LazyBarrierStrategy` where `profile()` was deactivating it accidentally.
* Fixed a bug in `RepeatUnrollStrategy` where stateful `DedupGlobalStep` was cloned and thus, maintained two deduplication sets.
* Added documentation around "terminal steps" in Gremlin: `hasNext()`, `next()`, `toList()`, etc.
* Added specific GraphSON serializers for `RequestMessage` and `ResponseMessage` in GraphSON 2.0.
* Added `CloseableIterator` to allow `Graph` providers who open expensive resources a way to let users release them.
* Fixed minor bug in `gremlin-driver` where closing a session-based `Client` without initializing it could generate an error.
* Relieved synchronization pressure in various areas of `TinkerGraphComputer`.
* Fixed an optimization bug in OLAP-based `DedupGlobalStep` where deduping occurred twice.
* `MemoryComputeKey` now implements `Cloneable` which is useful for `BiOperator` reducers that maintain thread-unsafe state.
* `TinkerGraphComputer` now supports distributed `Memory` with lock-free partition aggregation.
* `TinkerGraph` Gryo and GraphSON deserialization is now configured to use multi-properties.
* Changed behavior of `ElementHelper.areEqual(Property, Property)` to not throw exceptions with `null` arguments.
* Added `GryoVersion` for future flexibility when introducing a new verison of Gryo and moved serializer registrations to it.
* Fixed Gryo serialization of `ConnectiveP` instances.
* Lessened the severity of Gremlin Server logging when it encounters two or more serializers addressing the same mime type.
* Bumped to Netty 4.0.42.final.
* Added `ByteBuffer`, `InetAddress`, `Timestamp` to the list of Gryo supported classes.
* Fixed Gryo serialization of `Class`.
* Fixed GraphSON serialization of enums like `T`, `P`, etc. where values were overriding each other in the GraphSON type registry.
* Fixed a bug in Gremlin-Python around `__.__()` and `__.start()`.
* Fixed a bug around long serialization in Gremlin-Python when using Python3.
* Deprecated `TraversalSource.withBindings()` as it is no longer needed in Gremlin-Java and never was needed for other variants.
* Fixed a bug in Gremlin-Java `Bytecode` where anonymous traversals were not aware of parent bindings.
* Fixed a bug in Gremlin-Java GraphSON deserialization around `P.within()` and `P.without()`.
* Converted Spark process suite tests to "integration" tests.
* Fixed a bug in `InlineFilterStrategy` having to do with folding `HasContainers` into `VertexStep`.
* Deprecated `HasContainer.makeHasContainers()` which was used to dissect `AndP` and shouldn't be used at the TinkerPop-level.
* `GraphTraversal.has()` now will try and fold-left `HasContainer` if end step is a `HasContainerHolder`.
* Created explicit `P`-predicate methods for `GraphTraversal.hasXXX()`.
* Fixed a bug in `FilterRankStrategy` around `where().by()` ordering.
* Added another optimization in `RangeByIsCountStrategy`, that removes `count().is()` altogether if it's not needed.
* Fixed a OLAP `MatchStep.clone()`-bug that occurs when the `match()` is in a local child.
* Added another optimization in `RangeByIsCountStrategy`, that removes `count().is()` altogether if it's not needed.
* Fixed a bug in `RangeByIsCountStrategy` where labeled parents shouldn't have the strategy applied to their children.
* Fixed a bug in `PathRetractionStrategy` where `MatchEndStep` labels were being dropped when they shouldn't be.
* Added `TinkerGraphCountStrategy` which translates `g.V().map*.count()` patterns into direct `Map.size()` calls in `TinkerGraph`.
* Added `Path.head()` and `Path.isEmpty()` with default method implementations.
* Fixed a `NoSuchElementException` bug with `GroupXXXStep` where if the reduced `TraverserSet` is empty, don't add the key/value.
* Fixed a `NullPointerException` bug with profiling `GroupSideEffectStep` in OLTP.
* Improved ability to release resources in `GraphProvider` instances in the test suite.
* Factored `GremlinPlugin` functionality out of gremlin-groovy and into gremlin-core - related classes were deprecated.
* Added a `force` option for killing sessions without waiting for transaction close or timeout of a currently running job or multiple jobs.
* Deprecated `Session.kill()` and `Session.manualKill()`.
* Added `Traversal.promise()` method to allow for asynchronous traversal processing on "remote" traversals.
* Deprecated `RemoteConnection.submit(Bytecode)` in favor of `submitAsync(Bytecode)`.
* Added `choose(predicate,traversal)` and `choose(traversal,traversal)` to effect if/then-semantics (no else). Equivalent to `choose(x,y,identity())`.
* Removed `ImmutablePath.TailPath` as it is no longer required with new recursion model.
* Removed call stack recursion in `ImmutablePath`.
* Gremlin-Python serializes `Bytecode` as an object (instead of a JSON string) when submit over the `RemoteConnection`.
* Fixed the handling of the `DriverRemoteConnection` pass-through configurations to the driver.
* `IncidentToAdjacentStrategy` now uses a hidden label marker model to avoid repeated recursion for invalidating steps.
* `PathProcessorStrategy` can inline certain `where(traversal)`-steps in order to increase the likelihood of star-local children.
* `SparkGraphComputer` no longer starts a worker iteration if the worker's partition is empty.
* Added `ProjectStep.getProjectKeys()` for strategies that rely on such information.
* Added `VertexFeatures.supportsDuplicateMultiProperties()` for graphs that only support unique values in multi-properties.
* Deprecated the "performance" tests in `OptIn`.
* Deprecated `getInstance()` methods in favor of `instance()` for better consistency with the rest of the API.
* Block calls to "remote" traversal side-effects until the traversal read is complete which signifies an end to iteration.
* Added `Pick.none` and `Pick.any` to the serializers and importers.
* Added a class loader to `TraversalStrategies.GlobalCache` which guarantees strategies are registered prior to `GlobalCache.getStrategies()`.
* Fixed a severe bug where `GraphComputer` strategies are not being loaded until the second use of the traversal source.
* The root traversal now throws regular `NoSuchElementException` instead of `FastNoSuchElementException`. (*breaking*)
* Added a short sleep to prevent traversal from finishing before it can be interrupted during `TraversalInterruptionComputerTest`.
* Added support for SSL client authentication

==== Bugs

* TINKERPOP-1380 dedup() doesn't dedup in rare cases
* TINKERPOP-1384 Description of filter function in traversal documentation
* TINKERPOP-1428 profile() throws NPE for union(group, group)
* TINKERPOP-1521 Mutating steps don't recognize side-effects
* TINKERPOP-1525 Plug VertexProgram iteration leak on empty Spark RDD partitions
* TINKERPOP-1534 Gremlin Server instances leaking in tests
* TINKERPOP-1537 Python tests should not use hard-coded number of workers
* TINKERPOP-1547 Two bugs found associated with MatchStep: Path retraction and range count.
* TINKERPOP-1548 Traversals can complete before interrupted in TraversalInterruptionComputerTest
* TINKERPOP-1560 Cache in GroovyClassLoader may continue to grow
* TINKERPOP-1561 gremiln-python GraphSONWriter doesn't properly serialize long in Python 3.5
* TINKERPOP-1567 GraphSON deserialization fails with within('a')
* TINKERPOP-1573 Bindings don't work in coalesce
* TINKERPOP-1576 gremlin-python calls non-existent methods
* TINKERPOP-1581 Gremlin-Python driver connection is not thread safe.
* TINKERPOP-1583 PathRetractionStrategy retracts keys that are actually needed
* TINKERPOP-1585 OLAP dedup over non elements
* TINKERPOP-1587 Gremlin Server Subgraph Cardinality Not Respected
* TINKERPOP-1594 LazyBarrierStrategy does not activate with ProfileStep
* TINKERPOP-1605 gremlin-console 3.2.3 -e can no longer take paths relative to current working directory

==== Improvements

* TINKERPOP-887 FastNoSuchElementException hides stack trace in client code
* TINKERPOP-919 Features needs to specify whether 2 vertex properties with same key/value is allowed.
* TINKERPOP-932 Add ability to cancel script execution associated with a Gremlin Server Session
* TINKERPOP-1248 OrderGlobalStep should use local star graph to compute sorts, prior to reduction.
* TINKERPOP-1261 Side-effect group().by() can't handle user-defined maps
* TINKERPOP-1292 TinkerGraphComputer VertexProgramInterceptors
* TINKERPOP-1372 ImmutablePath should not use Java recursion (call stacks are wack)
* TINKERPOP-1433 Add steps to dev docs to help committers get their keys in order
* TINKERPOP-1434 Block calls to traversal side-effects until read is complete
* TINKERPOP-1471 IncidentToAdjacentStrategy use hidden marker to avoid repeated recursion.
* TINKERPOP-1473 Given PathRetractionStrategy, PathProcessorStrategy can be extended to support partial where() inlining.
* TINKERPOP-1482 has(x).has(y) chains should be has(x.and(y))
* TINKERPOP-1490 Provider a Future based Traversal.async(Function<Traversal,V>) terminal step
* TINKERPOP-1502 Chained has()-steps should simply left-append HasContainers in Gremlin-Java.
* TINKERPOP-1507 Pick.any and Pick.none are not in GraphSON or Gremlin-Python
* TINKERPOP-1508 Add choose(predicate,trueTraversal)
* TINKERPOP-1527 Do not override registered strategies in TraversalStrategies.GlobalCache
* TINKERPOP-1530 Consistent use of instance()
* TINKERPOP-1539 Create a ComplexTraversalTest with crazy nested gnarly traversals.
* TINKERPOP-1542 Add Path.isEmpty() with a default implementation.
* TINKERPOP-1562 Migrate ScriptEngine-related code to gremlin-core
* TINKERPOP-1570 Bump to Netty 4.0.42
* TINKERPOP-1582 TraversalOpProcessor does not support custom serializers
* TINKERPOP-1584 Add gryo serializers to support types covered in GraphSON
* TINKERPOP-1588 Added Terminal Steps section to the docs
* TINKERPOP-1589 Re-Introduce CloseableIterator
* TINKERPOP-1590 Create TinkerWorkerMemory and Partitioned Vertices
* TINKERPOP-1600 Consistent use of base 64 encoded bytes for SASL negotiation
* TINKERPOP-1602 Support SSL client certificate authentication
* TINKERPOP-1606 Refactor GroupStep to not have the reduction traversal included in its BiOperator.
* TINKERPOP-1610 Deprecate gremlin-groovy-test provider based tests
* TINKERPOP-1617 Create a SingleIterationStrategy which will do its best to rewrite OLAP traversals to not message pass.

[[release-3-2-3]]
=== TinkerPop 3.2.3 (Release Date: October 17, 2016)

This release also includes changes from <<release-3-1-5, 3.1.5>>.

* Restructured Gremlin-Python's GraphSON I/O package to make it easier for users to register serializers/deserializers. (*breaking*)
* Fixed a bug with `TraversalOpProcessor` that was returning a final result prior to committing the transaction.
* Fixed a bug in `ConnectiveStrategy` where infix and/or was not correctly reasoning on `choose()` `HasNextStep` injections.
* Increased performance of `CredentialGraph` authentication.
* Removed Java 8 stream usage from `TraversalHelper` for performance reasons.
* Fixed a bug in `RepeatStep` where `emit().as('x')` wasn't adding the step labels to the emit-traverser.
* Added `GraphComputing.atMaster(boolean)` to allow steps to know whether they are executing at master or distributed at workers.
* Fixed a bug in OLAP where `DedupGlobalStep` wasn't de-duping local master traversers.
* Added `HasContainerHolder.removeHasContainer()`-method with default `UnsupportedOperationException` implementation.
* `TraversalSource.withComputer()` is simplified to add a `VertexProgramStrategy`. Easier for language variants.
* Fixed a `Set`, `List`, `Map` bug in the various `Translators` where such collections were not being internally translated.
* Fixed a `Bytecode` bug where nested structures (map, list, set) were not being analyzed for bindings and bytecode conversions.
* Fixed a `String` bug in `GroovyTranslator` and `PythonTranslator` where if the string has double-quotes it now uses """ """.
* Added a default `TraversalStrategy.getConfiguration()` which returns the configuration needed to construct the strategy.
* `Computer` instances can be created with `Computer.create(Configuration)` and accessed via `Computer.getConf()`.
* Every `TraversalStrategy` can be created via a `Configuration` and a static `MyStrategy.create(Configuration)`.
* Added language-agnostic `TraversalStrategy` support in `Bytecode`.
* Added `PartitionStrategy.Builder.readPartitions()` and deprecated `PartitionStrategy.Builder.addPartition()`.
* A new version of `LazyBarrierStrategy` has been created and added to the default strategies.
* `FilterRankStrategy` now propagates labels "right" over non-`Scoping` filters.
* Fixed a bug in `ConnectiveP` where nested equivalent connectives should be inlined.
* Fixed a bug in `IncidentToAdjacentStrategy` where `TreeStep` traversals were allowed.
* Fixed a end-step label bug in `MatchPredicateStrategy`.
* Fixed a bug in `MatchPredicateStrategy` where inlined traversals did not have strategies applied to it.
* Fixed a bug in `RepeatUnrollStrategy` where inlined traversal did not have strategies applied to it.
* Fixed padding of prompt in Gremlin Console when the number of lines went beyond a single digit.
* Fixed GraphSON 2.0 namespace for `TinkerGraph` to be "tinker" instead of "gremlin".
* Dropped serialization support in GraphSON 2.0 for `Calendar`, `TimeZone`, and `Timestamp`.
* Added `TraversalHelper.copyLabels()` for copying (or moving) labels form one step to another.
* Added `TraversalHelper.applySingleLevelStrategies()` which will apply a subset of strategies but not walk the child tree.
* Added the concept that hidden labels using during traversal compilation are removed at the end during `StandardVerificationStrategy`. (*breaking*)
* Added `InlineFilterStrategy` which will determine if various `TraversalParent` children are filters and if so, inline them.
* Removed `IdentityRemovalStrategy` from the default listing as its not worth the clock cycles.
* Removed the "!" symbol in `NotStep.toString()` as it is confusing and the `NotStep`-name is sufficient.
* Fixed a bug in `TraversalVertexProgram` (OLAP) around ordering and connectives (i.e. `and()` and `or()`).
* Added `AbstractGremlinProcessTest.checkOrderedResults()` to make testing ordered results easier.
* `AbstractLambdaTraversal` now supports a `bypassTraversal` where it is possible for strategies to redefine such lambda traversals.
* Added an internal utility `ClassFilterStep` which determines if the traverser object's class is an instance of the provided class.
* `ConnectiveStep` extends `FilterStep` and thus, is more appropriately categorized in the step hierarchy.
* `PropertyMapStep` supports a provided traversal for accessing the properties of the element. (*breaking*)
* `SubgraphStrategy` now supports vertex property filtering.
* Fixed a bug in Gremlin-Python `P` where predicates reversed the order of the predicates.
* Added tests to `DedupTest` for the `dedup(Scope, String...)` overload.
* Added more detailed reference documentation for IO formats.
* Fixed a bug in serialization of `Lambda` instances in GraphSON, which prevented their use in remote traversals.
* Fixed a naming bug in Gremlin-Python where `P._and` and `P._or` should be `P.and_` and `P.or_`. (*breaking*)
* `where()` predicate-based steps now support `by()`-modulation.
* Added Gryo serialization for `Bytecode`.
* Moved utility-based serializers to `UtilSerializers` for Gryo - these classes were private and hence this change is non-breaking.
* `TraversalRing` returns a `null` if it does not contain traversals (previously `IdentityTraversal`).
* Deprecated `Graph.Exceptions.elementNotFoundException()` as it was not used in the code base outside of the test suite.
* Fixed a `JavaTranslator` bug where `Bytecode` instructions were being mutated during translation.
* Added `Path` to Gremlin-Python with respective GraphSON 2.0 deserializer.
* `Traversal` and `TraversalSource` now implement `AutoCloseable`.
* Added "keep-alive" functionality to the Java driver, which will send a heartbeat to the server when normal request activity on a connection stops for a period of time.
* Renamed the `empty.result.indicator` preference to `result.indicator.null` in Gremlin Console
* If `result.indicator.null` is set to an empty string, then no "result line" is printed in Gremlin Console.
* Deprecated `reconnectInitialDelay` on the Java driver.
* Added some validations to `Cluster` instance building.
* Produced better errors in `readGraph` of `GryoReader` and `GraphSONReader` if a `Vertex` cannot be found in the cache on edge loading.
* VertexPrograms can now declare traverser requirements, e.g. to have access to the path when used with `.program()`.
* New build options for `gremlin-python` where `-DglvPython` is no longer required.
* Added missing `InetAddress` to GraphSON extension module.
* Added new recipe for "Pagination".
* Added new recipe for "Recommendation".
* Added functionality to Gremlin-Server REST endpoint to forward Exception Messages and Class in HTTP Response
* Gremlin Server `TraversalOpProcessor` now returns confirmation upon `Op` `close`.
* Added `close` method Java driver and Python driver `DriverRemoteTraversalSideEffects`.

==== Bugs

* TINKERPOP-1423 IncidentToAdjacentStrategy should be disabled for tree steps
* TINKERPOP-1440 g:Path needs a GraphSON deserializer in Gremlin-Python
* TINKERPOP-1457 Groovy Lambdas for remote traversals not serializable
* TINKERPOP-1458 Gremlin Server doesn't return confirmation upon Traversal OpProcessor "close" op
* TINKERPOP-1466 PeerPressureTest has been failing recently
* TINKERPOP-1472 RepeatUnrollStrategy does not semi-compile inlined repeat traversal
* TINKERPOP-1476 TinkerGraph does not get typed with the right type name in GraphSON
* TINKERPOP-1495 Global list deduplication doesn't work in OLAP
* TINKERPOP-1500 and/or infix and choose() do not work correctly.
* TINKERPOP-1511 Remote client addV, V()

==== Improvements

* TINKERPOP-790 Implement AutoCloseable on TraversalSource
* TINKERPOP-944 Deprecate Graph.Exceptions.elementNotFound
* TINKERPOP-1189 SimpleAuthenticator over HttpChannelizer makes Gremlin Server pretty slow and consumes more CPU
* TINKERPOP-1249 Gremlin driver to periodically issue ping / heartbeat to gremlin server
* TINKERPOP-1280 VertexPrograms should declare traverser requirements
* TINKERPOP-1330 by()-modulation for where()
* TINKERPOP-1409 Make the "null" return in the gremlin console into something more understandable  *(breaking)*
* TINKERPOP-1431 Documentation generation requires tests to execute on gremlin-python
* TINKERPOP-1437 Add tests for dedup(Scope) in DedupTest
* TINKERPOP-1444 Benchmark bytecode->Traversal creation and implement GremlinServer cache if necessary.
* TINKERPOP-1448 gremlin-python should be Python 2/3 compatible
* TINKERPOP-1449 Streamline gremlin-python build
* TINKERPOP-1455 Provide String-based withStrategy()/withoutStrategy() for language variant usage
* TINKERPOP-1456 Support SubgraphStrategy.vertexProperties().
* TINKERPOP-1460 Deprecate reconnectInitialDelay in Java driver
* TINKERPOP-1464 Gryo Serialization for Bytecode
* TINKERPOP-1469 Get rid of Stream-usage in TraversalHelper
* TINKERPOP-1470 InlineFilterStrategy should try and P.or() has() children in OrSteps.
* TINKERPOP-1486 Improve API of RemoteConnection
* TINKERPOP-1487 Reference Documentation for IO
* TINKERPOP-1488 Make LazyBarrierStrategy part of the default TraversalStrategies *(breaking)*
* TINKERPOP-1492 RemoteStrategy or the RemoteConnection should append a lazy barrier().
* TINKERPOP-1423 IncidentToAdjacentStrategy should be disabled for tree steps
* TINKERPOP-1440 g:Path needs a GraphSON deserializer in Gremlin-Python
* TINKERPOP-1457 Groovy Lambdas for remote traversals not serializable
* TINKERPOP-1458 Gremlin Server doesn't return confirmation upon Traversal OpProcessor "close" op
* TINKERPOP-1466 PeerPressureTest has been failing recently
* TINKERPOP-1472 RepeatUnrollStrategy does not semi-compile inlined repeat traversal
* TINKERPOP-1495 Global list deduplication doesn't work in OLAP
* TINKERPOP-1500 and/or infix and choose() do not work correctly.
* TINKERPOP-1511 Remote client addV, V()

[[release-3-2-2]]
=== TinkerPop 3.2.2 (Release Date: September 6, 2016)

This release also includes changes from <<release-3-1-4, 3.1.4>>.

* Included GraphSON as a default serializer (in addition to Gryo, which was already present) in Gremlin Server if none are defined.
* Added `gremlin-python` package as a Gremlin language variant in Python.
* Added `Bytecode` which specifies the instructions and arguments used to construct a traversal.
* Created an experimental GraphSON representation of `Bytecode` that will be considered unstable until 3.3.0.
* Added `Translator` which allows from the translation of `Bytecode` into some other form (e.g. script, `Traversal`, etc.).
* Added `JavaTranslator`, `GroovyTranslator`, `PythonTranslator`, and `JythonTranslator` for translating `Bytecode` accordingly.
* Added `TranslationStrategy` to `gremlin-test` so translators can be tested against the process test suite.
* Added `Traversal.Admin.nextTraverser()` to get the next result in bulk-form (w/ default implementation).
* Added `TraversalSource.getAnonymousTraversalClass()` (w/ default implementation).
* Added `GremlinScriptEngine` interface which specifies a `eval(Bytecode, Bindings)` method.
* Deprecated `RemoteGraph` in favor of `TraversalSource.withRemote()` as it is more technically correct to tie a remote traversal to the `TraversalSource` than a `Graph` instance.
* `GremlinGroovyScriptEngine` implements `GremlinScriptEngine`.
* Added `GremlinJythonScriptEngine` which implements `GremlinScriptEngine`.
* Removed support for submitting a Java serialized `Traversal` to Gremlin Server.
* Removed a largely internal feature that supported automatic unrolling of traversers in the Gremlin Driver.
* Made it possible to directly initialize `OpProcessor` implementations with server `Settings`.
* Included GraphSON as a default serializer (in addition to Gryo, which was already present) in Gremlin Server if none are defined
* Introduced GraphSON 2.0.
* Deprecated `embedTypes` on the builder for `GraphSONMapper`.
* Bumped to Netty 4.0.40.final.
* Defaulted the `gremlinPool` setting in Gremlin Server to be zero, which will instructs it to use `Runtime.availableProcessors()` for that settings.
* Changed scope of log4j dependencies so that they would only be used in tests and the binary distributions of Gremlin Console and Server.
* Deprecated `Io.Builder.registry()` in favor of the newly introduced `Io.Builder.onMapper()`.
* Added new recipe for "Traversal Induced Values".
* Fixed a potential leak of a `ReferenceCounted` resource in Gremlin Server.
* Added class registrations for `Map.Entry` implementations to `GryoMapper`.
* Added methods to retrieve `Cluster` settings in `gremlin-driver`.
* Fixed a severe bug in `SubgraphStrategy`.
* Deprecated `SubgraphStrategy.Builder.vertexCriterion()/edgeCriterion()` in favor of `vertices()/edges()`.
* Fixed a small bug in `StandardVerificationStrategy` that caused verification to fail when `withPath` was used in conjunction with `ProfileStep`.
* Added color preferences
* Added input, result prompt preferences
* Added multi-line indicator in Gremlin Console

==== Bugs

* TINKERPOP-810 store not visible
* TINKERPOP-1151 slf4j-log4j12 / log4j is only required for testing *(breaking)*
* TINKERPOP-1383 publish-docs.sh might publish to current too early
* TINKERPOP-1390 IdentityRemoveStrategyTest fails randomly
* TINKERPOP-1400 SubgraphStrategy introduces infinite recursion if filter has Vertex/Edge steps.
* TINKERPOP-1405 profile() doesn't like withPath()

==== Improvements

* TINKERPOP-1037 Gremlin shell output coloring
* TINKERPOP-1226 Gremlin Console should :clear automagically after "Display stack trace."
* TINKERPOP-1230 Serialising lambdas for RemoteGraph
* TINKERPOP-1274 GraphSON Version 2.0
* TINKERPOP-1278 Implement Gremlin-Python and general purpose language variant test infrastructure
* TINKERPOP-1285 Gremline console does not differentiate between multi-line and single-line input
* TINKERPOP-1334 Provide a way to pull gremlin.driver.Cluster connection settings.
* TINKERPOP-1347 RemoteConnection needs to provide TraversalSideEffects. *(breaking)*
* TINKERPOP-1373 Default gremlinPool to number of cores
* TINKERPOP-1386 Bump to Netty 4.0.40.Final
* TINKERPOP-1392 Remove support for java serialized Traversal *(breaking)*
* TINKERPOP-1394 Fix links in Recipes doc
* TINKERPOP-1396 Traversal Induced Values Recipe
* TINKERPOP-1402 Impossible for graph implementations to provide a class resolver for Gryo IO
* TINKERPOP-1407 Default serializers for Gremlin Server
* TINKERPOP-1425 Use trailing underscores in gremlin-python

[[release-3-2-1]]
=== TinkerPop 3.2.1 (Release Date: July 18, 2016)

This release also includes changes from <<release-3-1-3, 3.1.3>>.

* `PathProcessor` steps now have the ability (if configured through a strategy) to drop `Traverser` path segments.
* `MatchStep` in OLTP has a lazy barrier to increase the probability of bulking.
* Added `PathRetractionStrategy` which will remove labeled path segments that will no longer be referenced.
* Added `Path.retract()` to support retracting paths based on labels.
* Optimized `ImmutablePath` and `MutablePath` equality code removing significant unnecessary object creation code.
* Bumped to Groovy 2.4.7.
* Added `RepeatUnrollStrategy` to linearize a `repeat()`-traversal if loop amount is known at compile time.
* Fixed a bug in `BranchStep` around child integration during `clone()`.
* Fixed a bug in `AbstractStep` around label set cloning.
* Added `TraversalStrategyPerformanceTest` for verifying the performance gains of optimization-based traversal strategies.
* `TraversalExplanation.prettyPrint()` exists which provides word wrapping and GremlinConsole is smart to use console width to control `toString()`.
* `TraversalOpProcessor` (`RemoteConnection`) uses `HaltedTraverserStrategy` metadata to determine detachment procedure prior to returning results.
* Allow DFS paths in `HADOOP_GREMLIN_LIBS`.
* Added a safer serializer infrastructure for use with `SparkGraphComputer` that uses `KryoSerializer` and the new `GryoRegistrator`.
* Added `HaltedTraverserStrategy` to allow users to get back different element detachments in OLAP.
* Fixed a `NullPointerException` bug around nested `group()`-steps in OLAP.
* Fixed a severe bug around halted traversers in a multi-job OLAP traversal chain.
* Ensure a separation of `GraphComputer` and `VertexProgram` configurations in `SparkGraphComputer` and `GiraphGraphComputer`.
* `PeerPressureVertexProgram` now supports dynamic initial vote strength calculations.
* Added `EmptyMemory` for ease of use when no memory exists.
* Updated `VertexComputing.generateProgram()` API to include `Memory`. *(breaking)*
* `ImmutablePath.TailPath` is now serializable like `ImmutablePath`.
* Added `ConfigurationCompilerProvider` which allows fine-grained control of some of the internal `GremlinGroovyScriptEngine` settings at the Groovy compilation level.
* Introduced the `application/vnd.gremlin-v1.0+gryo-lite` serialization type to Gremlin Server which users "reference" elements rather than "detached".
* `GryoMapper` allows overrides of existing serializers on calls to `addCustom` on the builder.
* Added a traversal style guide to the recipes cookbook.
* Fixed a bug in master-traversal traverser propagation.
* Added useful methods for custom `VertexPrograms` to be used with `program()`-step.
* Increased the test coverage around traverser propagation within a multi-job OLAP traversal.
* Added tests to validate the status of a transaction immediately following calls to close.
* Added tests to ensure that threaded transactions cannot be re-used.
* `GraphFilter` helper methods are now more intelligent when determining edge direction/label legality.
* Added `GraphFilterStrategy` to automatically construct `GraphFilters` via traversal introspection in OLAP.
* Updated the Gephi Plugin to support Gephi 0.9.x.
* Increased the testing and scope of `TraversalHelper.isLocalStarGraph()`.
* Changed signature of `get_g_VXlistXv1_v2_v3XX_name` and `get_g_VXlistX1_2_3XX_name` of `VertexTest` to take arguments for the `Traversal` to be constructed by extending classes.
* Added `VertexProgramInterceptor` interface as a general pattern for `GraphComputer` providers to use for bypassing `GraphComputer` semantics where appropriate.
* Added `SparkStarBarrierInterceptor` that uses Spark DSL for local star graph traversals that end with a `ReducingBarrierStep`.
* Added `SparkInterceptorStrategy` which identifies which interceptor to use (if any) given the submitted `VertexProgram`.
* Added `SparkSingleIterationStrategy` that does not partition nor cache the graph RDD if the traversal does not message pass.
* Added more helper methods to `TraversalHelper` for handling scoped traversal children.
* Deprecated all "performance" tests based on "JUnit Benchmarks".
* `SparkGraphComputer` no longer shuffles empty views or empty outgoing messages in order to save time and space.
* `TraversalVertexProgram` no longer maintains empty halted traverser properties in order to save space.
* Added `List<P<V>>` constructors to `ConnectiveP`, `AndP`, and `OrP` for ease of use.
* Added support for interactive (`-i`) and execute (`-e`) modes for Gremlin Console.
* Displayed line numbers for script execution failures of `-e` and `-i`.
* Improved messaging around script execution errors in Gremlin Console.
* Added "help" support to Gremlin Console with the `-h` flag.
* Added options to better control verbosity of Gremlin Console output with `-Q`, `-V` and `-D`.
* Deprecated the `ScriptExecutor` - the `-e` option to `gremlin.sh` is now handled by `Console`.
* `Traversal` now allows cancellation with `Thread.interrupt()`.
* Added a Gremlin language variant tutorial teaching people how to embed Gremlin in a host programming language.

==== Bugs

* TINKERPOP-1281 Memory.HALTED_TRAVERSER transience is not sound.
* TINKERPOP-1305 HALTED_TRAVERSERS hold wrong information
* TINKERPOP-1307 NPE with OLTP nested group() in an OLAP group() traversal
* TINKERPOP-1323 ComputerVerificationStrategy fails for nested match() steps
* TINKERPOP-1341 UnshadedKryoAdapter fails to deserialize StarGraph when SparkConf sets spark.rdd.compress=true whereas GryoSerializer works
* TINKERPOP-1348 TraversalInterruptionTest success dependent on iteration order

==== Improvements

* TINKERPOP-818 Consider a P.type()
* TINKERPOP-946 Traversal respecting Thread.interrupt()
* TINKERPOP-947 Enforce semantics of threaded transactions as manual *(breaking)*
* TINKERPOP-1059 Add test to ensure transaction opening happens at read/write and not on close *(breaking)*
* TINKERPOP-1071 Enhance pre-processor output
* TINKERPOP-1091 Get KryoSerializer to work natively. *(breaking)*
* TINKERPOP-1120 If there is no view nor messages, don't create empty views/messages in SparkExecutor
* TINKERPOP-1144 Improve ScriptElementFactory
* TINKERPOP-1155 gremlin.sh -e doesn't log line numbers for errors
* TINKERPOP-1156 gremlin.sh could use a help text
* TINKERPOP-1157 gremlin.sh should allow you to execute a script and go interactive on error or completion
* TINKERPOP-1232 Write a tutorial demonstrating the 3 ways to write a Gremlin language variant.
* TINKERPOP-1254 Support dropping traverser path information when it is no longer needed.
* TINKERPOP-1268 Improve script execution options for console *(breaking)*
* TINKERPOP-1273 Deprecate old performance tests
* TINKERPOP-1276 Deprecate serializedResponseTimeout
* TINKERPOP-1279 Add Iterable<V> parameter constructor to ConnectiveP subclasses
* TINKERPOP-1282 Add more compliance tests around how memory and vertex compute keys are propagated in chained OLAP.
* TINKERPOP-1286 Add Recipes documentation
* TINKERPOP-1288 Support gremlin.spark.skipPartitioning configuration.
* TINKERPOP-1290 Create VertexProgramInterceptor as a pattern for GraphComputer strategies.
* TINKERPOP-1293 Implement GraphFilterStrategy as a default registration for GraphComputer
* TINKERPOP-1294 Deprecate use of junit-benchmarks
* TINKERPOP-1297 Gephi plugin on Gephi 0.9.x  *(breaking)*
* TINKERPOP-1299 Refactor TraversalVertexProgram to make it easier to understand.
* TINKERPOP-1308 Serialize to "reference" for Gremlin Server
* TINKERPOP-1310 Allow OLAP to return properties as Detached
* TINKERPOP-1321 Loosen coupling between TinkerPop serialization logic and shaded Kryo
* TINKERPOP-1322 Provide fine-grained control of CompilerConfiguration
* TINKERPOP-1328 Provide [gremlin-python] as an code executor in docs
* TINKERPOP-1331 HADOOP_GREMLIN_LIBS can only point to local file system
* TINKERPOP-1332 Improve .explain() Dialogue
* TINKERPOP-1338 Bump to Groovy 2.4.7
* TINKERPOP-1349 RepeatUnrollStrategy should unroll loops while maintaining equivalent semantics.
* TINKERPOP-1355 Design HasContainer for extension

[[release-3-2-0-incubating]]
=== TinkerPop 3.2.0 (Release Date: April 8, 2016)

This release also includes changes from <<release-3-1-2-incubating, 3.1.2-incubating>>.

* Bumped to Neo4j 2.3.3.
* Renamed variable `local` to `fs` in `HadoopGremlinPlugin` to avoid a naming conflict with `Scope.local`. *(breaking)*
* Added `GraphTraversal.optional()` which will use the inner traversal if it returns results, else it won't.
* `GroupStep` and `GroupSideEffectStep` make use of mid-traversal reducers to limit memory consumption in OLAP.
* Added `GraphTraversal.program(VertexProgram)` to allow arbitrary user vertex programs in OLAP.
* Added `GraphTraversal.project()` for creating a `Map<String,E>` given the current traverser and an arbitrary number of `by()`-modulators.
* `HADOOP_GREMLIN_LIBS` can now reference a directory in HDFS and will be used if the directory does not exist locally.
* Added `gremlin-benchmark` module with JMH benchmarking base classes that can be used for further benchmark development.
* `TraversalStrategies.GlobalCache` supports both `Graph` and `GraphComputer` strategy registrations.
* `select("a","b").by("name").by("age")`-style traversals now work in OLAP with new `PathProcessorStrategy`.
* `DedupGlobalStep` can now handle star-bound `by()`-modulators and scoped keys on `GraphComputer`.
* Added `Computer` which is a builder for `GraphComputers` that is serializable.
* `PersistedOutputRDD` now implements `PersistResultGraphAware` and thus, no more unneeded warnings when using it.
* Renamed `StandardTraversalMetrics` to `DefaultTraversalMetrics` given the `DefaultXXX`-convention throughout. *(breaking)*
* Bumped to Apache Hadoop 2.7.2.
* Fixed a bug around profiling and nested traversals.
* Added `gremlin.hadoop.defaultGraphComputer` so users can use `graph.compute()` with `HadoopGraph`.
* Added `gremlin.hadoop.graphReader` and `gremlin.hadoop.graphWriter` which can handled `XXXFormats` and `XXXRDDs`.
* Deprecated `gremlin.hadoop.graphInputFormat`, `gremlin.hadoop.graphOutputFormat`, `gremlin.spark.graphInputRDD`, and `gremlin.spark.graphOutputRDD`.
* If no configuration is provided to `HadoopPools` it uses the default configuration to create a pool once and only once per JVM.
* Implemented `RemoteGraph`, `RemoteConnection`, and `RemoteStrategy`.
* Added validation to `GryoMapper` Kryo identifiers before construction to prevent accidental duplicates.
* Added `GraphStep.addIds()` which is useful for `HasContainer` "fold ins."
* Added a static `GraphStep.processHashContainerIds()` helper for handling id-based `HasContainers`.
* `GraphStep` implementations should have `g.V().hasId(x)` and `g.V(x)` compile equivalently. *(breaking)*
* Optimized `ExpandableStepIterator` with simpler logic and increased the likelihood of bulking.
* Optimized `TraverserRequirement` calculations.
* `Step.addStart()` and `Step.addStarts()` now take `Traverser.Admin<S>` and `Traverser.Admin<S>`, respectively. *(breaking)*
* `Step.processNextStart()` and `Step.next()` now return `Traverser.Admin<E>`. *(breaking)*
* `Traversal.addTraverserRequirement()` method removed. *(breaking)*
* Fixed a `hashCode()` bug in `OrderGlobalStep` and `OrderLocalStep`.
* Added `OrderLimitStrategy` which will ensure that partitions are limited before being merged in OLAP.
* `ComparatorHolder` now separates the traversal from the comparator. *(breaking)*
* Bumped to Apache Spark 1.6.1.
* If no Spark serializer is provided then `GryoSerializer` is the default, not `JavaSerializer`.
* Added `Operator.sumLong` as a optimized binary operator intended to be used by `Memory` reducers that know they are dealing with longs.
* Traversers from `ComputerResultStep` are no longer attached. Attaching is only used in TinkerPop's test suite via `System.getProperties()`.
* Fixed a `hashCode()`/`equals()` bug in `MessageScope`.
* Fixed a severe `Traversal` cloning issue that caused inconsistent `TraversalSideEffects`.
* `TraversalSideEffects` remain consistent and usable across multiple chained OLAP jobs.
* Added `MemoryTraversalSideEffects` which wraps `Memory` in a `TraversalSideEffects` for use in OLAP.
* `TraversalSideEffects` are now fully functional in OLAP save that an accurate global view is possible at the start of an iteration (not during).
* Updated the `TraversalSideEffects` API to support registered reducers and updated `get()`-semantics. *(breaking)*
* Split existing `profile()` into `ProfileStep` and `ProfileSideEffectStep`.
* The `profile()`-step acts like a reducing barrier and emits `TraversalMetrics` without the need for `cap()`. *(breaking)*
* Added `LocalBarrier` interface to allow traversers to remain distributed during an iteration so as to reduce cluster traffic.
* Added `NoOpBarrierStep` as a `LocalBarrier` implementation of `LambdaCollectingBarrierStep(noOp)`.
* `AggregateStep` implements `LocalBarrier` and thus, doesn't needlessly communicate its barrier traversers.
* Fixed an OLAP-based `Barrier` synchronization bug.
* Fixed a semantic bug in `BranchStep` (and inheriting steps) where barriers reacted locally. *(breaking)*
* Added `MemoryComputeKey` for specification of `Memory` keys in `VertexProgram`. *(breaking)*
* Added `VertexComputeKey` for specification of vertex compute properties in `VertexProgram`. *(breaking)*
* Added `and`, `or`, and `addAll` to `Operator`.
* `Memory` API changed to support setting and adding values for reduction. *(breaking)*
* `Memory` keys can be marked as broadcast and only those values are sent to workers on each iterator.
* `Memory` keys can be marked transient and thus deleted at the end of the OLAP job.
* Vertex compute keys can be marked transient and thus deleted at the end of the OLAP job.
* `VertexProgram` API changed to support `MemoryComputeKey` and `VertexComputeKey`. *(breaking)*
* `TraversalVertexProgram` able to execute OLAP and OLTP traversal sections dynamically within the same job.
* Removed `FinalGet` interface as all post processing of reductions should be handled by the reducing step explicitly. *(breaking)*
* Simplified all `SupplyingBarrierStep` implementations as they no longer require `MapReduce` in OLAP.
* Simplified all `CollectingBarrierStep` implementations as they no longer require `MapReduce` in OLAP.
* Simplified all `ReducingBarrierStep` implementations as they no longer require `MapReduce` in OLAP.
* All steps in OLAP that used `MapReduce` now use `Memory` to do their reductions which expands the list of legal traversals.
* `GroupStep` simplified with `GroupHelper.GroupMap` no longer being needed. Related to the removal of `FinalGet`.
* OLAP side-effects that are no longer generated by `MapReduce` are simply stored in `ComputerResult.Memory` w/ no disk persistence needed. *(breaking)*
* Added `Generate` step interface which states that there could be a final generating phase to a side-effect or reduction (e.g. `GroupStep`).
* `Barrier` step interface is now the means by which non-parallel steps communicate with their counterparts in OLAP.
* Added `MemoryComputing` step interface which states that the step uses `MemoryComputeKeys` for its computation in OLAP.
* Added `PeerPressureVertexProgramStep` and `GraphTraversal.peerPressure()`.
* Added `PureTraversal` for handling pure and compiled versions of a `Traversal`. Useful in OLAP.
* Added `ScriptTraversal` which allows for delayed compilation of script-based `Traversals`.
* Simplified `VertexProgram` implementations with a `PureTraversal`-model and deprecated `ConfigurationTraversal`.
* Simplified script-based `Traversals` via `ScriptTraversal` and deprecated `TraversalScriptFunction` and `TraversalScriptHelper`.
* Added `TimesModulating` interface which allows the `Step` to decide how a `times()`-modulation should be handled.
* Added `ByModulating` interface which allows the `Step` to decide how a `by()`-modulation should be handled. *(breaking)*
* Simplified the `by()`-modulation patterns of `OrderGlobalStep` and `OrderLocalStep`.
* Added `GraphComputerTest.shouldSupportPreExistingComputeKeys()` to ensure existing compute keys are "revived." *(breaking)*
* Added `GraphComputerTest.shouldSupportJobChaining()` to ensure OLAP jobs can be linearly chained. *(breaking)*
* Fixed a bug in both `SparkGraphComputer` and `GiraphGraphComputer` regarding source data access in job chains.
* Expanded job chaining test coverage for `GraphComputer` providers.
* Added `TraversalHelper.onGraphComputer(traversal)`.
* `MapReduce.map()` no longer has a default implementation. This method must be implemented. *(breaking)*
* `TraversalVertexProgram` can work without a `GraphStep` start.
* Added `PageRankVertexProgramStep` and `GraphTraversal.pageRank()`.
* Added `TraversalVertexProgramStep` to support OLAP traversal job chaining.
* Added `VertexProgramStrategy` which compiles multiple OLAP jobs into a single traversal.
* Simplified the comparator model in `OrderGlobalStep` and `OrderLocalStep`.
* Refactored `TraversalSource` model to allow fluent-method construction of `TraversalSources`.
* Deprecated the concept of a `TraversalSource.Builder`.
* Removed the concept of a `TraversalEngine`. All `Traversal` modulations are now mediated by `TraversalStrategies`. *(breaking)*
* Added `SideEffectStrategy` for registering sideEffects in a spawned `Traversal`.
* Added `SackStrategy` for registering a sack for a spawned `Traversal`.
* Added `RequirementsStrategy` and `RequirementsStep` for adding dynamic `TraverserRequirements` to a `Traversal`.
* Removed `EngineDependentStrategy`.
* Renamed step interface `EngineDependent` to `GraphComputing` with method `onGraphComputer()`. *(breaking)*
* Cleaned up various `TraversalStrategy` tests now that `TraversalEngine` no longer exists.
* Added `GraphFilter` to support filtering out vertices and edges that won't be touched by an OLAP job.
* Added `GraphComputer.vertices()` and `GraphComputer.edges()` for `GraphFilter` construction. *(breaking)*
* `SparkGraphComputer`, `GiraphGraphComputer`, and `TinkerGraphComputer` all support `GraphFilter`.
* Added `GraphComputerTest.shouldSupportGraphFilter()` which verifies all filtered graphs have the same topology.
* Added `GraphFilterAware` interface to `hadoop-gremlin/` which tells the OLAP engine that the `InputFormat` handles filtering.
* `GryoInputFormat` and `ScriptInputFormat` implement `GraphFilterAware`.
* Added `GraphFilterInputFormat` which handles graph filtering for `InputFormats` that are not `GraphFilterAware`.
* Fixed a bug in `TraversalHelper.isLocalStarGraph()` which allowed certain illegal traversals to pass.
* Added `TraversalHelper.isLocalProperties()` to verify that the traversal does not touch incident edges.
* `GraphReader` I/O interface now has `Optional<Vertex> readGraph(InputStream, GraphFilter)`. Default `UnsupportedOperationException`.
* `GryoReader` does not materialize edges that will be filtered out and this greatly reduces GC and load times.
* Created custom `Serializers` for `SparkGraphComputer` message-passing classes which reduce graph sizes significantly.

==== Bugs

* TINKERPOP-951 Barrier steps provide unexpected results in Gremlin OLAP
* TINKERPOP-1057 GroupSideEffectStep doesn't use provided maps
* TINKERPOP-1103 Two objects fighting for local variable name in Gremlin Console *(breaking)*
* TINKERPOP-1149 TraversalXXXSteps Aren't Providing SideEffects
* TINKERPOP-1181 select(Column) should not use a LambdaMapStep
* TINKERPOP-1188 Semantics of BarrierSteps in TraversalParent global traversals is wrong. *(breaking)*
* TINKERPOP-1194 explain() seems broken
* TINKERPOP-1217 Repeated Logging of "The HadoopPools has not been initialized, using the default pool"

==== Improvements

* TINKERPOP-570 [Proposal] Provide support for OLAP to OLTP to OLAP to OLTP
* TINKERPOP-575 Implement RemoteGraph
* TINKERPOP-813 [Proposal] Make the Gremlin Graph Traversal Machine and Instruction Set Explicit
* TINKERPOP-872 Remove GroupCountStep in favor of new Reduce-based GroupStep
* TINKERPOP-890 Remove the concept of branch/ package. *(breaking)*
* TINKERPOP-958 Improve usability of .profile() step.
* TINKERPOP-962 Provide "vertex query" selectivity when importing data in OLAP. *(breaking)*
* TINKERPOP-968 Add first class support for an optional traversal
* TINKERPOP-971 TraversalSource should be fluent like GraphComputer *(breaking)*
* TINKERPOP-1016 Replace junit-benchmarks with JMH
* TINKERPOP-1021 Deprecate Order.valueIncr, Order.valueDecr, Order.keyIncr, and Order.keyDecr *(breaking)*
* TINKERPOP-1032 Clean up the conf/hadoop configurations
* TINKERPOP-1034 Bump to support Spark 1.5.2
* TINKERPOP-1069 Support Spark 1.6.0
* TINKERPOP-1082 INPUT_RDD and INPUT_FORMAT are bad, we should just have one key.
* TINKERPOP-1112 Create GryoSerializers for the Spark Payload classes.
* TINKERPOP-1121 FileSystemStorage needs to be smart about /.
* TINKERPOP-1132 Messenger.receiveMessages() Iterator should .remove().
* TINKERPOP-1140 TraversalVertexProgramStep in support of OLAP/OLTP conversions.
* TINKERPOP-1153 Add ByModulating and TimesModulating interfaces.
* TINKERPOP-1154 Create a ScriptTraversal which is Serializable and auto-compiles.
* TINKERPOP-1162 Add VertexProgram.getTransientComputeKeys() for removing scratch-data. *(breaking)*
* TINKERPOP-1163 GraphComputer's can have TraversalStrategies.
* TINKERPOP-1164 ReducingBarriersSteps should use ComputerMemory, not MapReduce.
* TINKERPOP-1166 Add Memory.reduce() as option to Memory implementations. *(breaking)*
* TINKERPOP-1173 If no Serializer is provided in Configuration, use GryoSerializer by default (Spark)
* TINKERPOP-1180 Add more optimized binary operators to Operator.
* TINKERPOP-1192 TraversalSideEffects should support registered reducers (binary operators).
* TINKERPOP-1193 Add a LocalBarrier interface.
* TINKERPOP-1199 Use "MicroMetrics" as the mutator of the TraversalMetrics.
* TINKERPOP-1206 ExpandableIterator can take a full TraverserSet at once -- Barriers.
* TINKERPOP-1209 ComparatorHolder should returns a Pair<Traversal,Comparator>. *(breaking)*
* TINKERPOP-1210 Provide an OrderLimitStep as an optimization.
* TINKERPOP-1219 Create a test case that ensures the provider's compilation of g.V(x) and g.V().hasId(x) is identical *(breaking)*
* TINKERPOP-1222 Allow default GraphComputer configuration
* TINKERPOP-1223 Allow jars in gremlin.distributedJars to be read from HDFS
* TINKERPOP-1225 Do a "rolling reduce" for GroupXXXStep in OLAP.
* TINKERPOP-1227 Add Metrics for the TraversalOpProcessor
* TINKERPOP-1234 program() step that takes arbitrary vertex programs
* TINKERPOP-1236 SelectDenormalizationStrategy for select().by(starGraph) in OLAP.
* TINKERPOP-1237 ProjectMap: For the Love of Die Faterland
* TINKERPOP-1238 Re-use Client instances in RemoteGraph tests

== TinkerPop 3.1.0 (A 187 On The Undercover Gremlinz)

image::https://raw.githubusercontent.com/apache/tinkerpop/master/docs/static/images/gremlin-gangster.png[width=185]

[[release-3-1-8]]
=== TinkerPop 3.1.8 (Release Date: August 21, 2017)

* Fixed a `MessageScope` bug in `TinkerGraphComputer`.
* Fixed a bug in `BigDecimal` divisions in `NumberHelper` that potentially threw an `ArithmeticException`.
* Non-deserializable exceptions no longer added to ScriptRecordReader IOExceptions.

==== Bugs

* TINKERPOP-1519 TinkerGraphComputer doesn't handle multiple MessageScopes in single iteration
* TINKERPOP-1736 Sack step evaluated by Groovy interprets numbers in an unexpected way
* TINKERPOP-1754 Spark can not deserialise some ScriptRecordReader parse exceptions

[[release-3-1-7]]
=== TinkerPop 3.1.7 (Release Date: June 12, 2017)

* Configured Modern and The Crew graphs to work with a integer `IdManager` when `TinkerFactory.createXXX()` is called.
* Added XSLT transform option to convert TinkerPop 2.x GraphML to 3.x GraphML.
* Added validation to `StarVertexProperty`.
* Bumped to Jackson 2.8.7.
* Fixed `EventStrategy` so that newly added properties trigger events with the name of the key that was added.
* Drop use of jitpack for the jbcrypt artifact - using the official one in Maven Central.
* Bumped to Groovy 2.4.11.

==== Improvements

* TINKERPOP-1504 MutationListener doesn't provide property key on property additions
* TINKERPOP-1608 TP2-to-TP3 GraphML XSLT
* TINKERPOP-1633 Use org.mindrot:jbcrypt v0.4
* TINKERPOP-1645 Bump to Groovy 2.4.9
* TINKERPOP-1654 Upgrade to jackson-databind 2.8.6+ in gremlin-shaded
* TINKERPOP-1659 Docker build should use maven settings.xml
* TINKERPOP-1664 StarVertexProperty#property should throw an NPE if the value is null

[[release-3-1-6]]
=== TinkerPop 3.1.6 (Release Date: February 3, 2017)

* Fixed bug in `IncidentToAdjacentStrategy`, it was missing some invalidating steps.
* Returned a confirmation on session close from Gremlin Server.
* Use non-default port for running tests on Gremlin Server.
* Fully shutdown metrics services in Gremlin Server on shutdown.
* Deprecated `tryRandomCommit()` in `AbstractGremlinTest` - the annotation was never added in 3.1.1, and was only deprecated via javadoc.
* Minor fixes to various test feature requirements in `gremlin-test`.
* Allow developers to pass options to `docker run` with TINKERPOP_DOCKER_OPTS environment variable

==== Bugs

* TINKERPOP-1493 Groovy project doesn't build on Windows
* TINKERPOP-1545 IncidentToAdjacentStrategy is buggy

==== Improvements

* TINKERPOP-1538 Gremlin Server spawned by test suites should use a different port
* TINKERPOP-1544 Return a confirmation of session close
* TINKERPOP-1556 Allow Hadoop to run on IPv6 systems
* TINKERPOP-1557 Improve docker build time with this one weird trick!
* TINKERPOP-1598 Bump to Grovy 2.4.8

[[release-3-1-5]]
=== TinkerPop 3.1.5 (Release Date: October 17, 2016)

* Improved handling of `Cluster.close()` and `Client.close()` to prevent the methods from hanging.
* Fixed a bug in `NotStep` where child requirements were not being analyzed.
* Fixed output redirection and potential memory leak in `GremlinGroovyScriptEngine`.
* Corrected naming of `g_withPath_V_asXaX_out_out_mapXa_name_it_nameX` and `g_withPath_V_asXaX_out_mapXa_nameX` in `MapTest`.
* Improved session cleanup when a close is triggered by the client.
* Removed the `appveyor.yml` file as the AppVeyor build is no longer enabled by Apache Infrastructure.
* Fixed TinkerGraph which was not saving on `close()` if the path only consisted of the file name.
* Fixed a bug in `RangeByIsCountStrategy` which didn't use the `NotStep` properly.

==== Bugs

* TINKERPOP-1158 gremlin.sh -v emits log4j initialization errors
* TINKERPOP-1391 issue with where filter
* TINKERPOP-1442 Killing session should make better attempt to cleanup
* TINKERPOP-1451 TinkerGraph persistence cannot handle a single file name as the graph location
* TINKERPOP-1467 Improve close() operations on the Java driver
* TINKERPOP-1478 Propogate ScriptEngine fixes from groovy to GremlinGroovyScriptEngine
* TINKERPOP-1512 gremlin-server-classic.yaml is broken

==== Improvements

* TINKERPOP-927 bin/publish-docs.sh should only upload diffs.
* TINKERPOP-1264 Improve BLVP docs
* TINKERPOP-1477 Make DependencyGrabberTest an integration test

[[release-3-1-4]]
=== TinkerPop 3.1.4 (Release Date: September 6, 2016)

* Improved the error provided by a client-side session if no hosts were available.
* Fixed a bug in `PropertiesTest` which assumed long id values.
* Fixed a bug in `StarGraph` around self-edges.
* Fixed a potential leak of a `ReferenceCounted` resource in Gremlin Server.
* Renamed distributions to make the prefix "apache-tinkerpop-" as opposed to just "apache-".
* Fixed a problem (previously thought resolved on 3.1.3) causing Gremlin Server to lock up when parallel requests were submitted on the same session if those parallel requests included a script that blocked indefinitely.
* Fixed bug in `TailGlobalStep` where excess bulk was not accounted for correctly.

==== Bugs

* TINKERPOP-1350 Server locks when submitting parallel requests on session
* TINKERPOP-1375 Possible ByteBuf leak for certain transactional scenarios
* TINKERPOP-1377 Closing a remote in "console mode" has bad message
* TINKERPOP-1379 unaccounted excess in TailGlobalStep
* TINKERPOP-1397 StarVertex self edge has buggy interaction with graph filters
* TINKERPOP-1419 Wrong exception when a SessionedClient is initialized with no available host

==== Improvements

* TINKERPOP-989 Default documentation should be reference/index.html
* TINKERPOP-1376 Rename TinkerPop artifacts
* TINKERPOP-1413 PropertiesTest#g_V_hasXageX_propertiesXnameX assumes that ids are longs
* TINKERPOP-1416 Write Gremlin Server log files somewhere during doc generation
* TINKERPOP-1418 CoreTraversalTests depend on missing functionality

[[release-3-1-3]]
=== TinkerPop 3.1.3 (Release Date: July 18, 2016)

* Fixed bug in `SubgraphStep` where features were not being checked properly prior to reading meta-properties.
* Ensured calls to `Result.hasNext()` were idempotent.
* Avoid hamcrest conflict by using mockito-core instead of mockito-all dependency in `gremlin-test`.
* Fixed bug in `GremlinExecutor` causing Gremlin Server to lock up when parallel requests were submitted on the same session if those parallel requests included a script that blocked indefinitely.
* Changed `GremlinExecutor` timeout scheduling so that the timer would not start until a time closer to the actual start of script evaluation.
* Fixed bug in `SubgraphStrategy` where step labels were not being propogated properly to new steps injected by the strategy.
* Fix incorrect test `FeatureRequirement` annotations.
* Defaulted to `Edge.DEFAULT` if no edge label was supplied in GraphML.
* Fixed bug in `IoGraphTest` causing IllegalArgumentException: URI is not hierarchical error for external graph implementations.
* Fixed bug in `GremlinGroovyScriptEngineFileSandboxTest` resource loading
* Improved `TinkerGraph` performance when iterating vertices and edges.
* Fixed a bug where timeout functions provided to the `GremlinExecutor` were not executing in the same thread as the script evaluation.
* Fixed a bug in the driver where many parallel requests over a session would sometimes force a connection to close and replace itself.
* Graph providers should no longer rely on the test suite to validate that hyphens work for property keys.
* Optimized a few special cases in `RangeByIsCountStrategy`.
* Added more "invalid" variable bindings to the list used by Gremlin Server to validate incoming bindings on requests.
* Fixed a bug where the `ConnectionPool` in the driver would not grow with certain configuration options.
* Fixed a bug where pauses in Gremlin Server writing to an overtaxed client would generate unexpected `FastNoSuchElementException` errors.
* Named the thread pool used by Gremlin Server sessions: "gremlin-server-session-$n".
* Fixed a bug in `BulkSet.equals()` which made itself apparent when using `store()` and `aggregate()` with labeled `cap()`.
* Fixed a bug where `Result.one()` could potentially block indefinitely under certain circumstances.
* Ensured that all asserts of vertex and edge counts were being applied properly in the test suite.
* Fixed bug in `gremlin-driver` where certain channel-level errors would not allow the driver to reconnect.
* `SubgraphStep` now consults the parent graph features to determine cardinality of a property.
* Use of `Ctrl-C` in Gremlin Console now triggers closing of open remotes.
* Bumped SLF4J to 1.7.21 as previous versions suffered from a memory leak.
* Fixed a bug in `Neo4jGraphStepStrategy` where it wasn't defined properly as a `ProviderOptimizationStrategy`.
* Renamed `AndTest.get_g_V_andXhasXage_gt_27X__outE_count_gt_2X_name` to `get_g_V_andXhasXage_gt_27X__outE_count_gte_2X_name` to match the traversal being tested.
* Fixed a self-loop bug in `StarGraph`.
* Added configuration option for disabling `:remote` timeout with `:remote config timeout none`.
* Added `init-tp-spark.sh` to Gremlin Console binary distribution.
* Fixed bug where use of `:x` in a Gremlin Console initialization script would generate a stack trace.
* Added configuration options to Gremlin Driver and Server to override the SSL configuration with an `SslContext`.
* Added driver configuration settings for SSL: `keyCertChainFile`, `keyFile` and `keyPassword`.
* Fixed bug where transaction managed sessions were not properly rolling back transactions for exceptions encountered during script evaluation.
* Fixed bug in `:uninstall` command if the default `/ext` directory was not used.
* Added support to Gremlin Driver to allow either plain text or GSSAPI SASL authentication allowing the client to pass the SASL mechanism in the request.
* Improved dryRun functionality for the docs processor. It's now possible to dry run (or full run) only specific files.
* Added precompile of `ScriptInputFormat` scripts to `ScriptRecordReader` to improve performance.

==== Bugs

* TINKERPOP-906 Install plugin always fails after first unresolved dependency
* TINKERPOP-1088 Preserve Cardinality in Subgraph
* TINKERPOP-1092 Gremlin Console init script with :x throws exception
* TINKERPOP-1139 [Neo4JGraph] GraphTraversal with SubgraphStrategy removes addLabelStep (as("b"))
* TINKERPOP-1196 Calls to Result.one() might block indefinitely
* TINKERPOP-1215 Labeled a SideEffectCapStep cause problems.
* TINKERPOP-1242 ScriptEngineTest randomly hangs indefinately.
* TINKERPOP-1257 Bad SackTest variable use.
* TINKERPOP-1265 Managed Session Eval Exceptions Rollback
* TINKERPOP-1272 Gremlin Console distribution needs bin/init-tp-spark.sh
* TINKERPOP-1284 StarGraph does not handle self-loops correctly.
* TINKERPOP-1300 Many asserts around vertex/edge counts on graphs not applied
* TINKERPOP-1317 IoGraphTest throws error: URI is not hierarchical
* TINKERPOP-1318 java.lang.NoSuchMethodError: org/hamcrest/Matcher.describeMismatch
* TINKERPOP-1319 several FeatureRequirement annotations are incorrect in gremlin-test
* TINKERPOP-1320 GremlinGroovyScriptEngineFileSandboxTest throws error: URI is not hierarchical
* TINKERPOP-1324 Better error for invalid args to addV()
* TINKERPOP-1350 Server locks when submitting parallel requests on session
* TINKERPOP-1351 Number of connections going beyond the pool max size
* TINKERPOP-1352 Connection Pool doesn't always grow
* TINKERPOP-1359 Exception thrown when calling subgraph() on Neo4jGraph
* TINKERPOP-1360 intermittent error in spark-gremlin integration test

==== Improvements

* TINKERPOP-939 Neo4jGraph should support HighAvailability (Neo4jHA).
* TINKERPOP-1003 Setting up latest/current links for bins and docs.
* TINKERPOP-1020 Provide --dryRun selectivity for "half publishing" docs.
* TINKERPOP-1063 TinkerGraph performance enhancements
* TINKERPOP-1229 More Descriptive Messaging for :remote console
* TINKERPOP-1260 Log for validate-distribution.sh
* TINKERPOP-1263 Pass SASL mechanism name through with initial SASL response
* TINKERPOP-1267 Configure Console for no timeout on remote requests
* TINKERPOP-1269 More SSL settings for driver
* TINKERPOP-1295 Precompile ScriptInputFormat scripts once during initialization of ScriptRecordReader
* TINKERPOP-1301 Provide Javadoc for ScriptInput/OutputFormat's
* TINKERPOP-1302 Ctrl-C should kill open remotes in Console
* TINKERPOP-1312 .count().is(0) is not properly optimized
* TINKERPOP-1314 Improve error detection in docs preprocessor
* TINKERPOP-1354 Include all static enum imports in request validation for bindings *(breaking)*

[[release-3-1-2-incubating]]
=== TinkerPop 3.1.2 (Release Date: April 8, 2016)

* Fixed two `NullPointerException`-potential situations in `ObjectWritable`.
* Provided Docker script that allows the execution of several build tasks within a Docker container.
* Added a per-request `scriptEvaluationTimeout` option to the Gremlin Server protocol.
* Changed `DriverRemoteAcceptor` to send scripts as multi-line.
* Fixed a bug in `gremlin-driver` where connections were not returning to the pool after many consecutive errors.
* Fixed a bug where `tree()` did not serialize into GraphSON.
* Bumped to SLF4j 1.7.19.
* Bumped to Apache Hadoop 2.7.2.
* Fixed a bug in `gremlin-driver` where a really fast call to get a `Future` to wait for a result might not register an error raised from the server.
* Fixed a severe bug where `LP_O_OB_P_S_SE_SL_Traverser` was not registered with `GryoMapper`.
* The future from `GremlinExecutor.eval()` is completed after the entire evaluation lifecyle is completed.
* Spark `Memory` uses `collect().iterator()` instead of `toLocalIterator()` to reduce noise in Spark UI.
* Added the `:remote console` option which flips the Gremlin Console into a remote-only mode where all script evaluation is routed to the currently configured remote, which removes the need to use the `:>` command.
* Added `allowRemoteConsole()` to the `RemoteAcceptor` interface.
* The `:remote` for `tinkerpop.server` now includes an option to establish the connection as a "session".
* Provided an implementation for calls to `SessionedClient.alias()`, which formerly threw an `UnsupportedOperationException`.
* Bumped to commons-collections 3.2.2.
* Fixed a bug where `OrderGlobalStep` and `OrderLocalStep` were not incorporating their children's traverser requirements.
* Fixed a compilation bug in `TraversalExplanation`.
* Fixed bug where a session explicitly closed was being closed again by session expiration.
* Improved the recovery options for `gremlin-driver` after failed requests to Gremlin Server.
* Added `maxWaitForSessionClose` to the settings for `gremlin-driver`.
* Bumped to Netty 4.0.34.Final.
* Added "interpreter mode" for the `ScriptEngine` and Gremlin Server which allows variables defined with `def` or a type to be recognized as "global".
* Bumped to Apache Groovy 2.4.6.
* Added the `gremlin-archetype-server` archetype that demonstrates
* Added the `gremlin-archetype-tinkergraph` archetype that demonstrates a basic project that uses TinkerGraph.
* Added `gremlin-archetype` module to house TinkerPop "examples".
* Fixed a condition where `ConnectionPool` initialization in the driver would present a `NullPointerException` on initialization if there were errors constructing the pool in full.
* Fixed a bug in the round-robin load balancing strategy in the driver would waste requests potentially sending messages to dead hosts.
* Added new Provider Documentation book - content for this book was extracted from the reference documentation.
* Fixed a bug where multiple "close" requests were being sent by the driver on `Client.close()`.
* Fixed an `Property` attach bug that shows up in serialization-based `GraphComputer` implementations.
* Fixed a pom.xml bug where Gremlin Console/Server were not pulling the latest Neo4j 2.3.2.
* Fixed bug in "round robin" load balancing in `gremlin-driver` where requests were wrongly being sent to the same host.
* Prevented the spawning of unneeded reconnect tasks in `gremlin-driver` when a host goes offline.
* Fixed bug preventing `gremlin-driver` from reconnecting to Gremlin Server when it was restarted.
* Better handled errors that occurred on commits and serialization in Gremlin Server to first break the result iteration loop and to ensure commit errors were reported to the client.
* Added GraphSON serializers for the `java.time.*` classes.
* Improved the logging of the Gremlin Server REST endpoint as it pertained to script execution failures.
* `TraversalExplanation` is now `Serializable` and compatible with GraphSON and Gryo serialization.
* Fixed a problem with global bindings in Gremlin Server which weren't properly designed to handle concurrent modification.
* Deprecated `ScriptElementFactory` and made the local `StarGraph` globally available for ``ScriptInputFormat``'s `parse()` method.
* Improved reusability of unique test directory creation in `/target` for `AbstractGraphProvider`, which was formerly only available to Neo4j, by adding `makeTestDirectory()`.
* Optimized memory-usage in `TraversalVertexProgram`.
* `Graph` instances are not merely "closed" at the end of tests, they are "cleared" via `GraphProvider.clear()`, which should in turn cleans up old data for an implementation.
* Expanded the Gremlin Server protocol to allow for transaction management on in-session requests and updated the `gremlin-driver` to take advantage of that.
* Greatly reduced the amount of objects required in OLAP for the `ReducingBarrierStep` steps.
* Improved messages for the different distinct "timeouts" that a user can encounter with Gremlin Server.

==== Bugs

* TINKERPOP-1041 StructureStandardTestSuite has file I/O issues on Windows
* TINKERPOP-1105 SparkGraphComputer / Null Pointer Exceptions for properties traversals
* TINKERPOP-1106 Errors on commit in Gremlin Server don't register as exception on driver
* TINKERPOP-1125 RoundRobin load balancing always uses the second Host when size = 2
* TINKERPOP-1126 A single Host spawns many reconnect tasks
* TINKERPOP-1127 client fails to reconnect to restarted server
* TINKERPOP-1146 IoTest are not clearing the db after the test run
* TINKERPOP-1148 ConcurrentModificationException with bindings in Gremlin Server
* TINKERPOP-1150 Update pom file dependencies to work with Neo4j 2.3.2
* TINKERPOP-1159 Client sends multiple session close messages per host
* TINKERPOP-1168 Switch plugins in docs preprocessor
* TINKERPOP-1172 Reconnect to Gremlin Server previously marked as dead
* TINKERPOP-1175 Anonymous traversals can't be explained
* TINKERPOP-1184 Sessions not being closed properly
* TINKERPOP-1216 OrderStep or O_Traverser is broken
* TINKERPOP-1239 Excessive continual failure for requests can cause TimeoutException in driver
* TINKERPOP-1245 Gremlin shell starts incorrectly on OS X due to awk difference
* TINKERPOP-1251 NPE in ObjectWritable.toString
* TINKERPOP-1252 Failed Neo4j transaction can leave Neo4jTransaction in inconsistent state

==== Improvements

* TINKERPOP-732 gremlin-server GraphSON serializer issue with tree()
* TINKERPOP-916 Develop a better "simple" driver for testing and example purposes
* TINKERPOP-937 Extract the implementations sections of the primary documentation to its own book
* TINKERPOP-956 Connection errors tend to force a complete close of the channel
* TINKERPOP-1039 Enable auto-commit for session'd requests.
* TINKERPOP-1068 Bump to support jbcrypt-0.4m.jar
* TINKERPOP-1080 Bump Netty version - 4.0.34.Final
* TINKERPOP-1085 Establish TinkerPop "example" projects
* TINKERPOP-1096 Support aliasing for sessions in Gremlin Server
* TINKERPOP-1097 Gremlin Console supporting sessions
* TINKERPOP-1107 Provide a way to support global variables with sandboxing enabled
* TINKERPOP-1109 Make Gremlin Console better suited for system level installs
* TINKERPOP-1131 TraversalVertexProgram traverser management is inefficient memory-wise.
* TINKERPOP-1135 Improve GraphSON representation of java.time.* classes
* TINKERPOP-1137 Deprecate ScriptElementFactory and make star graph globally available
* TINKERPOP-1138 Improve messaging on server timeouts
* TINKERPOP-1147 Add serialization for TraversalExplanation
* TINKERPOP-1160 Add timeout configuration for time to wait for connection close
* TINKERPOP-1165 Tooling Support: Compile with -parameters
* TINKERPOP-1176 Bump Groovy version - 2.4.6
* TINKERPOP-1177 Improve documentation around Spark's storage levels
* TINKERPOP-1197 Document Gremlin Server available metrics
* TINKERPOP-1198 Bump commons-collections to 3.2.2
* TINKERPOP-1213 missing docs for has(label, key, value)
* TINKERPOP-1218 Usage of toLocalIterator Produces large amount of Spark Jobs

[[release-3-1-1-incubating]]
=== TinkerPop 3.1.1 (Release Date: February 8, 2016)

* Made `GryoRecordReader` more robust to 0 byte record splits.
* Fixed a constructor/serialization bug in `LP_O_OB_S_SE_SL_Traverser`.
* Added a lazy iterator, memory safe implementation of MapReduce to `SparkGraphComputer`.
* Added `MapReduce.combine()` support to `SparkGraphComputer`.
* Bumped to Neo4j 2.3.2.
* Fixed Java comparator contract issue around `Order.shuffle`.
* Optimized a very inefficient implementation of `SampleLocalStep`.
* Reduced the complexity and execution time of all `AbstractLambdaTraversal` instances.
* `DefaultTraversal` has a well defined `hashCode()` and `equals()`.
* Added serializers to Gryo for `java.time` related classes.
* Integrated `NumberHelper` in `SackFunctions`.
* Deprecated `VertexPropertyFeatures.supportsAddProperty()` which effectively was a duplicate of `VertexFeatures.supportsMetaProperties`.
* The Spark persistence `StorageLevel` can now be set for both job graphs and `PersistedOutputRDD` data.
* Added to the list of "invalid binding keys" allowed by Gremlin Server to cover the private fields of `T` which get exposed in the `ScriptEngine` on static imports.
* Added `BulkDumperVertexProgram` that allows to dump a whole graph in any of the supported IO formats (GraphSON, Gryo, Script).
* Fixed a bug around duration calculations of `cap()`-step during profiling.
* It is possible to completely avoid using HDFS with Spark if `PersistedInputRDD` and `PersistedOutpuRDD` are leveraged.
* `InputRDD` and `OutputRDD` can now process both graphs and memory (i.e. sideEffects).
* Removed Groovy specific meta-programming overloads for handling Hadoop `FileSystem` (instead, its all accessible via `FileSystemStorage`).
* Added `FileSystemStorage` and `SparkContextStorage` which both implement the new `Storage` API.
* Added `Storage` to the gremlin-core io-package which providers can implement to allow conventional access to data sources (e.g. `ls()`, `rm()`, `cp()`, etc.).
* Bumped to Spark 1.5.2.
* Bumped to Groovy 2.4.5.
* Added `--noClean` option in `bin/process-docs.sh` to prevent the script from cleaning Grapes and HDFS.
* Execute the `LifeCycle.beforeEval()` in the same thread that `eval()` is executed in for `GremlinExecutor`.
* Improved error handling of Gremlin Console initialization scripts to better separate errors in initialization script I/O versus execution of the script itself.
* Fixed a bug in `Graph.OptOut` when trying to opt-out of certain test cases with the `method` property set to "*".
* Added another `BulkLoader` implementation (`OneTimeBulkLoader`) that doesn't store temporary properties in the target graph.
* Added option to allow for a custom `ClassResolver` to be assigned to a `GryoMapper` instance.
* Fixed a `SparkGraphComputer` sorting bug in MapReduce that occurred when there was more than one partition.
* Added `strictTransactionManagement` to the Gremlin Server settings to indicate that the `aliases` parameter must be passed on requests and that transaction management will be scoped to the graphs provided in that argument.
* Fixed a `NullPointerException` bug in `PeerPressureVertexProgram` that occurred when an adjacency traversal was not provided.
* Standardized "test data directories" across all tests as generated by `TestHelper`.
* Fixed a bug in Gremlin Server where error messages were not always being passed back in the `statusMessage` field of the `ResponseMessage`.
* Added validation for parameter `bindings` to ensure that keys were `String` values.
* Improved Transaction Management consistency in Gremlin Server.
* Added `FileSandboxExtension` which takes a configuration file to white list methods and classes that can be used in `ScriptEngine` execution.
* Deprecated `SandboxExtension` and `SimpleSandboxExtension` in favor of `AbstractSandboxExtension` which provides better abstractions for those writing sandboxes.
* Fixed a long standing "view merge" issue requiring `reduceByKey()` on input data to Spark. It is no longer required.
* Added `Spark` static object to allow "file system" control of persisted RDDs in Spark.
* Added a Spark "job server" to ensure that persisted RDDs are not garbage collected by Spark.
* Improved logging control during builds with Maven.
* Fixed settings that weren't being passed to the Gremlin Driver `Cluster` through configuration file.
* `Column` now implements `Function`. The modulator `by(valueDecr)` can be replaced by `by(values,decr)` and thus, projection and order are separated.
* Added `InputRDDFormat` which wraps an `InputRDD` to make it accessible to Hadoop and not just Spark.
* Added `AbstractSparkTest` which handles closing `SparkContext` instances between tests now that we support persisted contexts.
* Fixed a serialization bug in `GryoSerializer` that made it difficult for graph providers to yield `InputRDDs` for `SparkGraphComputer`.
* `SparkGraphComputer` is now tested against Gryo, GraphSON, and `InputRDD` data sources.
* `HadoopElementIterator` (for Hadoop-Gremlin OLTP) now works for any `InputFormat`, not just `FileInputFormats`.
* Added `Traverser.Admin.getTags()` which are used to mark branches in a traversal (useful in `match()` and related future steps).
* Fixed the `Future` model for `GiraphGraphComputer` and `SparkGraphComputer` so that class loaders are preserved.
* Added support for arbitrary vertex ID types in `BulkLoaderVertexProgram`.
* Deprecated `credentialsDbLocation` from `SimpleAuthenticator` in Gremlin Server.
* `TinkerGraph` has "native" serialization in GraphSON, which enables it to be a return value from Gremlin Server.
* Improved the ability to embed Gremlin Server by providing a way to get the `ServerGremlinExecutor` and improve reusability of `AbstractEvalOpProcessor` and related classes.
* Added `Authenticator.newSaslNegotiator(InetAddress)` and deprecated the zero-arg version of that method.
* `ProfileStep` is now available off of `Traversal` via `profile()`. To be consistent with `Traversal.explain()`.
* If no comparator is provided to `order()`, `Order.incr` is assumed (previously, an exception occurred).
* Fixed various Gremlin-Groovy tests that assumed `toString()`-able ids.
* Split TinkerPop documentation into different directories.
* Added `explain()`-step which yields a `TraversalExplanation` with a pretty `toString()` detailing the compilation process.
* Fixed a traversal strategy ordering bug in `AdjacentToIncidentStrategy` and `IncidentToAdjacentStrategy`.
* Made a number of changes to improve traversal startup and execution performance.
* Added support for 'gremlin.tinkergraph.graphLocation' to accept a fully qualified class name that implements `Io.Builder` interface.

==== Bugs

* TINKERPOP-763 IsStep broken when profiling is enabled.
* TINKERPOP-972 Cluster::close does not shut down its executor
* TINKERPOP-973 BLVP shouldn't clear configuration properties
* TINKERPOP-976 Fail earlier if invalid version is supplied in validate-distribution.sh
* TINKERPOP-977 Dead link to traversal javadocs
* TINKERPOP-979 ComputerVerificationStrategy not picking up Order local traversal
* TINKERPOP-985 shouldPersistDataOnClose makes incorrect feature check
* TINKERPOP-990 Mixed types in VertexPropertyTest
* TINKERPOP-993 cyclicPath is not(simplePath)
* TINKERPOP-997 FeatureRequirementSet.SIMPLE should not require multi-property *(breaking)*
* TINKERPOP-1000 GremlinGroovyScriptEngineOverGraphTest failures
* TINKERPOP-1001 SugarLoaderPerformanceTest contains hardcoded vertex ids
* TINKERPOP-1002 Should rollback transaction after catching on close
* TINKERPOP-1006 Random error during builds: shouldReloadClassLoaderWhileDoingEvalInSeparateThread()
* TINKERPOP-1011 HadoopGraph can't re-attach when the InputFormat is not a FileInputFormat
* TINKERPOP-1012 BulkLoaderVertexProgram shouldn't assume vertex IDs of type Long
* TINKERPOP-1025 Solve SparkContext Persistence Issues with BulkLoaderVertexProgram
* TINKERPOP-1027 Merge view prior to writing graphRDD to output format/rdd
* TINKERPOP-1036 Support self-looping edges in IO
* TINKERPOP-1052 @Graph.OptOut causes Exception during Suite setup
* TINKERPOP-1060 LambdaRestrictionStrategy too restrictive
* TINKERPOP-1075 Profile duration of cap step seems broken.
* TINKERPOP-1083 Traversal needs a hashCode() and equals() definition.
* TINKERPOP-1089 Order.shuffle implementation is too fragile
* TINKERPOP-1119 LP_O_OB_S_SE_SL_Traverser doesn't have a protected constructor().

==== Improvements

* TINKERPOP-320 BulkDumperVertexProgram
* TINKERPOP-379 MessageScope.Local.setStaticMessage(M msg)
* TINKERPOP-824 Do we need runtime BigDecimal in more places?
* TINKERPOP-859 Provide a more general way to set log levels in plugins
* TINKERPOP-860 Bindings applied to the PluginAcceptor should appear to Gremlin Server
* TINKERPOP-886 Allow any GraphReader/Writer to be persistence engine for TinkerGraph
* TINKERPOP-891 Re-examine Sandboxing Abstractions
* TINKERPOP-912 Improve the ability to embed Gremlin Server with Channelizer injection
* TINKERPOP-928 Use directories to separate different books
* TINKERPOP-930 Tie Alias to Transaction Manager in Gremlin Server
* TINKERPOP-938 Add a "clear SNAPSHOT jars" section to the process-docs.sh.
* TINKERPOP-941 Improve error message for wrong order().by() arguments
* TINKERPOP-943 Warn if Gremlin Server is running prior to generating docs
* TINKERPOP-945 Exceptions should allow me to include root cause if/when available
* TINKERPOP-952 Include Cardinality.list example in VertexProperty section of main docs.
* TINKERPOP-954 Consistent test directory usage
* TINKERPOP-957 Improve speed of addV()
* TINKERPOP-964 Test XXXGraphComputer on a Hadoop2 cluster (non-pseudocluster).
* TINKERPOP-970 ProfileStep should be off Traversal, not GraphTraversal
* TINKERPOP-978 Native TinkerGraph Serializers for GraphSON
* TINKERPOP-981 Deprecate support for credentialsDbLocation in Gremlin Server Config
* TINKERPOP-982 valuesDecr, valuesIncr, keysDecr, and valuesDecr is lame.
* TINKERPOP-983 Provide a way to track open Graph instances in tests
* TINKERPOP-984 Use GraphProvider for id conversion in Groovy Environment test suite
* TINKERPOP-987 Use tinkerpop.apache.org URL in all documentation and homepage
* TINKERPOP-988 SparkGraphComputer.submit shouldn't use ForkJoinPool.commonPool
* TINKERPOP-992 Better support for schema driven Graphs in IO related tests
* TINKERPOP-994 Driver using deprecated Rebindings Still
* TINKERPOP-995 Add Authenticator.newSaslNegotiator(InetAddress)
* TINKERPOP-996 Please delete old releases from mirroring system
* TINKERPOP-998 Deprecate VertexPropertyFeatures.FEATURE_ADD_PROPERTY
* TINKERPOP-1009 Add a CAUTION to documentation about HadoopGraph and getting back elements
* TINKERPOP-1013 Traverser tags as a safer way of using path labels
* TINKERPOP-1018 Allow setting for maxContentLength to be set from yaml in driver
* TINKERPOP-1019 Convert println in test to SLF4j
* TINKERPOP-1022 Automatically warm up ops handlers
* TINKERPOP-1023 Add a spark variable in SparkGremlinPlugin like we do hdfs for HadoopGremlinPlugin
* TINKERPOP-1026 BVLP should store vertex IDs as String
* TINKERPOP-1033 Store sideEffects as a persisted RDD
* TINKERPOP-1035 Better Consistency in Gremlin Server Transaction Management
* TINKERPOP-1045 Client-Side Hangs when attempting to access a HashMap with Keys of type Integer
* TINKERPOP-1047 TinkerGraph GraphSON storage format broken
* TINKERPOP-1051 Add note in best practice docs about gremlin server heap setting
* TINKERPOP-1055 Gremlin Console FileNotFoundException can be misleading
* TINKERPOP-1062 Make LifeCycle beforeEval execute in same thread as eval operation
* TINKERPOP-1064 Allow a ClassResolver to be added to GryoMapper construction
* TINKERPOP-1065 Fix some typos and clarify some wording in the TinkerPop documentation
* TINKERPOP-1066 Add ioRegistries configuration to GraphSON MessageSerializer
* TINKERPOP-1067 Update Groovy to 2.4.5
* TINKERPOP-1072 Allow the user to set persistence options using StorageLevel.valueOf()
* TINKERPOP-1073 HadoopGraph toString() is weird for Spark PersitedRDD data.
* TINKERPOP-1086 Include gryo serializers for java.time related classes
* TINKERPOP-1087 Add has()/order() to FilterRankStrategy
* TINKERPOP-1093 Add Spark init.sh script and update dev documentation.
* TINKERPOP-1100 Look deeply into adding combine()-support in Spark MapReduce.
* TINKERPOP-1117 InputFormatRDD.readGraphRDD requires a valid gremlin.hadoop.inputLocation, breaking InputFormats (Cassandra, HBase) that don't need one

[[release-3-1-0-incubating]]
=== TinkerPop 3.1.0 (Release Date: November 16, 2015)

This release also includes changes from <<release-3-0-1-incubating, 3.0.1-incubating>> and <<release-3-0-2-incubating, 3.0.2-incubating>>.

* Fixed bug in Gryo and GraphSON (with embedded types) serialization for serialization of results returned from `Map.entrySet()`.
* `Transaction` settings for `onReadWrite` and `onClose` are now `ThreadLocal` in nature of standard transactions.
* Optimized `BulkLoaderVertexProgram`. It now uses `EventStrategy` to monitor what the underlying `BulkLoader` implementation does (e.g. whether it creates a new vertex or returns an existing).
* Integrated `NumberHelper` in `SumStep`, `MinStep`, `MaxStep` and `MeanStep` (local and global step variants).
* Gremlin Console remoting to Gremlin Server now supports a configuration option for assigning aliases.
* `CountMatchAlgorithm`, in OLAP, now biases traversal selection towards those traversals that start at the current traverser location to reduce message passing.
* Fixed a file stream bug in Hadoop OLTP that showed up if the streamed file was more than 2G of data.
* Added the ability to set thread local properties in `SparkGraphComputer` when using a persistent context.
* Bumped to Neo4j 2.3.0.
* Deprecated "rebindings" as an argument to Gremlin Server and replaced it with "aliases".
* Added `PersistedInputRDD` and `PersistedOutputRDD` which enables `SparkGraphComputer` to store the graph RDD in the context between jobs (no HDFS serialization required).
* Renamed the `public static String` configuration variable names of TinkerGraph (deprecated old variables).
* Added `GraphComputer.configure(key,value)` to allow engine-specific configurations.
* `GraphStep` is no longer in the `sideEffect`-package and is now in `map`-package (breaking change).
* Added support for mid-traversal `V()`-steps (`GraphStep` semantics updated).
* Fixed `Number` handling in `Operator` enums. Prior this change a lot of operations on mixed `Number` types returned a wrong result (wrong data type).
* Fixed a bug in Gremlin Server/Driver serializer where empty buffers were getting returned in certain cases.
* Renamed `ConjunctionX` to `ConnectiveX` because "conjunction" is assumed "and" (disjunction "or"), where "connective" is the parent concept.
* Removed `PathIdentityStep` as it was a hack that is now solved by `Traversal.Admin.addTraverserRequirement()`.
* Added `Traversal.Admin.addTraverserRequirement()` to allow a traversal strategy or source to add requirements (not only step determined anymore).
* Added `TraverserRequirement.ONE_BULK` to state the traverser does not handle bulk.
* Added `GraphTraversalSource.withBulk(boolean)` to enabled users to compute only using `bulk=1`.
* Gremlin Server supports Netty native transport on linux.
* Removed the need for `GFunction` (etc.) closure wrappers in Gremlin-Groovy as `as Function` can be used to convert closures accordingly.
* Added `SelectColumnStep` (`select(keys)` and `select(values)`). Deprecated `mapKeys()` and `mapValues()`.
* Renamed `gremlin.hadoop.graphInputRDD` and `gremlin.hadoop.graphOutputRDD` to `gremlin.spark.graphInputRDD` and `gremlin.spark.graphOutputRDD`, respectively.
* Fixed a bug in `FoldStep` around bulking. This could be a breaking change, but it is the correct semantics.
* Previous `group()`-behavior steps are accessible via the deprecated `groupV3d0()`-steps.
* `GroupStep` and `GroupSideEffectStep` now do lazy reductions to reduce memory footprint. Breaking change for `group()` semantics.
* Added `GroupStepHelper` with various static methods and classes that are used by both `GroupStep` and `GroupSideEffectStep`.
* Added `BarrierStep` interface with `processAllStarts()` method which process all starts up to yielding the barrier result.
* Fixed a severe threading issue in `TinkerGraphComputer`.
* The location of the jars in HDFS is now `hadoop-gremlin-x.y.z-libs` to ensure multiple TinkerPop versions don't clash.
* `GiraphGraphComputer` will only upload the jars to HDFS if it doesn't already exist (to help speed up startup time).
* `GiraphGraphComputer.workers()` is smart about using threads and machines to load balance TinkerPop workers across cluster.
* `GraphComputer.workers(int)` allows the user to programmatically set the number of workers to spawn.
* Added `GryoSerializer` as the new recommended Spark `Serializer`. Handles `Graph` and `GryoMapper` registries.
* `GryoPool` now makes use of `GryoPool.Builder` for its construction.
* Bumped to Apache Hadoop 2.7.1.
* Bumped to Apache Giraph 1.1.0.
* Bumped to Apache Spark 1.5.1.
* Split Hadoop-Gremlin apart such there is now `hadoop-gremlin`, `spark-gremlin`, and `giraph-gremlin` (and respective `GremlinPlugins`).
* Added `LambdaCollectingBarrierStep` which generalizes `NoOpBarrierStep` and allows for `barrier(normSack)`-type operations.
* Fixed bugs in the Gremlin Server's NIO protocol both on the server and driver side.
* Added `Path.popEquals(Pop,Object)` to check for path equality based on `Pop` (useful for `TraverserRequirement.LABELED_PATH`).
* Added `Operator.assign` to allow setting a direct value.
* `Operator` is now a `BinaryOperator<Object>` with appropriate typecasting for respective number operators.
* Simplified `SackValueStep` so it now supports both `sack(function)` and `sack(function).by()`. Deprecated `sack(function,string)` .
* Added `Parameters` object to allow for the parameters of a step to be retrieved at runtime via a traversal.
* Redesigned (though backwards compatible) `AddEdgeStep`, `AddVertexStep`, and `AddPropertyStep` (and respective `GraphTraversal` API).
* Added `GraphTraversalSource.inject()` so users can spawn a traverser with non-graph objects.
* `GraphStep` can now take a single argument `Collection` which is either elements or element ids (i.e. `g.V([1,2,3])` is supported now).
* Added `LoopsStep` to make the loop counter accessible within `repeat()`, `until()` and `emit()`.
* Gephi Plugin no longer requires manual insert of `store` steps to visualize a traversal.
* Added a `TinkerIoRegistry` that registers a custom serializer for Gryo that will serialize an entire `TinkerGraph` instance.
* Added configuration options to Gephi Plugin for setting the size of nodes visualized.
* Replaced `DedupBijectionStrategy` with the more effective `FilterRankingStrategy`.
* `ComputerAwareSteps` must not only handle step ids, but also step labels.
* Renamed `B_O_P_SE_SL_Traverser` to `B_LP_O_P_SE_SL_Traverser` as it now supports `TraverserRequirement.LABELED_PATH`.
* Added `B_LP_O_S_SE_SL_Traverser` in support of `TraverserRequirement.LABELED_PATH`.
* Added `TraverserRequirement.LABELED_PATH` which only generates path data for steps that are labeled (greatly increases the likelihood of bulking).
* Fixed a bug in `Path` usage that required an API update: `Path.addLabel()` is now `Path.extend(Set<String>)` and `Traverser.addLabels(Set<String>)`.
* Made `Path` iterable, so that it can be ``unfold()``'ed and used by local steps like `min(local)`, `max(local)`, etc.
* `WhereTraversalStep` and `WherePredicateStep` are now the only "special" `Scoping` steps after `MatchStartStep` in `match()`.

==== Bugs

* TINKERPOP-774 order / dedup issues
* TINKERPOP-799 [Proposal] with()-modulator for stream level variable binding.
* TINKERPOP-801 groupCount() fails for vertices (elements?) (using Spark)
* TINKERPOP-811 AddPropertyStepTest fails "all of a sudden"
* TINKERPOP-823 addV() broken for multi-value properties
* TINKERPOP-843 Misspecified HADOOP_GREMLIN_LIBS generates NullPointerException
* TINKERPOP-857 Add GraphComputer.config(key,value)
* TINKERPOP-895 Use "as BinaryOperator" and remove GBinaryOperator
* TINKERPOP-903 Fix empty buffer return upon buffer capacity exceeded
* TINKERPOP-910 In session transaction opened from sessionless request
* TINKERPOP-918 ComputerVerificationStrategy is too restrictive
* TINKERPOP-926 Renamed TinkerGraph public statics to common pattern used for other statics.
* TINKERPOP-948 AbstractGremlinProcessTest.checkMap not asserted in GroupTest
* TINKERPOP-953 Artifact equality is not evaluating properly
* TINKERPOP-955 HashMap$Node not serializable

==== Improvements

* TINKERPOP-297 Ensure Consistent Behavior Over Deleted Elements *(breaking)*
* TINKERPOP-333 Support VertexProperty in PartitionStrategy
* TINKERPOP-391 More fluency in GraphComputer for parameterization.
* TINKERPOP-616 Use Spark 1.3.0 in Hadoop-Gremlin.
* TINKERPOP-624 Passing Detached/Referenced to Graph.vertices/edge()
* TINKERPOP-680 Configurable Channelizer for Gremlin Driver
* TINKERPOP-728 Improve Remote Graph Object Treatment in Console
* TINKERPOP-756 Provide a strict parsing option for GraphMLReader
* TINKERPOP-760 Make loop counter accessible within repeat()
* TINKERPOP-762 Allow mid-traversal V() (and E())
* TINKERPOP-765 Decompose AbstractTransaction for different transactional contexts *(breaking)*
* TINKERPOP-767 Path should play well with "local" steps.
* TINKERPOP-768 MatchStep in OLAP should be smart about current vertex.
* TINKERPOP-769 Make the introduction of the TP3 docs story better.
* TINKERPOP-772 TraverserRequirement.LABELED_PATH
* TINKERPOP-796 Support merge binary operator for Gremlin sacks *(breaking)*
* TINKERPOP-798 [Proposal] Rename mapKeys()/mapValues() to select(keys) and select(values).
* TINKERPOP-802 Provide sack(object) so that the sack can be directly set.
* TINKERPOP-803 A better solution to g.V(someCollection.toArray())
* TINKERPOP-805 Enforce AutoCloseable Semantics on Transaction *(breaking)*
* TINKERPOP-821 Improve testing around TraversalHelper around recursive methods
* TINKERPOP-825 [Proposal] SetBulkStep (sideEffectStep)
* TINKERPOP-826 OneToManyBarrierStrategy
* TINKERPOP-827 Add a console session to the PageRank section of the docs.
* TINKERPOP-829 TinkerGraphComputer should support the user specified thread/worker count.
* TINKERPOP-835 Shade Jackson Dependencies *(breaking)*
* TINKERPOP-836 Support Hadoop2 in place of Hadoop1
* TINKERPOP-850 Reduce Graph.addVertex overload ambiguity *(breaking)*
* TINKERPOP-851 GroupCountStep needs a by() for the count.
* TINKERPOP-861 Solve "The Number Problem" for Operator (and follow on operators)
* TINKERPOP-863 [Proposal] Turn off bulking -- or is there something more general? (hope not).
* TINKERPOP-866 GroupStep and Traversal-Based Reductions *(breaking)*
* TINKERPOP-868 Allow Spark Gremlin Computer to Reuse Spark Contexts
* TINKERPOP-874 Rename Gremlin-Spark properties using gremlin.spark prefix. *(breaking)*
* TINKERPOP-876 Rename VendorOptimizationStrategy XXXOptimizationStrategy *(breaking)*
* TINKERPOP-879 Remove deprecated promoteBindings from GremlinExecutor *(breaking)*
* TINKERPOP-885 Change Transaction.onReadWrite() to be a ThreadLocal setting *(breaking)*
* TINKERPOP-888 GraphTraversal.property overloads *(breaking)*
* TINKERPOP-896 Simplify the {{withSack}} methods of {{GraphTraversalSource}}. *(breaking)*
* TINKERPOP-897 Remove deprecated GSupplier, GFunction, GConsumer, etc. methods. *(breaking)*
* TINKERPOP-898 Rename ConjuctionP and ConjuctionStep to ConnectiveP and ConnectiveStep *(breaking)*
* TINKERPOP-899 Bump to the latest version of Neo4j.
* TINKERPOP-900 Provide by(object) which compiles to by(constant(object))
* TINKERPOP-901 Option for use of Netty epoll on Linux to reduce GC pressure
* TINKERPOP-904 BulkLoaderVertexProgram optimizations
* TINKERPOP-905 Harden time oriented tests in ResultQueueTest
* TINKERPOP-907 getters for RepeatStep.untilTraversal and RepeatStep.emitTraversal
* TINKERPOP-908 Use line breaks in documentation
* TINKERPOP-909 Improve steps that handle numeric data
* TINKERPOP-911 Allow setting Thread Specific Spark JobGroup/Custom Properties based on hadoop conf
* TINKERPOP-913 Rename Gremlin Server arguments rebinding to alias
* TINKERPOP-914 DriverRemoteAcceptor in Gremlin Console supports aliases
* TINKERPOP-917 Add HadoopGraph.open(String)
* TINKERPOP-922 Add a book for Developer Documentation
* TINKERPOP-923 Add a book for Tutorials
* TINKERPOP-925 Use persisted SparkContext to persist an RDD across Spark jobs.
* TINKERPOP-931 Make it possible to extend the core OpProcessor implementations
* TINKERPOP-933 Improve release process to get files named properly
* TINKERPOP-935 Add missing "close" operation to the session opProcessor docs

== TinkerPop 3.0.0 (A Gremlin Rāga in 7/16 Time)

image::https://raw.githubusercontent.com/apache/tinkerpop/master/docs/static/images/gremlin-hindu.png[width=225]

[[release-3-0-2-incubating]]
=== TinkerPop 3.0.2 (Release Date: October 19, 2015)

* Cleaned up `ext/` directory when plugin installation fails for `gremlin-server` and `gremlin-console`.
* Fixed issues in `gremlin-server` when configured for HTTP basic authentication.
* Made `BulkLoaderVertexProgram` work for any persistent TP3-supporting graph (input and output).
* `TreeSideEffectStep` now implements `PathProcessor` which fixed a `ComputerVerificationStrategy` issue.
* Added a shell script that verifies source and binary distributions.
* Fixed a bulk related bug in `GroupStep` when used on `GraphComputer` (OLAP).
* Gremlin Server binary distribution now packages `tinkergraph-gremlin` and `gremlin-groovy` as plugins to be consistent with Gremlin Console's packaging.
* The `RepeatStep` clauses (`until()`,`emit()`,`repeat()`) can only be set at most one time in order to prevent user confusion.
* Fixed a `clone()` bug in `RepeatStep`, `TreeStep`, `GroupCountStep`, `GroupStep`, and `TraversalRing`.
* Fixed a thread context bug in `TinkerGraphComputer`.
* Fixed issues with the `gremlin-driver` related to hanging connections in certain conditions.
* TinkerGraph now has an option for persistence where the data is saved on `close()` and, if present, loaded on `open()`.
* Added an overload for `GremlinExecutor.eval()` that takes a `Lifecycle` object to override some default settings from `GremlinExecutor.Builder`.
* Improved session closing for transactional graphs during shutdown of Gremlin Server.
* Fixed id parameter used in tests for `GroovyStoreTest` and `GroovyRepeatTest` to not be treated as an embedded string.
* `GraphStep` will convert any `Vertex` or `Edge` ids to their id `Object` prior to submission to `GraphComputer` (OLAP).

==== Bugs

* TINKERPOP-814 ConnectionPool can fill with dead Connections
* TINKERPOP-816 Gryo deserialization of error response with null message causes NPE and protocol desync
* TINKERPOP-817 Gryo serialization of large responses fails and causes protocol desync
* TINKERPOP-840 TreeTest Is not being ignored via ComputerVerificationStrategy
* TINKERPOP-849 gremlin-server doesn't close sessions on 'close' opcode
* TINKERPOP-855 sasl authentication type error due to Json format
* TINKERPOP-865 Errors with HTTP REST basic auth
* TINKERPOP-867 TinkerGraphProvider does not initialize temp dir
* TINKERPOP-870 Rebound client requires a connection to occur on the underlying client.
* TINKERPOP-877 Driver hangs if SSL enabled on server but not on client

==== Improvements

* TINKERPOP-828 TinkerGraph can supportPersistence(), should we allow it.
* TINKERPOP-830 process-docs.sh introduces extra white space dependent on console width
* TINKERPOP-839 Docs should have a ${version.number} under the logo.
* TINKERPOP-852 A shell script that validates the distribution artifacts at release time
* TINKERPOP-853 TinkerPop Logo in JavaDoc index.html
* TINKERPOP-858 Cleanup after failed :install

[[release-3-0-1-incubating]]
=== TinkerPop 3.0.1 (Release Date: September 2, 2015)

* `Compare` now uses `BigDecimal` internally to ensure that precision is not lost on standard number comparisons.
* Renamed `ComputerVerificationStrategy` to `VerificationStrategy` so all the verification strategies can use it.
* Added `StandardVerificationStrategy` that throws exceptions for illegal traversal patterns on the standard engine (which extends to `GraphComputer`).
* Added `GraphFeatures.supportsConcurrentAccess()` to allows `Graph` implementations to signify if multiple instances can access the same data.
* Clarified semantics of `Transaction.close()` in unit tests - now refers only to closing the current transaction in the current thread.
* `Neo4jGraph` no longer uses `OptOut` on `TransactionTest.shouldRollbackOnCloseWhenConfigured` (formerly `shouldRollbackOnShutdownWhenConfigured`)
* Gremlin Server initialization scripts can now return a `Map` of values that will become global bindings for the server.
* Introduced the `--dryRun` option to the document generation process which ignores actual script execution in the Gremlin Console.
* Fixed bug in `EventStrategy` around property changed events when calling `property` without cardinality or meta-property values.
* Improved support for the `Accept` header for REST-based requests in Gremlin Server.
* `GraphFactory` now allows specification of the class to use to instantiate the `Graph` through the `GraphFactoryClass` annotation.
* Added `wrapAdjacencyList` and `unwrapAdjacencyList` options to `GraphSONWriter` and `GraphSONReader` respectively, thus allowing valid JSON to be written/read if the user desires.
* Added Gremlin Server/Driver authentication support via SASL.
* Added Basic HTTP authentication support for REST in Gremlin Server.
* Added Gremlin Server plugin to help with "credential graph" management (used in conjunction with authentication features of Gremlin Server).
* Added "secure" Gremlin Server/Driver example configuration files.
* Adjusted configuration for javadoc generation to eliminate error messages.
* Removed "reserved" graph concept names from tests (e.g. "label", "edge", "value") to support the convention of avoiding these strings for property names.
* Introduced `GraphProvider.Descriptor` which annotates a `GraphProvider` implementation to describe what `GraphComputer` implementation will be used.
* Modified `OptOut` to include a `computers` attribute which allows the `Graph` to opt-out of computer-based tests for specific computation engines.
* Added a `SandboxExtension` that can be plugged into `TypeCheckedCustomizerProvider` and `CompileStaticCustomizerProvider` to control classes and methods that can be used in the `GremlinGroovyScriptEngine`.
* Added a number of new `ImportCustomizerProvider` implementations such as, `TimedInterruptCustomizerProvider`, `TypeCheckedCustomizerProvider` and others.
* Refactored `GremlinGroovyScriptEngine` to make more general use of `ImportCustomizerProvider` implementations.
* Removed `SecurityCustomizerProvider` class and the "sandbox" configuration on the `ScriptEngines` class - this was an experimental feature and not meant for public use.
* Removed dependency on `groovy-sandbox` from the `gremlin-groovy` module.

==== Bugs

* TINKERPOP-770 Exception while AddPropertyStep tries to detach vertex property
* TINKERPOP-780 Use of fold() in repeat()
* TINKERPOP-782 map(Traversal) should declare requirements of child
* TINKERPOP-785 Gremlin Server Not Properly Reporting Port Conflict
* TINKERPOP-792 select at start of match traversal on Map can fail
* TINKERPOP-794 IncidentToAdjecentStrategy malfunction
* TINKERPOP-804 Failed installing neo4j-gremlin extension on Windows 7
* TINKERPOP-822 Neo4j GraphStep with element arguments ignores has  *(breaking)*

==== Improvements

* TINKERPOP-576 Gremlin Server Authentication
* TINKERPOP-582 Remove Groovy Sandbox Dependency
* TINKERPOP-610 General graph concept names in test schema
* TINKERPOP-656 IoRegistry Chaining
* TINKERPOP-690 Be able to OPT_OUT for Standard, but not Computer *(breaking)*
* TINKERPOP-699 GraphSON writeGraph not producing valid json object
* TINKERPOP-750 Compare should not have special case for Number
* TINKERPOP-752 Make Gremlin Server Better Respect ACCEPT
* TINKERPOP-764 Unify semantics of Transaction.close() in tests and documentation *(breaking)*
* TINKERPOP-771 IoRegistry Instantiation With GryoPool
* TINKERPOP-778 Support GraphFactory location via annotation.
* TINKERPOP-791 Document rules for committers
* TINKERPOP-797 order() seems to only like List? *(breaking)*
* TINKERPOP-808 TraversalComparator.comparator needs a getter

=== TinkerPop 3.0.0 (Release Date: July 9, 2015)

* Modified the `GremlinExecutor` to catch `Throwable` as opposed to `Exception` so as to properly handle `Error` based exceptions.
* Modified the `GremlinGroovyScriptEngine` compilation configuration to prevent inappropriate script evaluation timeouts on standalone functions.
* Added a custom configuration for "timed interrupt" in the `ScriptEngines` instantiation of the `GremlinGroovyScriptEngine`.
* Added `mapKeys()` (`MapKeyStep`) and `mapValues()` (`MapValueStep`) to get the keys and values of a map, respectively.
* `select()` no longer supports empty arguments. The user must specify the keys they are selecting.
* `MatchStep` and `match()` no longer have a "start label" parameter -- it is computed if the incoming traverser does not have requisite labels.
* Turned transactional testing back on in Gremlin Server using Neo4j.
* Renamed `Transaction.create()` to `Transaction.createThreadedTx()`.
* Added `TraversalParent.removeGlobalChild()` and `TraversalParent.removeLocalChild()`.
* Added a `clear` option to the Gephi Plugin to empty the Gephi workspace.
* Refactored `ResultSet` and related classes to stop polling for results.
* `AbstractStep` now guarantees that bulk-less and null-valued traversers are never propagated.
* Added `dedup(string...)` which allows for the deduplication of a stream based on unique scope values.
* Fixed multiple bugs in the Gephi Plugin related to refactoring of traversal side-effects.
* Split `WhereStep` into `WherePredicateStep` and `WhereTraversalStep` to simplify internals.
* Prevent the driver from attempting to reconnect on a dead host if the `Cluster.close()` method has been called.
* Renamed the "deactivate" option on `:plugin` command to "unuse" to be symmetric with the "use" option.
* Added `Traversal.toStream()` to turn the `Traversal<S,E>` into a `Stream<E>`.
* Added `Scoping.Variable` enum of `START` and `END` which allows the `Scoping` step to specify where its bindings are.
* `ComputerVerificationStrategy` is smart about not allowing `WhereXXXStep` with a start-variable to run in OLAP as it selects the value from the path.
* Rewrote `MatchStep` where it now works on `GraphComputer`, solves more patterns, provides plugable execution plans, supports nested AND/OR, `not()`-patterns, etc.
* Renamed `Graphs` in Gremlin Server to `GraphManager`.
* Fixed bug in Gremlin Driver where client-side serialization errors would not bubble up properly.
* Fixed problem in Gremlin Server to ensure that a final `SUCCESS` or `NO_CONTENT` message assured that the transaction was successful in sessionless requests.
* Arrow keys for cycling through command history now work in Gremlin Console when being used on Windows.
* Added `NotStep` and `not(traversal)` for not'ing a traversal (integrates like `ConjunctionStep`).
* Removed `TraversalP`. Traversals and `P`-predicates are completely separate concepts.
* `has(key,traversal)` is now an alias for `filter(__.values(key).traversal)` using `TraversalFilterStep`.
* Simplified `SubgraphStrategy` by using `TraversalFilterStep` instead of the more complex `WhereStep`.
* Added `TraversalMapStep`, `TraversalFlatMapStep`, `TraversalFilterStep`, and `TraversalSideEffectStep` which all leverage an internal traversal.
* Added `Path.get(pop,label)` as default helpers in `Path`.
* Added `Pop.first`, `Pop.last`, and `Pop.all` as enums for getting single items from a collection or a list of said items.
* Changed `GremlinServer.start()` to return a `CompletableFuture` that contains the constructed `ServerGremlinExecutor`.
* Restructured `IoTest` breaking it up into smaller and more logically grouped test cases.
* Gremlin Server `Settings` now has sensible defaults thus allowing the server to be started with no additional configuration.
* Fixed garbled characters in Gremlin Console that notably showed up in `:help`
* Replaced dependency on `groovy-all` with individual Groovy dependencies as needed.
* Bumped `org.gperfutils:gbench` to the `0.4.3` and a version explicitly compatible with Groovy 2.4.x.
* Renamed `KeyStep` to `PropertyKeyStep` to be consistent with `PropertyValueStep`.
* Added `Gremlin-Lib-Paths` to modify paths in plugin `lib` directory.
* Modified the capabilities of `Gremlin-Plugin-Paths` to delete paths that have no value on the right-hand-side of the equals sign.
* The REST API in Gremlin Server now requires parameters to be defined with a "bindings." prefix.
* Modified the REST API in Gremlin Server to accept rebindings.
* Added `rebindings` optional argument to sessionless requests to allow global bindings to be rebound as needed.
* Added `LazyBarrierStrategy` which "stalls" a traversal of a particular form in order to gain a bulking optimization.
* `CollectingBarrierStep` supports `maxBarrierSize` for "lazy barrier," memory conservation.
* `Scoping` now has `getScopeKeys()` to get the keys desired by the scoping step.
* Refactored SSL support in the Gremlin Server/Driver.
* Factored out `ServerGremlinExecutor` which contains the core elements of server-side script execution in Gremlin Server.
* Bumped to netty 4.0.28.Final.
* Refactored the `Mutating` interface and introduce `CallbackRegistry` interface around `EventStrategy`.
* Changed `onReadWrite` and `onClose` of `AbstractTransaction` to be synchronized.
* Added `LabelP` to support index lookups and `has()` filtering on `Neo4jGraph` multi-label vertices.
* `AddEdgeStep` is now a `Scoping` step.
* Added a fully defined set of `Graph.Feature` implementations to `EmptyGraph`.
* Dropped dependency on `org.json:json` - used existing Jackson dependency.
* Added back neo4j-gremlin as the licensing of the Neo4j API is now Apache2.
* Added `willAllowId` method to features related to vertices, edges and vertex properties to test if an identifier can be use when `supportsUserSuppliedIds` is `true`.
* Fixed a bug in `GraphTraversal.choose(predicate,trueTraversal,falseTraversal)`.
* Removed `MapTraversal`, `MapTraverserTraversal`, `FilterTraversal`, and `FilterTraverserTraversal` as these are simply `__.map(function)` and `__.filter(predicate)`.
* Include `hadoop-gremlin` Hadoop configuration sample files in Gremlin Console distribution.
* Iteration of results in Gremlin Server occur in the same thread as evaluation and prior to transaction close.
* TinkerGraphComputer now supports every `ResultGraph`/`Persist` combination.
* `GraphComputerTest` extended with validation of the semantics of all `ResultGraph`/`Persist` combinations.
* GiraphGraphComputer no longer requires an extra iteration and MapReduce job to derive the full `Memory` result.
* SparkGraphComputer now supports `InputRDD` and `OutputRDD` to allow vendors/users to use a `SparkContext` to read/write the graph adjacency list.
* Added `Scoping.getScopeValue()` method so all "selecting" steps use the same pattern for map, path, and sideEffect data retrieval.

=== TinkerPop 3.0.0.M9 (Release Date: May 26, 2015)

* Removed `GraphComputer.isolation()` as all implementations use standard BSP.
* Added a Gremlin Server `LifeCycleHook` to ensure that certain scripts execute once at startup and once at shutdown.
* `has(key)` and `hasNot(key)` are now aliases for `where(values(key))` and `where(not(values(key)))`, respectively.
* TinkerGraph classes are now final to restrict user and vendor extension.
* Added `TraversalStrategy.VendorOptimization` to ensure that all TinkerPop optimizations execute first on the known TinkerPop steps.
* Added `TailGlobalStep` and `TailLocalStep` (`tail()`) which gets objects from the end of the traversal stream.
* `AndStep` and `OrStep` are now simply markers where `WhereStep(a.and(b).and(c)...and(z))` is the compilation.
* Moved `Compare`, `Contains`, `Order`, `Operator`, and `P` to `process/traversal` from `structure/` as they are process-based objects.
* `HasContainer` now uses `P` predicate as helper methods and tests are more thorough on `P`.
* Changed Gremlin Server integration/performance tests to be runnable from within the `gremlin-server` directory or from the project root.
* Moved the string methods of `TraversalHelper` to `StringFactory`.
* Renamed JSON-related serializers for Gremlin Server to be more consistent with GraphSON naming.
* Removed `HasTraversalStep` in favor of new `P.traversal` model with `HasStep`.
* Fixed bug in `WsGremlinTextRequestDecoder` where custom serializers from graphs were not being used.
* Added `AndP` which allows for the `and()`-ing of `P` predicates.
* `Order.opposite()` is now `reversed()` as that is a `Comparator` interface method with the same semantics.
* `Compare/Contains/P.opposite()` are now `negate()` as that is a `BiPredicate` interface method with the same semantics.
* `has(traversal)` is replaced by `where(traversal)` and `has(key,traversal)`. `HasXXX` is always with respects to an element property.
* Added `TraversalScriptHelper` with static methods for dynamically creating a `Traversal` from a JSR 223 `ScriptEngine`.
* Changed `SubgraphStrategy` to take `Traversal` rather than `Predicate` for filtering.
* Improved `SubgraphStrategy` to only modify the `Traversal` if filtering was required.
* Improved logging of errors in the `HttpGremlinEndpointHandler` to include a stracktrace if one was present.
* Moved `AbstractGremlinSuite.GraphProviderClass` to `org.apache.tinkerpop.gremlin.GraphProviderClass`.
* Simplified the Gremlin-Groovy test suite where there is now no distinction between `STANDARD` and `COMPUTER` tests.
* `VertexProgram` and `MapReduce` now add a `Graph` parameter to `loadState(Graph, Configuration)`.
* Added `ScopingStrategy` which auto-scopes `select()` and `where()` so the language looks clean.
* Added `Scoping` as a marker interface to state that a step desires a particular `Scope`.
* `SelectStep`, `SelectOneStep`, and `WhereStep` support both `Scope.local` and `Scope.global` for `Map<String,Object>` or `Path` analysis, respectively.
* Fixed a bug in the `TraversalStrategies` sort algorithm.
* Removed numerous unused static utility methods in `TraversalHelper`.
* TinkerGraph process suite tests are now running with and without strategies in place.
* Added `IncidentToAdjacentStrategy` which rewrites `outE().inV()`, `inE().outV()` and `bothE().otherV()` to `out()`, `in()` and `both()` respectively.
* Renamed `ComparatorHolderRemovalStrategy` to `OrderGlobalRemovalStrategy` as it now only applies to `OrderGlobalStep`.
* Anonymous traversal no longer have `EmptyGraph` as their graph, but instead use `Optional<Graph>.isPresent() == false`.
* Added `Traversal.Admin.setGraph(Graph)` as strategies that need reference to the graph, need it across all nested traversals.
* `AbstractLambdaTraversal` is now smart about `TraversalParent` and `TraversalStrategies`.
* Fixed bug in `GraphML` reader that was not allowing `<edge>` elements to come before `<node>` elements as allowable by the GraphML specification.
* Added `VertexFeature.getCardinality`.
* Added `AdjacentToIncidentStrategy` which rewrites `out().count()` to `outE().count()` (and similar such patterns).
* `GryoPool` now takes a `Configuration` object which allows setting the size of the pool and the `IoRegistry` instance.
* Added `PersistResultGraphAware` interface which is used by `OutputFormats` to specify persistence possibilities for a Hadoop `GraphComputer`.
* `ElementIdStrategy` now allows the identifier property to be set directly (and not only by specifying `T.id`).
* Added sample configuration files for registering a `TraversalStrategy` in Gremlin Server.
* Added response status code for `NO_CONTENT` to represent output for a successful script execution without a result (e.g. an empty `Iterator`).
* Removed the notion of a "terminator" message from the Gremlin Server protocol - new response status code for `PARTIAL_CONTENT`.
* `Path` and `Step` labels are ordered by the order in which the respective `addLabel()` calls were made.
* A `Step` now has a `Set<String>` of labels. Updated `as()` to take a var args of labels.
* Dropped `BatchGraph` from the code base - it will be replaced by bulk loader functionality over OLAP.
* `TraversalSideEffects` now implements `Optional` semantics. Less code as Java8 provides the helper methods.
* `TraversalScriptSupplier` now takes an `Object` var args for setting `ScriptEngine` bindings if needed.
* `Compare` is now more lenient on `Number`-types.
* Removed `Compare.inside` and `Compare.outside` as they are not primitive comparators and should be composed from primitives.
* Introduced `P` (predicate) for cleaner looking `is()`, `has()`, and `where()` calls -- e.g. `has('age',eq(32))`.
* `GraphTraversalSource` is now the location for `withXXX()` operations. No longer do they exist at `GraphTraversal`.
* All `Traverser` objects now extend from `AbstractTraverser` or a child that ultimately extends from `AbstractTraverser`.
* OLTP `select()` now returns a list for traversals with duplicate labels (as this was a unintended side-effect of `SparsePath`).
* Removed the `SparsePath` optimization as it led to numerous corner-case inconsistencies.
* `VertexWritable` serializes and deserializes the `StarGraph` object -- no more intermediate `DetachedXXX` objects.
* Gremlin Server better supports the settings for the high and low watermark that will slow writes to clients that are lagging.
* Added `GraphReader.readObject()` and `GraphWriter.writeObject` abstractions for those implementations that can support them.
* Altered `GraphWriter.writeVertices()` method to take an `Iterator` of vertices rather than a `Traversal`.
* GraphSON format for output from `GraphWriter.writeVertex`, `GraphWriter.writeVertices`, and `GraphWriter.writeGraph` have all changed now that they use `StarGraph` serialization.
* Gryo format for output from `GraphWriter.writeVertex`, `GraphWriter.writeVertices`, and `GraphWriter.writeGraph` have all changed now that they use `StarGraph` serialization.
* Added read and write methods to `GraphReader` and `GraphWriter` for `Property` and `VertexProperty`.
* Reduced object creation in GraphSON during serialization.
* Moved `T` tokens to the `structure/` package as its more general than `process/`.
* `Attachable.attach()` now takes a `Method` to determine whether to attach via `GET`, `CREATE`, or `GET_OR_CREATE`.
* Decreased size of Gremlin Server `RequestMessage` and `ResponseMessage` serialization payloads and reduced object creation.
* `Graph.empty()` no longer required with the introduction of `ShellGraph` which is a placeholder for a graph class and computer.
* `VertexProperty.Cardinality` default is now vendor chosen. If the vendor has not preference, they should use `Cardinality.single`.
* `Messenger.receiveMessages()` no longer takes a `MessageScope` and thus, consistent behavior between message-passing and message-pulling systems.
* Changed the `gremlin.tests` environment variable for test filtering to the more standard convention of `GREMLIN_TESTS` and made it work for all test suites.
* Removed `back()`-step as `select()`-step provides the same behavior with more intelligent optimizations and `by()`-modulation.
* Removed `Graph.Helper` method annotation and related infrastructure in tests.
* Modified header of Gryo to be 16 bytes instead of 32 (and removed the version stamp).
* Removed the concept of handling version in Gryo via the builder as it wasn't really accomplishing the capability of ensuring backward compatibility.
* Moved `Exceptions.propertyRemovalNotSupported` from `Element` to `Property` for consistency.
* Provided a method for Gremlin Server to bind `TraversalSource` objects for use in scripts.
* Modified the reference implementation for dealing with "custom" identifier serialization in GraphSON - See `IoTest.CustomId` for the example.
* Modified `g.vertices/edges` and related methods and tests to support non-type specific querying (e.g. `g.V(1)` and `g.V(1L)` should both return the same result now).
* `TinkerGraph` supports an `IdManager` which helps enforce identifier types and improve flexibility in terms of how it will respond to queries around identifiers.
* `DetachedXXX` now uses the standard `structure/` exceptions for unsupported operations.
* Added private constructors to all `Exceptions` inner classes in the respective `structure/` interfaces.
* Re-introduced `ReferenceXXX` to ensure a smaller data footprint in OLAP situation (`DetachedXXX` uses too much data).
* `Attachable` now has a set of static exception messages in an `Exceptions` inner class.
* Added `StarGraph` which is a heap efficient representation of a vertex and its incident edges (useful for `GraphComputer` implementations).
* `TraverserSet` uses a `FastNoSuchElementException` on `remove()` for increased performance.
* Add `Profiling` interface to enable vendors to receive a `Step's MutableMetrics`.

=== TinkerPop 3.0.0.M8 (Release Date: April 6, 2015)

* Removed Neo4j-Gremlin from this distribution due to GPL licensing. Working with Neo4j team to reintroduce by M9.
* Altered structure of plugin directories for Gremlin Server and Gremlin Console to allow for the full `lib` directory with all dependencies and the lighter `plugin` directory which contains filtered dependencies given the path.
* Improved `OptOut` to allow for exclusion of a group of tests by specifying a base test class.
* `GraphComputerTest` is now Java8 specific and much easier to extend with new test cases.
* Merged the `gremlin-algorithm` module into `gremlin-test`.
* Removed `LambdaVertexProgram` and `LambdaMapReduce` as it will be one less thing to maintain.
* Gremlin Console accepts a `max-iteration` configuration via the standard `:set` command to limit result iteration.
* `Vertex.property()` default behavior is now `Cardinality.single`.
* Added `ElementIdStrategy` as a `TraversalStrategy`.
* Introduce `AbstractTransaction` to simplify implementation of standard transactional features for vendors.
* Added `EventStrategy` to generate `Graph` modification events to listeners.
* Added test to enforce return of an empty `Property` on `VertexProperty.property(k)` if no meta properties exist.
* Added methods to registered transaction completion listeners on `Transaction` and provided a default implementation.
* Fixed bug in Neo4j where return of an empty meta property was returning a `NullPointerException`.
* Refactored step API -- the TinkerPop3 steps are the foundation for any domain specific language (including graph).
* `MapReduce` now has `workerStart(Stage)` and `workerEnd(Stage)` methods with analagous semantics to `VertexProgram`.
* Hadoop-Gremlin `ObjectWritable` now leverages Kryo for data serialization.
* `GiraphGraphComputer` supports arbitrary objects as the vertex id -- previously, only long ids were supported.
* Added `VertexProgramPool` to support thread safe pooling of vertex programs for graph computers that provide threaded workers.
* Added `GryoPool` to support thread safe pooling of Gryo readers and writers.
* Added `TraversalSource` which contextualizes a traversal to a graph, DSL, execution engine, and runtime strategies.
* Added `AddVertexStep` (`addV`), `AddPropertyStep` (`property`), and changed `AddEdgeStep` to a map-step instead of a sideEffect-step.
* Added `compile` method to `GremlinExecutor` and related classes.
* Fixed bug in Gremlin Server that was generating extra response messages on script evaluation errors.
* Changed the `Memory` API to not return the mutated value on `or`, `and`, `incr` as it is too difficult to implement faithfully in a distributed system.
* Added `SparkGraphComputer` to Hadoop-Gremlin which uses Apache Spark as the underlying computing engine.
* Renamed "Gremlin Kryo" to "Gryo".
* Refactored `TinkerWorkerPool` to use `ExecutorService` so as to reuse threads when executing graph computer functions.
* Removed `Reducing.Reducer` and `ReducingStrategy`. Previous `Reducing` classes are now `MapReducer` classes.
* Refactored the "process" test suite to allow for better test configuration with respect to different `TraversalEngine` implementations.
* Added `hasNot(traversal)` which is a faster way of doing `has(traversal.count().is(0L))`.
* `TraversalStrategy.apply(traversal)` is the new method signature as the `TraversalEngine` can be retrieved from the `Traversal`.
* `TraversalEngine` is now an interface and provided to the traversal by the graph. `Graph` methods added to set the desired traversal engine to use.
* Added `count(local)`, `sum(local)`, `max(local)`, `min(local)`, `mean(local)`, `dedup(local)`, `sample(local)` and `range(local)` for operating on the local object (e.g. collection, map, etc.).
* `TraversalComparator` exists which allows for `order().by(outE().count(),decr)`.
* Added Apache Rat plugin to detect the proper inclusion of license headers in files.
* A `Traversal` now respects thread interruption during iteration, throwing a `TraversalInterruptionException` if it encounters interruption on the current thread.
* Apache refactoring: `com.tinkerpop` -> `org.apache.tinkerpop`.
* `Traversal` is now `Serializable` and with most queries no longer needing lambdas, Gremlin-Java works over the wire.
* Added `VertexProperty.Cardinality` with `list`, `set`, and `single`. No more `Vertex.singleProperty()` method.
* Added `RangeByIsCountStrategy` that adds a `RangeStep` in front of `.count().is(<predicate>, <value>)` to minimize the amount of fetched elements.
* Added `CoalesceStep` / `coalesce()` that emits the first traversal which emits at least one element.
* Added more syntactic sugar tricks to the Gremlin sugar plugin -- `&`, `|`, `select from`, `gt`, etc.
* `Traversal.Admin` is consistent internal to steps, traversals, strategies, etc. For the user, `Traversal` is all they see.
* `TraversalHolder` is now called `TraversalParent` with the child/parent terminology used throughout.
* Added `GroovyEnvironmentPerformanceSuite`.
* Provided more robust shutdown capabilities for the thread pools used in `GremlinExecutor`.
* A massive `process/` package reorganization -- class names are still the same, just in new packages.
* Bumped `neo4j-graph` to Neo4j 2.1.6.
* Bumped to Groovy 2.4.1.
* Added a new "performance" test suite for Gremlin Process.
* Steps now only operate with traversals -- no more lambdas. Lambda-> `Traversal` conversion utilities added.
* `SideEffectStep` always requires a `Consumer`. Steps that were consumer-less simply extends `AbstractStep`.
* Simplified the `Neo4jGraph` implementation by now allowing `cypher()` mid-traversal. Only available via `g.cypher()`.
* Moved `clock()` out of the Utility plugin. It is now available to both Groovy and Java.
* Changed the `OptOut` annotation to allow for ignoring an entire test case using a wildcard.
* Added `AndStep` and `OrStep` filters to support arbitrary conjunction of traversals.
* `__` is now a class with static `GraphTraversal` methods and thus `repeat(out())` is possible.
* Added `IsStep` / `.is()` that supports filtering scalar values.
* `Neo4jGraph` and `TinkerGraph` no longer create new `Feature` instances on each feature check.
* Added `Compare.inside` and `Compare.outside` for testing ranges. Removed `between()` as now its `has('age',inside,[10,30])`.
* `GraphTraversal.has()` no longer requires the element type to be cast in the traversal definition.
* Fixed a `ConcurrentModificationException` bug in TinkerGraph that occurred when doing full vertex/edge scans and removing elements along the way.
* Added `Scope.local` and `Scope.global` in support of `OrderLocalStep` and `OrderGlobalStep` via `order(scope)`.
* Added `Order.keyIncr`, `Order.keyDecr`, `Order.valueIncr`, and `Order.valueDecr` in support of `Map` sorting.
* Added `Order.shuffle` and removed `shuffle()` in favor of `order().by(shuffle)`.
* Changed `Order implements Comparator<Comparable>` to `Order implements Comparator<Object>` as its now generalized to multiple types of objects.
* The `maxContentLength` setting in Gremlin Server is now respected by the HTTP/REST Gremlin endpoint.
* Fixed resource leak in the HTTP/REST Gremlin endpoint of Gremlin Server.
* Refactored Gremlin Server `start` and `stop` functions to return `CompletableFuture`.
* HTTP REST error response JSON objects from Gremlin Server should no longer have issues with control characters, line feeds, etc.
* Added `MeanStep`, `mean()`, and `MeanNumber` for calculating number averages in a traversal.
* Greatly simplified all the traversal `MapReduce` implementations due to the introduction of `VertexTraversalSideEffects`.
* Added `VertexTraversalSideEffects` as a cheap, static way to get a sideEffect-view of a vertex in OLAP.
* Added `TraversalHelper.isLocalStarGraph()` which determines if a traversal is contained within the local star graph.
* Added `TraversalVerificationStrategy` to verify if the traversal can be executed on respective engine.
* Refactored `GraphTraversal.cap()` to `GraphTraversal.cap(String...)` to support multi-sideEffect grabs.
* Added GraphSON serialization for `Path`.
* Added `Traversal.Admin.getTraverserRequirements()` and removed `TraversalHelper.getTraverserRequirements(Traversal)`.
* `Traversal.equals()` is no longer computed by determining if the objects returned are equal.
* Altered messaging in Gremlin Console when using a remote that is not yet activated.
* Fixed potential for deadlock in Gremlin Driver when waiting for results from the server.
* Added the `useMapperFromGraph` serializer option to the Gremlin Server configuration file to allow auto-registration of serialization classes.
* Refactored Netty pipeline structure to not have a second "Gremlin" executor group and instead used a standard `ExecutorService`.
* Refactored the `GremlinExecutor` to take an optional transformation function so as to allow manipulation of results from `eval` in the same thread of execution.
* Fixed issue with the `HttpGremlinEndpointHandler` where requests were getting blocked when `keep-alive` was on.
* Added `MinStep` and `MaxStep` with respective `min()` and `max()`.
* `CountStep` and `SumStep` now extend `ReducingBarrierStep` and no longer are sideEffect steps.
* `SideEffectCapStep` now extends `SupplyingBarrier` and is much simpler than before.
* Added `SupplyingBarrier` which simply drains the traversal and emits the value of a provided supplier.
* Added `TraversalLambda` which implements function, predicate, and consumer over a provided traversal.
* Any non-core `Step` that takes a function or predicate can now take a traversal which maps to `traversal.next()` (function) and `traversal.hasNext()` (predicate).
* `CollectingBarrierStep` is no longer abstract and added `GraphTraversal.barrier()` which is analogous to `fold().unfold()`, though cheaper.
* Added `TraversalOptionHolder` for branching steps to index works with corresponding `GraphTraversal.option()`.
* `BranchStep` is now a proper generalization of `UnionStep` and `ChooseStep`.
* `SubgraphStep` has changed in support of in-traversal filtering and removing the need for path-based traversers.
* Added `HasTraversalStep` which takes an anonymous traversal to determine whether or not to filter the current object.
* Added `Traversal.Admin.getStartStep()` and `Traversal.Admin.getEndStep()`. Removed `TraversalHelper.getStart()` and `TraversalHelper.getEnd()`.
* Refactored `profile()` to use injected steps. `ProfileStep` can now be used without any special JVM command line parameters.
* Added `ReducingBarrierStep` which acts like `CollectingBarrierStep` but operates on a seed with a bi-function.
* Added a preprocessor for AsciiDocs. Documentation code examples are executed and the results are dynamically inserted into the doc file.
* `LocalStep` traversal is treated as a branch, not an isolated traversal. Moreover, moved `LocalStep` to `branch/`.
* Traversal strategies are now applied when the `TraversalVertexProgram` state is loaded, not when submitted. Less error prone as it guarantees strategy application.
* Reworked `TraversalHolder` where there are "local traversals" and "global traversals". Local traversals are not subject to OLAP message passing.
* Fixed a bug in `DedupStep` that made itself apparent in `DedupOptimizerStrategy`.
* Added `RepeatStep.RepeatEndStep` in order to reduce the complexity of the code on OLAP when the predicates are not at the start of `RepeatStep`.

=== TinkerPop 3.0.0.M7 (Release Date: January 19, 2015)

* Added `SideEffectRegistrar` interface and `SideEffectRegistrationStrategy` for allowing steps to register sideEffects at strategy application time.
* Renamed `Traverser.Admin.setFuture()` and `Traverser.Admin.getFuture()` to `setStepId()` and `getStepId()`, respectively.
* Added `TraversalMatrix` for random access to steps in a traversal by their step id. Used by `TraversalVertexProgram`.
* Added unique identifies to `Step` that are not the user provided labels. `Step.getLabel()` now returns an `Optional<String>`.
* Removed `UnionLinearStrategy`, `ChooseLinearStrategy`, and `RepeatLinearStrategy` as nested traversals are now natively supported in OLAP.
* Fixed `Neo4jGraph` around manual transaction behavior on `commit` and `rollback` such that they would throw exceptions if a transaction was not open.
* Redesigned the hidden step labeling mechanism so its consistent across a cluster, easier for rewrite strategies, and will enable nested OLAP traversals.
* `Traverser.incrLoops()` now takes a string step label to enable nested looping constructs (i.e. loop stacks).
* Added `Traversal.tryNext()` which returns an `Optional`, where the provided default method should be sufficient for all vendors.
* Removed `PathConsumer` in favor of `TraverserRequirement.PATH`-model via `Step.getRequirements()`.
* `Step.getRequirements()` returns a `Set<TraverserRequirement>` which is what is required of the `Traverser` by the `Step`.
* `Traverser` now extends `Cloneable` and `Traverser.clone()` is used to good effect in `Traverser.split()`.
* Added `AbstractTraverser` for which all traversers extend.
* Moved `Traversal.SideEffects` to `TraversalSideEffects` as sideEffects are not necessarily tied to the traversal.
* Removed `Graph.of()` for generating anonymous graph traversals -- replaced by `__`-model.
* Removed `Graph` being stored in `Traversal.SideEffects`. Too dangerous when moving between OLTP and OLAP and its limited uses were worked around easily.
* No need for `DefaultXXXGraphTraversal` unless the vendor is extending with new methods (e.g. `DefaultNeo4jGraphTraversal`).
* Reworked `TraversalStrategies` such that the are "emanating object class"-dependant, not `Traversal` dependent.
* Moved `Traverser.sideEffects()` to `Traverser.asAdmin().getSideEffects()`. Users should use `Traverser.sideEffects(key)` and `Traverser.sideEffects(key,value)`.
* Added `SerializationTest` to the `StructureStandardSuite` in `gremlin-test` which validates serialization at a lower level than `IoTest`.
* Removed `IntervalStep` and renamed `interval()` to `between()` which is simply an alias to a `has().has()` chain.
* Added `__` static interface which allows for `__.out().out()`-style construction of anonymous traversals (instead of `g.of()`).
* The only `GraphTraversal` steps that operate on `Traverser` are the base lambdas and `repeat()` (i.e. `emit()` and `until()`).
* Removed dependency on the `reflections` library in `gremlin-test` which removed the default implementation of `GraphProvider.getImplementations()` - vendors now need to implement this method themselves.
* Relaxed the `<S>` typing requirement for anonymous traversals when applied to `choose()`, `repeat()`, `union()`, etc.
* Removed `LoopStep` and `UntilStep` in favor of the new `RepeatStep` model of looping in Gremlin3.
* `BranchStep` is now exposed in `GraphTraversal` via `branch(function)`.
* `UnionStep` now implements `TraversalHolder`.
* Added `RepeatStep` as the new looping construct supporting do/while, while/do, and emit semantics.
* Moved `Traversal.sideEffects()` to `Traversal.Admin.getSideEffects()` as `cap()` should be used to access the sideEffect data of a traversal.
* Renamed vendor `XXXTraversal` to `XXXGraphTraversal` (interface) and `XXXGraphTraversal` to `DefaultXXXGraphTraversal` (implementation class).
* Modified packaging for console plugins to be more consistent by moving them to the `com.tinkerpop.gremlin.console.groovy.plugin` namespace.
* Removed all TinkerPop specific dependencies to Guava to avoid user version conflicts.
* Added support for `-e` (script file execution) and `-v` (version display) options on `gremlin.sh`.
* GraphSON supports the assignment of multiple custom serialization modules.
* `Traverser.get(stepLabel/sideEffectKey)` no longer exists. There now exists: `Traverser.path(stepLabel)` and `Traverser.sideEffects(sideEffectKey)`.
* `SimpleTraverser` now supports "path" but in a very loose, global cache way. Added `SparsePath` as a `Map`-backed `Path` implementation.
* Provided Neo4j multi-label support in Neo4j-Gremlin. Added three `Neo4jVertex`-specific methods: `addLabel()`, `removeLabel()`, `labels()`.
* Bumped to Groovy 2.3.9.
* Added `Graph.Io` interface which allows for simplified helper methods for end users and a way for vendors to override `GraphReader` and `GraphWriter` initial construction when custom serializers are needed.
* Removed methods from `GraphProvider` related to customizing serializers in `IoTest` from the test suite as the new `Graph.Io` interface now serves that purpose.
* Added `Neo4jGraph.checkElementsInTransaction(boolean)` which will (or not) verify whether elements retrieved via Neo4j global graph operations are transactionally consistent.
* Added `ScriptInputFormat` and `ScriptOutputFormat` to Hadoop-Gremlin for reading and writing a file according to an arbitrary parsing script.
* Added `TimeLimitStep.getTimedOut()` to determine if the step timed out or there were no more objects to process.
* `Graph.System` is now `Graph.Hidden` with "hidden" being the vendor namespace and the key prefix being `~`.
* Much better `toString()` handling in `Step` and `Traversal`.
* `ComparatorHolder<V>` interface returns a `List<Comparator<V>>` instead of a `Comparator<V>[]`.
* `T` now implements `Function<Element,Object>`.
* Added `ElementValueComparator` and `ElementFunctionComparator` in support of vendor introspection on `ComparatorHolder`-steps.
* Renamed `Comparing` marker interface to `ComparatorHolder`.
* `FunctionHolder` interface provides vendor introspection via `ElementValueFunction`.
* Removed `OrderByStep` as it is now just `order()` with a `by()`-based comparator.
* Added `SampleStep` (`sample()`) to allow for sampling the set of previous objects. Useful for doing random walks with `local()`.
* Renamed `random()` to `coin()` to better express that the filter is a random coin toss.
* Added `by()`-projection to modulate the meaning of post-processing steps like `aggregate()`, `groupCount()`, `path()`, `order()`, etc.
* Removed the `Strategy` interface and gave `StrategyGraph` direct access to the `GraphStrategy`.
* Added `Graph.strategy()` to help instantiate `StrategyGraph` instances.
* Modified the signature of all `GraphStrategy` methods to include an parameter that contains a reference to the "composing strategy".
* `PartitionStrategy` hides the specified partition key from view when iterating properties, keys, etc.
* Change construction of `GraphStrategy` implementations to be consistent with singleton instances and builder pattern.
* Added `Graph.Helper` annotation to "protected" certain default interface methods from implementation by vendors.
* Transaction retry functions now work with "manual" transactions.
* Improved error messaging when importing "legacy" GraphSON that was not generated with "extended" properties.
* Renamed "iterator" related methods in the `GraphStrategy` interface to be consistent with the method names they represent.
* `PropertyMapStep` (`valueMap()`) now takes a boolean to state if the tokens of the element are desired along with its properties.
* `HadoopGraph` now connected to the `StructureProcessSuite`.
* `HadoopGraph` no longer supports `Graph.Variables` as they were in-memory. A persistence mechanism can be introduced in the future.
* Hidden properties removed in favor of using `GraphStrategy` for such features.
* `Edge.iterators().vertexIterator(BOTH)` now guarantees `OUT` then `IN` vertex iterator order.
* `Graph.v(Object)` and `Graph.e(Object)` no longer exist. Instead, use `Graph.V(Object... ids)` and `Graph.E(Object... ids)`.
* Added `Graph.Iterators` to allow access to vertex and edge iterators based on element ids and bypassing `GraphTraversal`.
* Renamed `GraphStrategy` implementations to be less verbose - removed the word "Graph" from their names (e.g. `IdGraphStrategy` simply changed to `IdStrategy`).
* Removed `Step.NO_OBJECT` as the problem is solves can be solved with proper use of `flatMap` and `EmptyTraverser`.
* `Path` is now part of `GraphSerializer` and thus, not specific to a particular implementation of `Path`.
* Added messaging to show files being downloaded when using the Gremlin Server "install" command.
* Added test name and class arguments to the `GraphProvider.loadGraphWith` method.
* Merged `ReferencedXXX` and `DetachedXXX` so that all migration of graph element data is via `DetachedXXX`.
* Added `StaticVertexProgram` and `StaticMapReduce` which simply return `this` on `clone()`.
* `VertexProgram` and `MapReduce` now implement `Cloneable` and is used for fast copying across workers within the same machine.
* Added `TraversalHolder` interface which extends `PathConsumer` to determine recursively if nested traversals require path calculations turned on.
* Reworked how a `TraverserGenerator` is retrieved and utilized.
* Added `Traversal.toBulkSet()` to make getting resultant data more efficiently for traversals with repeated data.
* Provided a helper `LocalStep.isLocalStarGraph()` so `GraphComputer` implementers know the requisite data boundaries.
* Created `Traversal.Admin` to hide administrative methods. Added `Traversal.asAdmin()` to get at `Traversal.Admin`.
* Fixed up all `Step` cloning operations realizing that Java8 lambdas are always bound to the calling class (no delegates).
* Usage of `:remote close` without configured remotes shows a reasonable message rather than a stack trace.
* Provided `LocalStep` to signify that the internal traversal is locally bound to the incoming object.
* Failed script evaluation in Gremlin Server now triggers the cancel of the process attempting to timeout the script if it were to run too long.
* Greatly increased the speed of `ScriptEngineLambda` by making use of a static `ScriptEngine` cache.
* Fixed a general bug in all sideEffect using steps where the sideEffect should be accessed via the `Traverser` not `Traversal`.
* `GremlinPlugin` interface no longer has the `additionalDependencies` method - those dependencies are now defined by an entry in the manifest file for the jar called `Gremlin-Plugin-Dependencies`.
* Added `TinkerWorkerPool` which is used for resource efficient threading in `TinkerGraphComputer`.
* `MapReduce.createMapReduce(Configuration)` now exists and serves the same purpose as `VertexProgram.createVertexProgram(Configuration)`.
* Enabled SessionOps to be extended. Added eval handler hook.
* Setting a property with an unsupported data type throw `IllegalArgumentException` instead of `UnsupportedOperationException` as the operation is supported, but the argument is not.

=== TinkerPop 3.0.0.M6 (Release Date: December 2, 2014)

* `javatuples.Pair` avoided on `MapReduce` API in favor of a new `KeyValue` class.
* Renamed `Gremlin-Plugin` manifest entry for plugins to `Gremlin-Plugin-Paths`.
* Added `Gremlin-Plugin-Dependencies` manifest entry to list other dependencies that should be retrieved with a plugin jar.
* `Memory.Admin.asImmutable()` yields an immutable representation of the GraphComputer `Memory`.
* Fixed host selection in `gremlin-driver` by properly accounting for all hosts being marked unavailable at the instantiation of a `Client`.
* Removed Giraph-Gremlin in favor of new Hadoop-Gremlin with `GiraphGraphComputer` support. Future support for `MapReduceGraphComputer`.
* Greatly simplified the `InputFormat` and `OutputFormat` model for working with Giraph (and Hadoop).
* Added a serializer for `Property` for GraphSON correcting format of serialization of a single `Property` on an `Edge`.
* Fixed bug in Gremlin Console that prevented assignments to empty `List` objects.
* Added `VertexProgram.getMessageScopes()` to allow vendors to know which `MessageScopes` at a particular `Memory` state.
* Reduced the number of methods in `MessageScope.Local` as its up to vendors to inspect provided incident `Traversal` accordingly.
* Renamed `MessagesType` to `MessageScope` to make it less ambiguous regarding the class of the messages being sent.
* Changed the message type of `TraversalVertexProgram` to `TraverserSet` to support message combining.
* Added `VertexProgram.getMessageCombiner()` to support the combining of messages in route to a vertex.
* Reduced object creation in `TraversalVertexProgram` around vertex-local traversal sideEffects.
* Renamed `Traverser.Admin.makeChild()` and `Traverser.Admin.makeSibling()` to `Traverser.Admin.split()` to correspond with `merge()`.
* Added `Traverser.Admin.merge(Traverser)` method so that the merging algorithm is with the `Traverser`.
* Added `Operator` enum that contains sack-helpful `BinaryOperators`: sum, minus, mult, div, max, min, etc.
* Added `GraphTraversal.withSack()` and renamed `trackPaths()` and `with()` to `withPath()` and `withSideEffect()`, respectively.
* Added the "Gremlin Sacks" feature to allow a `Traverser` to carry local information along its walk.
* GraphSON format no longer makes use of `hiddens` JSON key. Its all just `properties`.
* Added `DoubleIterator` to make vendor implementations of `Edge.iterators().vertexIterator()` efficient.
* `PropertiesStep` is smart about hiddens vs. properties.
* `Element.iterators().hiddenProperties()` no longer exists. For vendors, simply provide an iterator of properties.
* `GIRAPH_GREMLIN_LIBS` supports colon separated directories for loading jars from multiple paths.
* Introduced method to control the location of dependencies dynamically loaded to the Gremlin Console as part of the `:install` command.
* Fixed problem with the Neo4j Gremlin Plugin not loading properly after Gremlin Console restart.
* Removed the "use" configuration from Gremlin Server.
* Moved `SugarGremlinPlugin` from `gremlin-console` to `gremlin-groovy` so that it could be shared with Gremlin Server.
* Fixed bug in serialization of `null` results returned to the Gremlin Console when serializing to strings.
* Moved the `GremlinPlugin` for `TinkerGraph` to `tinkergraph-gremlin` module (it is no longer in `gremlin-console`).
* Added a `plugin-info.txt` file to Gremlin Console `/ext/{module}` subdirectories to identify the module that was originally requested.
* Gremlin Server now allows for the explicit configuration of plugin activation.
* Refactored `GremlinPlugin` and `AbstractGremlinPlugin` to better account for plugins that run on the server and those that run in the console.
* Added a `plugins` configuration to Gremlin Server to control the plugins that are enabled on initialization.
* Added a builder option to `GremlinExecutor` to control the plugins that are enabled on initialization.
* Added `RemoteException` for usage with `RemoteAcceptor` implementations for the Gremlin Console so as to better standardize their development.
* Standardized all text being written to the Gremlin Console using starting upper case letter.
* Prevented error in the Console when `:submit` is called but no remotes were configured.
* Provided a way to clean the `grapes` directory as part of a standard build with `mvn clean install`.

=== TinkerPop 3.0.0.M5 (Release Date: November 7, 2014)

* Removed `PropertyFilterIterator` as using Java8 streams was just as efficient for the use case.
* Renamed `KryoWritable` to `GremlinWritable` as it is not necessarily Kryo that is the serialization mechanism.
* Fixed an input split bug in Giraph that was making it so that splits were not always at vertex boundaries.
* Fixed a combiner bug in `GirapGraphComputer`. Combiners were always calling `MapReduce.reduce()`, not `MapReduce.combine()`.
* Greatly simplified `SubgraphStrategy` by removing requirements for `Traversal` introspection.
* `StrategyWrappedGraph` mimics vendor use of `GraphStep` and `GraphTraversal` and no longer requires dynamic strategy application.
* `TraversalStrategies` make use of a dependency tree sorting algorithm to ensure proper sorts prior to application.
* `TraversalStrategies` are now immutable and are bound to the `Traversal` class.
* Fixed bug in Gephi Plugin that prevented it from communicating with the Gephi Streaming Server.
* Renamed `MessageType.XXX.to()` to `MessageType.XXX.of()` so it makes sense in both the sending and receiving context.
* Improved messaging with respect to tests that are ignored due to features to make it clear that those tests are not in error.
* Relaxed exception consistency checks in the test suite to only check that a thrown exception from an implementation extends the expected exception class (but no longer validates that it is the exact class or that the message text).
* `VertexProgram` now has `workerIterationStart()` and `workerIterationEnd()` to allow developers to control vertex split static data structures.
* `TraversalVertexProgram` startup time greatly reduced due to being smart about `loadState()` behavior.
* Gremlin Server sessions now allow serialization of results that were part of an open transaction.
* Refactor `OpProcessors` implementations in Gremlin Server for better reusability.
* `Vertex.iterators()` no longer have a `branchFactor`. This is now at the query language level with `localLimit()`.
* Added `limit(long)` and `localLimit(int,int)` which simply call the range equivalents with 0 as the low.
* Added `LocalRangeStep` which supports ranging the edges and properties of an element -- `localRange(int,int)`.
* `GraphTraversal.value(String)` no longer exists. Instead, use `GraphTraversal.values(String)`.
* `HiddenXXXStep` and `ValueXXXStep` no longer exist. `PropertyXXXStep` takes a `PropertyType` to denote value and hidden access.
* Added `PropertyType` to the structure-package which provide markers for denoting property types (vs. property classes).
* Renamed `setWorkingDirectory` to `workingDirectory` in the `KryoReader` builder.
* `Path.get(String)` returns the object if only one object is referenced by label, else it returns a `List` of referenced objects.
* Added overload to `GremlinKryo` to allow a serializer to be configured as a `Function<Kryo,Serializer>` to allow better flexibility in serializer creation.
* Added method to `GraphProvider` to allow implementers to provide a mechanism to convert GraphSON serialized identifiers back to custom identifiers as needed.
* Added methods to `GraphProvider` so that implementers could specify a custom built `GremlinKryo` class and/or `SimpleModule` class in case their implementation had custom classes to be serialized.
* Added `Traversal.forEachRemaining(class,consumer)` for those traversals whose end type is different from declared due to strategy rewriting.
* Removed `Traversal.forEach()` as traversal implements `Iterator` and users should use `forEachRemaining()`.
* `RangeStep` now has an inclusive low and an exclusive high -- a change from Gremlin2.
* `DriverGremlinPlugin` returns raw results with driver results available via the `result` variable.
* Removed test enforcement of `private` constructor for a `Graph` instance.
* `RemoteAcceptor` now supports `@` prefixed lines that will grab the script string from the Gremlin Console shell.
* Modified the signature of `Property.element()` to simply return `Element`
* Added `Reducing` marker and `ReducingStrategy` which supports reduction-functions as a final step in Gremlin OLAP (e.g. `fold()`).
* Once strategies are `complete()`, no more steps can be added to a `Traversal`.
* Renamed `Traversal.strategies()` to `Traversal.getStrategies()` as it is not a "query language"-method.
* Added test to enforce that a `label` on a `VertexProperty` is always set to the key of the owning property.
* Fixed bug with multi-property removal in `Neo4jGraph`.
* Bumped to Neo4j 2.1.5.
* Used standard `UUIDSerializer` from the `kryo-serializers` library for serialization of `UUID` objects.
* Changed GraphSON serialization to only use `iterators()` - there were still remnants of `Traversal` usage from previous refactoring.
* Added overload for `detach` method to allow for the `Element` to be detached as a "reference" only (i.e. without properties).
* Renamed `Item` in `gremlin-driver` to `Result`.
* Renamed `strategy` to `getStrategy` in `StrategyWrappedGraph`.
* Renamed `baseGraph` to `getBaseGraph` in `Neo4jGraph`.
* `Neo4jGraph` now returns an empty property `Vertex.property(k)` when the key is non-existent (a problem only visible when meta/multi property configuration was turned off).
* `Traversal.Strategies.apply()` now takes a `TraversalEngine`. Greatly simplifies strategy application for `STANDARD` or `COMPUTER`.
* Renamed `IdentityReductionStrategy` to `IdentityRemovalStrategy` for reasons of clarity.
* Added `ComparingRemovalStrategy` that removes `Comparing`-marked steps unless they are the end step of the traversal.
* `OrderStep` now works in OLAP, but only makes sense as a traversal end step.
* `MapReduce` API extended to include `getMapKeySort()` and `getReduceKeySort()` to sort outputs accordingly.
* Renamed `TraversalResultMapReduce` to `TraverserMapReduce`. Shorter and makes more sense.
* Improved build automation to package javadocs and asciidoc documentation in the distribution files.
* Improved build automation with a script to automatically bump release versions in the various files that needed it such as the `pom.xml` files.
* The identifier on `VertexProperty` is now read properly to those graphs that can support identifier assignment.
* `GraphSONReader.readGraph()` now properly reads vertex properties.
* Removed `Neo4jGraph.getCypher()` as users should use `Neo4jGraph.cypher()` and get back TinkerPop3 graph objects.
* `GiraphGraph.variables().getConfiguration()` is now replaced by `GiraphGraph.configuration()`.
* Added `Graph.configuration()` which returns the `Configuration` object of `Graph.open()`.
* Removed `TraverserTracker` as now there is only a `TraverserSet` for all halted traversers. A nice simplification of `TraversalVertexProgram`.
* Renamed `Traverser.isDone()` to `Traverser.isHalted()` and `DONE` to `HALT`. Consistent with automata terminology.
* Removed `PathTraverserExecutor` and `SimpleTraverserExecutor` as a single `TraverserExecutor` correctly executes both types of traversers.
* `TraversalVertexProgram` does "reflexive message passing" to reduce the total number of iterations required to execute a traversal.
* `MapReduce` no-argument constructors are private and thus, only for reflection and `loadState()` usage.
* MapReducers for `TraversalVertexProgram` are now smart about `with()` declared data structures.
* Updated `Traversal.SideEffects` to use "registered suppliers" and it now works accordingly in both OLTP and OLAP environments.
* Increased the speed of `FlatMapStep` by approximately 1.5x.

=== TinkerPop 3.0.0.M4 (Release Date: October 21, 2014)

* Added features for `VertexProperty` user supplied ids and related data types.
* Removed `SideEffectCap` marker interface as there is only one `SideEffectCapStep` and thus, `instanceof` is sufficient.
* `Path.getObjects()`/`Path.getLabels()` renamed to `Path.objects()`/`Path.labels()` to be in line with "query language" naming convention.
* Greatly simplified `GiraphInternalVertex` due to `Element.graph()` -- 1/2 the memory footprint and reduced construction time.
* Renamed `Property.getElement()` to `Property.element()` given the "query language" naming convention.
* `Element.graph()` added which returns the `Graph` that the element is contained within.
* Added tests for greater consistency around iterating hidden properties.
* Simplified `TraversalVertexProgram` where only a single `TraverserTracker` exists for both path- and simple-traversers.
* Fixed a major bug where `Arrays.binarySearch` was being used on an unsorted array in TinkerGraph and Neo4jGraph.
* Changed `ComputerResult.getXXX()` to `graph()` and `memory()` to be consistent with "query language" naming convention.
* `Traverser.getXXX()` changed to `loops()`, `bulk()`, `path()`, `sideEffects()` to be consistent with "query language" naming convention.
* Optimization to reduce the number of empty lists created due to no step class existing for respective `TraversalStrategy.apply()`.
* Added `CapTraversal` as a marker interface for the `cap()` method.
* Added `union()` with GraphComputer `UnionLinearStrategy`.
* `TimeLimitStep` was moved to `filter/` package. It was a mistake that it was in `sideEffect/`.
* Provided the configuration for generating both a "full" and "core" set of javadocs, where "full" represents all classes in all projects and "core" is the "user" subset.
* Validated bindings passed to Gremlin Server to ensure that they do not match the most common statically imported values.
* If no script engine name is provided to a `LambdaHolder` it is assumed to be Gremlin-Groovy.
* `MapEmitter` and `ReduceEmitter` have an `emit(value)` default method where the key is the `MapReduce.NullObject` singleton.
* `Traverser.Admin` now implements `Attachable` as the `Traversal.SideEffects` can be generated from the `Vertex`.
* Made a solid effort to ensure that all TinkerPop keys are `Graph.System` to leave `Graph.Key` for users.
* The `Graph.System` prefix is now `^` instead of `%&%`. Simpler and easier on the `toString()`-eyes.
* Added `Traversal.SideEffects.ifPresent(Consumer)` as a default helper method.
* Added `profile()`-step which provides detailed information about the performance of each step in a traversal.
* No more `CountCapStep` and `CountStep`, there is only `CountStep` and it is elegant.
* Created a `AbstractTraversalStrategy` with good `toString()`, `hasCode()`, and `equals()` implementations.
* Added `CountTraversal` as a marker-interface stating that the `Traversal` has a `count() -> Long` method.
* `Traversal` no longer has any step methods as its not required for DSL implementers to have "core steps."
* Added "linearization" strategy for `ChooseStep` so it is executed correctly on GraphComputer.
* Added `GraphTraversalStrategyRegistry` which has respective global strategies to make turning on/off strategies easier.
* Added a generic `BranchStep` to be used for re-writing "meta-steps" for execution on GraphComputer.
* Moved `JumpStep`, `UntilStep`, and `ChooseStep` to a new `branch/` package.
* Added test cases to the Structure Suite to enforce consistent operations of reading properties after removal of their owning `Element`.
* GraphSON format change for full `Graph` serialization - Graph variables are now serialized with the key "variables" as opposed to "properties".
* Relaxed `Graph.toString()` test requirements for implementers.
* Made the `toString` operations in `GraphStrategy` consistent.
* Added `VertexFeatures.supportsRemoveProperty`.
* Added `VertexPropertyFeatures.supportsRemoveProperty`.
* Added `EdgeFeatures.supportsRemoveProperty`.
* Added `VertexFeatures.supportsRemoveVertices`.
* Added `EdgeFeatures.supportsRemoveEdges`.
* Vendors should now get a clear error when mis-spelling something in an `@OptOut` (or more likely if a test name changes) and it now works all the test suites.
* All plugins now have a default prefix of "tinkerpop." as a namespace.
* `GraphComputer` now executes a `Set<MapReduce>` and `hashCode()`/`equals()` were implemented for existing `MapReduce` implementations.
* Changed `Contains.in/notin` to `Contains.within/without` as `in` is a reserved term in most languages (including Java and Groovy).
* Added helper methods for loading data into collections in `TraversalHelper`.
* Core `Traversal` methods are smart about bulking -- e.g. `iterate()`, `fill()`, `remove()`, etc.
* `GroupByStep` and `GroupByMapReduce` leverage `BulkSet` as the default group data structure.
* `Element.Iterator` has renamed methods so implementers can do `MyElement implements Element, Element.Iterators`.
* Renamed `MessageType.Global` and `MessageType.Local` creators from `of()` to `to()` as it makes more sense to send messages `to()`.
* With `Traverser.get/setBulk()` there is no need for a `TraverserMessage`. The `Traverser` is now the message in `TraversalVertexProgram`.
* Provided static `make()` methods for constructing `Path` implementations.
* Provided a more space/time efficient algorithm for `Path.isSimple()`.
* The `JumpStep` GraphComputer algorithm `Queue` is now a `TraverserSet`.
* `AggregateStep` and `StoreStep` now use `BulkSet` as their default backing `Collection` (much more space/time efficient).
* Added `BulkSet` which is like `TraverserSet` but for arbitrary objects (i.e. a weighted set).
* `UnrollJumpStrategy` is no longer a default strategy as it is less efficient with the inclusion of `TraverserSet`.
* Introduced `TraverserSet` with bulk updating capabilities. Like OLAP, OLTP looping is now linear space/time complexity.
* TinkerGraph's MapReduce framework is now thread safe with a parallel execution implementation.
* Added a default `Traverser.asAdmin()` method as a typecast convenience to `Traverser.Admin`.
* Renamed `Traverser.System` to `Traverser.Admin` as to not cause `java.lang.System` reference issues.
* Renamed `Memory.Administrative` to `Memory.Admin` to make it shorter and consistent with `Traverser.Admin`.
* Fixed a TinkerGraph bug around user supplied vertex property ids.
* Most `Step` classes are now defined as `public final class` to prevent inheritance.
* `ShuffleStep` now extends `BarrierStep` which enables semantically correct step-sideEffects.
* Leveraged `Traverser.getBulk()` consistently throughout all steps.

=== TinkerPop 3.0.0.M3 (Release Date: October 6, 2014)

* All `Step` fields are now `private`/`protected` with respective getters as currently needed and will be added to as needed.
* Gremlin Server no longer has the `traverse` operation as lambdas aren't really serialized.
* `Path` is now an interface with `ImmutablePath` and `MutablePath` as implementations (2x speedup on path calculations).
* `Traverser` now implements `Comparable`. If the underlying object doesn't implement `Comparable`, then a runtime exception.
* Added abstract `BarrierStep` which greatly simplifies implementing barriers like `AggregateStep`, `OrderStep`, etc.
* `SelectStep` is now intelligent about when to trigger path computations based on label selectors and barriers.
* `T` no longer has `eq`, `neq`, `lt`, `in`, etc. Renamed all respective enums and with `static import`, good in console (e.g. `Compare.eq`).
* Added `Order` enum which provides `Order.decr` and `Order.incr`.
* `Traverser.loops` and `Jump.loops` are now shorts (`32767` max-loops is probably sufficient for 99.9999% of use cases).
* `Traverser.bulk` exists which is how many instances does the traverser represent. For use in grouping with bulk computations.
* Greatly simplified sideEffect steps where there is no distinction between OLAP vs. OLTP (from the `Step` perspective).
* Removed the need for `Bulkable` and `VertexCentric` marker interfaces in process API.
* Renamed configuration parameters in Giraph-Gremlin to be consistent with a `giraph.gremlin`-prefix.
* Made it possible to pass a `ScriptEngine` name and string script in `TraversalVertexProgram` and `LambdaVertexProgram`.
* Made `TinkerGraph` a plugin for the Console as it is no longer a direct dependency in `gremlin-groovy`.
* Added features for supporting the addition of properties via `Element.property(String,Object)`.
* `GiraphGraph` OLTP tested against Gremlin-Java8 and Gremlin-Groovy -- OLAP tested against Gremlin-Groovy.
* `Neo4jGraph` is now tested against both Gremlin-Java8 and Gremlin-Groovy.
* Renamed the test cases in `ProcessTestSuite` to be consistent with other Gremlin language variants.
* Added a `gremlin-groovy-test` suite that can be used to validate implementations against the Groovy variant of Gremlin.
* `TinkerGraph` is no longer serializable, use a `GraphReader`/`GraphWriter` to serialize the graph data.
* Removed `implements Serializable` on numerous classes to ensure safety and proper usage of utilities for cloning.
* `Traversal` now implements `Cloneable` as this is the means that inter-JVM threads are able to get sibling `Traversals`.
* Created "integration" test for `Neo4jGraph` that runs the test suite with multi/meta property features turned off.
* Added `GraphStrategy` methods for `VertexProperty`.
* Converted the `id` data type from string to integer in the Grateful Dead sample data.
* Removed all notions of serializable lambdas as this is a misconception and should not be part of TinkerPop.
* Greatly simplified `TraversalVertexProgram` with three arguments: a `Traversal<Supplier>`, `Class<Traversal<Supplier>>`, or a script string with `ScriptEngine` name.
* Added `TraversalScript` interface with `GroovyTraversalScript` as an instance. To be used by OLAP engines and any language variant (e.g. gremlin-scala, gremlin-js, etc.).
* `UntilStep` now leverages `UnrollJumpStrategy` accordingly.
* Fixed a bug where the `toString()` of `Traversal` was being hijacked by `SugarGremlinPlugin`.
* Fixed compilation bug in `UntilStep` that is realized when used in multi-machine OLAP.
* Simplified `Enumerator` and implementations for `MatchStep`.

=== TinkerPop 3.0.0.M2 (Release Date: September 23, 2014)

* Added an exhaust `InnerJoinEnumerator` fix in `MatchStep` to get all solutions correctly.
* `Neo4jGraph` can be configured to allow or disallow meta- and multi-properties.
* Added `until()`-step as a simpler way to express while-do looping which compiles down to a `jump()`-step equivalent.
* Added "The Crew" (`CREW`) toy graph which contains multi-properties, meta-properties, graph variables, hiddens, etc.
* If the Giraph job fails, then the subsequent `MapReduce` jobs will not execute.
* Added `Graph.System` class which generates keys prefixed with `%&%` which is considered the vendor namespace and not allowed by users.
* Added `ReferencedVertex` (etc. for all graph object types) for lightweight message passing of graph object ids.
* `T.*` now has `label`, `id`, `key`, `value` and no longer are these `String` representations reserved in TinkerPop.
* `Traverser` now has a transient reference to `Traversal.SideEffects`.
* "Detached" classes are now tested by the standard test suite.
* Compartmentalized `Traverser` interface so there is now a `Traverser.System` sub-interface with methods that users shouldn't call.
* Added `OrderByStep` which orders `Elements` according to the value of a provided key.
* 2x speed increase on steps that rely heavily on `ExpandableStepIterator` with massive memory footprint reduction as well.
* Added `VertexProperty<V>` as the property type for vertices -- provides multi-properties and properties on properties for vertices.
* Changed `VertexProgram` such that `getElementComputeKeys()` is simply a `Set<String>`.
* Significant changes to the format of the `ResponseMessage` for Gremlin Server - these changes break existing clients.
* Close any open transactions on any configured `Graph` when a session in Gremlin Server is killed.
* Grateful Dead Graph now uses vertex labels instead of "type" properties.
* There is now a `GraphComputerStrategy` and `EngineDependent` marker interface to allow steps to decide their algorithm depending if they are OLAP or OLTP.
* A labeled step now stores its current traverser value in `Traversal.SideEffects` (no longer can sideEffectKeys and step labels be the same).
* `GraphFactory` support for opening a `Graph` with multiple `GraphStrategy` instances - if there are multiple strategies they are wrapped in order via `SequenceGraphStrategy`.
* The result type for result termination messages returned from Gremlin Server is now set to "no content".
* The `maxContentLength` setting for Gremlin Driver now blocks incoming frames that are too large.
* After initialization scripts are executed in Gremlin Server, the `Graph` instances are re-bound back to their global references, thus allowing `GraphStrategy` initialization or even dynamic `Graph` creation through scripts.
* Added "Modern" graph back which is basically the "Classic" graph with double values for the "weight" property on edges and non-default vertex labels.
* `Traversal.addStep()` is now hard typed so type casting isn't required and traversal APIs look clean.
* Changed the hidden key prefix from `%$%` to `~` in `Graph.Key.hide()`.
* Added `has(label,key,predicate,value)` to allow for `has('person','name','marko')`. Various overloaded methods provided.
* Update to traversal API where if a `SFunction<S,?>` was required, but can process a `Traverser<S>`, then the function is `SFunction<Traverser<S>,?>`.
* Added `WhereStep` as a way to further constrain `select()` and `match()`.
* Extensive work on `GiraphMemory` and its interaction with Giraph aggregators.
* If the input path of a `GiraphGraphComputer` does not exist, failure happens prior to job submission.
* `SugarPlugin` now has all inefficient methods and Gremlin-Groovy proper is only efficient Groovy techniques.
* Prevented concurrency problems by only modifying bindings within the same thread of execution in the `GremlinExecutor`.
* Calls to `use` on the `DependencyManager` now return the list of `GremlinPlugin` instances to initialize instead of just initializing them automatically because it causes problems with `ScriptEngine` setup if a plugin requires a script to be evaluated and a required dependency is not yet loaded.
* `Traversal.SideEffects` has `getGraph()`, `setGraph()`, and `removeGraph()` default helpers.
* `Traversal.Memory` -> `Traversal.SideEffects` and `GraphComputer.SideEffects` -> `GraphComputer.Memory`.
* `StrategyWrappedVertex` and `StrategyWrappedEdge` properly wrap `Element` objects returned from non-traversal based methods.
* Gremlin-Server now sends a single write with status 200 for Object and empty response messages.
* `GremlinGroovyScriptEngine` allows imports to re-import dependencies added via "use".
* Changed order in which the `GremlinExecutor` is initialized such that dependency loading via "use" are handled first which fixes problems with starting Gremlin Server with `gremlin-server-neo4j.yaml`.
* Corrected issues with the "branch factor" related traversals under `SubgraphStrategy`.  This change also altered the semantics of the `SubgraphStrategy` a bit as it became more restrictive around `Edge` inclusion (requires both vertices to be in the subgraph).
* The Gephi Plugin now visualizes traversals and has numerous configuration options.
* Added more specific features around the types of "identifiers" a graph can support.
* Added a new test graph called `MODERN` that is copy of the `CLASSIC` graph, but represents floats as doubles.  This graph will be the default graph for testing going forward.
* Fix bug in `Neo4jGraph` that was not processing multiple vertex labels properly when doing a `has()` step with `IN`.
* Changed semantics of `@LoadGraphWith` in gremlin-test to only refer to the ability of a test implementation to process the data types of the test graph (not to actually load it).
* `StartStep` is a `SideEffect` as it is a process to get data into the stream (like a keyboard) and more efficient as such.
* Greatly simplified the implementations of `Map`, `FlatMap`, `Filter`, and `SideEffect`.
* `Path` data structure changed to an ordered list of objects with each associated to a `Set<String>` of as-labels.
* All sideEffect-based steps no longer extend `FilterStep` with predicate equal true, but a more efficient `SideEffectStep`.
* `TreeStep` now has `TreeMapReduce` for executing on `GraphComputer`.
* `Neo4jTraversal.cypher()` is fluent throughout.
* Reverted back to TP2 model of `as()` referring to step names, not variable names of sideEffects.
* Updated `AddEdge`-step to support property key/value pairs for appending to newly created edges.
* Renamed `Graph.getFeatures()` to `Graph.features()` to be consistent with other API methods.
* `Vertex` and `Edge` now implement all `GraphTraversal` methods to ensure consistency throughout stack.
* `Neo4jTraversal` is auto-generated from `Neo4jTraversalStub` with technique generalizable to other vendors.
* Added test suite to ensure that all traversals are of the same type: `g.V`, `g.E`, `g.of()`, `v.identity()`, `e.identity()`, v-, e-methods.
* Giraph HDFS helpers now support `hdfs.mkdir(string)` and `local.mkdir(string)`
* Added `@OptIn` and `@OptOut` for implementers to specify on their `Graph` implementations for test compliance information.
* `GraphComputer` `Memory` now immutable after computation is complete.
* Dependency grabbing for plugins filter out slf4j logging dependencies so as to avoid multiple bindings with the standard TinkerPop distributions.
* Fixed `GiraphMemory` to be fully consistent with GraphComputer specification.
* Removed fatJar assembly from Giraph-Graph as it is no longed needed with distributed cache model.
* Reworked `GiraphRemoteAcceptor` to provide a `result` variable back to the console with `ComputerResult`.
* `VertexProgram` is no longer `Serializable` (use `loadState` and `storeState` for wire-propagation).
* Moved `GiraphGraph.getOutputGraph()` to `GiraphHelper`.
* Changed `GIRAPH_GREMLIN_HOME` to `GIRAPH_GREMLIN_LIB` to reference directory where jars are to be loaded.
* Updated README with release instructions.

=== TinkerPop 3.0.0.M1 (Release Date: August 12, 2014)

* First official release of TinkerPop3 and thus, no changes.<|MERGE_RESOLUTION|>--- conflicted
+++ resolved
@@ -42,10 +42,7 @@
 [[release-3-7-2]]
 === TinkerPop 3.7.2 (NOT OFFICIALLY RELEASED YET)
 
-<<<<<<< HEAD
-=======
 * Deprecated `ltrim()` and `rTrim()` in favor of `l_trim()` and `r_trim` in Python.
->>>>>>> fed30eec
 
 [[release-3-7-1]]
 === TinkerPop 3.7.1 (November 20, 2023)
