////
Licensed to the Apache Software Foundation (ASF) under one or more
contributor license agreements.  See the NOTICE file distributed with
this work for additional information regarding copyright ownership.
The ASF licenses this file to You under the Apache License, Version 2.0
(the "License"); you may not use this file except in compliance with
the License.  You may obtain a copy of the License at

  http://www.apache.org/licenses/LICENSE-2.0

Unless required by applicable law or agreed to in writing, software
distributed under the License is distributed on an "AS IS" BASIS,
WITHOUT WARRANTIES OR CONDITIONS OF ANY KIND, either express or implied.
See the License for the specific language governing permissions and
limitations under the License.
////
= TinkerPop3 CHANGELOG

== TinkerPop 3.5.0 (The Sleeping Gremlin: No. 18 Entr'acte Symphonique)

image::https://raw.githubusercontent.com/apache/tinkerpop/master/docs/static/images/gremlin-sleeping-beauty.png[width=185]

[[release-3-5-5]]
=== TinkerPop 3.5.5 (Release Date: NOT OFFICIALLY RELEASED YET)

* Fixed bug in `count()` when using `order()` or `sample()` with TinkerGraph.
* Changed the `Result` struct in gremlin-go to make it more suitable for mocking in tests.
* Changed label generation in `PathProcessorStrategy` to be more deterministic.
* Bumped to Apache `commons-configuration` 2.8.0 to fix security vulnerability.
* Fixed issue where the `GremlinGroovyScriptEngine` reused the same translator concurrently which lead to incorrect translations.
* Fixed bug where tasks that haven't started running yet time out due to `evaluationTimeout` and never send a response back to the client.
* Set the exact exception in `initializationFailure` on the Java driver instead of the root cause.
* Improved error message for when `from()` and `to()` are unproductive for `addE()`.
* Added `SparkIOUtil` utility to load graph into Spark RDD.
* Improved performance of `CloneVertexProgram` by bypassing the shuffle state of `SparkGraphComputer`.
* Changed `JavaTranslator` exception handling so that an `IllegalArgumentException` is used for cases where the method exists but the signature can't be discerned given the arguments supplied.
* Dockerized all test environment for .NET, JavaScript, Python, Go, and Python-based tests for Console, and added Docker as a build requirement.
* Async operations in .NET can now be cancelled. This however does not cancel work that is already happening on the server.
* Bumped to `snakeyaml` 1.32 to fix security vulnerability.
* Added user agent to web socket handshake in java driver. Can be controlled by a new enableUserAgentOnConnect configuration. It is enabled by default.
* Added user agent to web socket handshake in Gremlin.Net driver. Can be controlled by `EnableUserAgentOnConnect` in `ConnectionPoolSettings`. It is enabled by default.
* Added user agent to web socket handshake in go driver. Can be controlled by a new `EnableUserAgentOnConnect` setting. It is enabled by default.
* Added user agent to web socket handshake in python driver. Can be controlled by a new `enable_user_agent_on_connect` setting. It is enabled by default.
* Added user agent to web socket handshake in javascript driver. Can be controlled by a new `enableUserAgentOnConnect` option. It is enabled by default.
* Added logging in .NET.
* Added `addDefaultXModule` to `GraphSONMapper` as a shortcut for including a version matched GraphSON extension module.
* Modified `GraphSONRecordReader` and `GraphSONRecordWriter` to include the GraphSON extension module by default.
* Bumped `jackson-databind` to 2.14.0 to fix security vulnerability.
* Bumped to Groovy 2.5.15.
* Bumped to Netty 4.1.86.
* Bumped `ivy` to 2.5.1 to fix security vulnerability
* Removed default SSL handshake timeout. The SSL handshake timeout will instead be capped by setting `connectionSetupTimeoutMillis`.
* Improved logging for `gremlin-driver`.
* Modified `Connection` and `Host` job scheduling in `gremlin-driver` by dividing their work to two different thread pools and sparing work from the primary pool responsible for submitting requests and reading results.
* Prevented usage of the fork-join pool for `gremlin-driver` job scheduling.
* Modified `GremlinScriptChecker` to extract the `Tokens.REQUEST_ID` from Gremlin scripts.
* Changed `Host` initialization within a `Client` to be parallel again in `gremlin-driver`.
* Changed mechanism for determining `Host` health which should make the driver more resilient to intermittent network failures.
* Removed the delay for reconnecting to a potentially unhealthy `Host` only marking it as unavailable after that initial retry fails.
* Prevented fast `NoHostAvailableException` in favor of more direct exceptions when borrowing connections from the `ConnectionPool`.
* Fixed an issue in Go and Python GLVs where modifying per request settings to override request_id's was not working correctly.
* Fixed incorrect implementation for `GraphTraversalSource.With` in `gremlin-go`.
<<<<<<< HEAD
* Changed Gremlin.version() to return `"VersionNotFound"` if the version is missing from the manifest.
=======
* Fixed a case sensitivity issue when comparing request UUIDs in `gremlin-javascript`.
>>>>>>> 3992be1f

==== Bugs

GENERATED AT RELEASE

==== Improvements

GENERATED AT RELEASE

[[release-3-5-4]]
=== TinkerPop 3.5.4 (Release Date: July 18, 2022)

* Added exception to Gremlin Server that is thrown when using a transaction on a non-transaction graph.
* Exposed error message sent by the server as a property on `GremlinServerError` for gremlin-python
* Allowed `datetime()` syntax to accept zone offset with colon separators and seconds.
* Fixed a minor problem in the Gremlin parser where a `GraphTraversalSource` may not have been initialized.
* Added getters to high and low properties in `RangeLocalStep`.
* Added `Pick` traversal to the return from `getGlobalChildren()` for `BranchStep`.
* Ensured `Pick` traversal was an integrated child.
* Added GraphBinary serialization support to gremlin-javascript.
* Improved startup time by removing unnecessary DNS lookup.
* Bumped to logback 1.2.9.
* Bumped to netty 4.1.77.
* Fixed bug in `submitAsync()` in gremlin-python where the deprecated version was not returning its result.
* Added missing `ResponseStatusCodeEnum` entries for 403, 429, 497, and 596 for .NET.
* Added GraphBinary support in gremlin-python for short, bigdecimal and biginteger.
* Fixed bug in `PartitionStrategy` where the use of `AbstractLambdaTraversal` caused an unexpected exception.
* Fixed bug where close requests for sessions were improperly validating the request in the `UnifiedChannelizer`.
* Deprecated and removed functionality of the `connectOnStartup` option in `gremlin-javascript` to resolve potential `unhandledRejection` and race conditions.
* Ensured `Graph` instance was set between `TraversalStrategy` executions.
* Fixed potential `NullPointerException` in `gremlin-driver` where initialization of a `ConnectionPool` would fail but not throw an exception due to centralized error check being satisfied by a different process.
* Fixed a bug where the JavaScript client would hang indefinitely on traversals if the connection to the server was terminated.
* Fix a javadoc comment in Cluster.Builder regarding maxInProcessPerConnection.
* Added a getter for selectKeys in SelectStep

==== Bugs

* TINKERPOP-2734 NullPointerException when calling Client chooseConnection()
* TINKERPOP-2735 IllegalStateException: Unrecognized content of the 'gremlin' argument... on connection close
* TINKERPOP-2736 PluginAcceptror interface no more available in 3.5.3+ but referred in documentation
* TINKERPOP-2741 GraphMLWriter error message is not properly formatted
* TINKERPOP-2751 Transaction: tx.commit() hangs up in javascript client-lib
* TINKERPOP-2754 Javascript client hangs if the server restarts
* TINKERPOP-2763 client.submitAsync returns None value
* TINKERPOP-2768 BranchStep pickToken should be integrated when added as a child option

==== Improvements

* TINKERPOP-2229 JavaScript GLV: Add GraphBinary Support
* TINKERPOP-2631 GraphSON float serialization when ujson is used is imprecise
* TINKERPOP-2693 Complete GraphBinary support in Python
* TINKERPOP-2740 first request suspend more than 9s when using gremlin-java-driver
* TINKERPOP-2748 Medium security vulnerability on netty-all and netty-codec
* TINKERPOP-2762 getScopeKeys should respect the order of keys passed in Step
* TINKERPOP-2764 AWS Neptune returns an inaccessible structured error response

[[release-3-5-3]]
=== TinkerPop 3.5.3 (Release Date: April 4, 2022)

* Added support for using a readable stream when submitting scripts through the JavaScript driver which allows processing each batch of result sets as they come in, rather than waiting for the entire result set to complete before allowing processing.
* Fixed issue with implicit conversion of `Infinity` number instances into `BigDecimal`.
* Ensured that new properties are added before triggering the associated event.
* Added support for WebSocket compression in the .NET driver. (Only available on .NET 6.)
* Added Groovy `Translator` for .NET.
* Bumped to `jackson-databind` 2.13.2.2.
* Fixed bug in `DefaultTraversal.clone()` where the resulting `Traversal` copy could not be re-iterated.
* Fixed bug in `JavaTranslator` that did not handle `has()` well where `null` was the first argument.
* Renamed `GremlinBaseVisitor` to `DefaultGremlinBaseVisitor` in `gremlin-core` to prevent conflict with the generated `GremlinBaseVisitor` in `gremlin-language`.
* Tracked transaction spawned connections and closed them when the parent connection was closed for `gremlin-python`.
* Prevented unintentionally opening another transaction in `TraversalOpProcessor`` and `SessionOpProcessor` of Gremlin Server.
* Fixed bug in `Translator` of `gremlin-python` around translation of Booleans.

==== Bugs

* TINKERPOP-2694 Bug of TinkerGraph gremlin api "has()"
* TINKERPOP-2706 Traversal clone() not resetting the close state
* TINKERPOP-2712 PropertyChangedEvent is triggered before Property is actually changed
* TINKERPOP-2717 Gremlin.NET : WebSocketConnection does not check for MessageType.Close, causing error InvalidOperationException: "Received data deserialized into null object message. Cannot operate on it."
* TINKERPOP-2719 hasNext is called on TraverserIterator after transaction is committed
* TINKERPOP-2726 Python's GroovyTranslator translates boolean wrong

==== Improvements

* TINKERPOP-2367 Gremlin Translators for .NET
* TINKERPOP-2518 Enhance .NET gherkin framework to deal with more advanced assertions
* TINKERPOP-2651 Update to .NET 6
* TINKERPOP-2679 Update JavaScript driver to support processing messages as a stream
* TINKERPOP-2682 Enable WebSocket compression in .NET by default
* TINKERPOP-2707 Closing parent connection in python should close tx() connections
* TINKERPOP-2711 Make gremlin-language optional as it brings in CDDL/GPL dependencies
* TINKERPOP-2716 Enable eslint for gremlin-javascript project
* TINKERPOP-2725 Traversal Strategy Mix Up In Gremlin-Python
* TINKERPOP-2727 HasContainer should allow a null key
* TINKERPOP-2728 jackson-databind high security issue identified

[[release-3-5-2]]
=== TinkerPop 3.5.2 (Release Date: January 10, 2022)

This release also includes changes from <<release-3-4-13, 3.4.13>>.

* Added an `AnonymizingTypeTranslator` for use with `GroovyTranslator` which strips PII (anonymizes any String, Numeric, Date, Timestamp, or UUID data)
* Added support for `g.tx()` in Python.
* Added logging in in Python.
* Added `tx()` syntax to `gremlin-language`.
* Fixed shutdown cleanup issue in Python aiohttp transport layer.
* Added a `NoSugarTranslator` translator to `PythonTranslator` which translates Gremlin queries to Python without syntactic sugar (ex `g.V().limit(1)` instead of `g.V()[0:1]`)
* Added support for `g.Tx()` in .NET.
* Added support for `with()` constant options to `io()`.
* Changed `GroovyTranslator` to generate code more compatible to Java with `Date` and `Timestamp`.
* Fixed bug in the processing of the `io()` step when constructing a `Traversal` from the grammar.
* Added the `ConnectedComponent` tokens required to properly process the `with()` of the `connectedComponent()` step.
* Fixed `DotNetTranslator` bugs where translations produced Gremlin that failed due to ambiguous step calls to `has()`.
* Fixed bug where `RepeatUnrollStrategy`, `InlineFilterStrategy` and `MessagePassingReductionStrategy` were all being applied more than necessary.
* Modified grammar to accept the `datetime()` function so that Gremlin scripts have a way to natively construct a `Date`.
* Ensured `PathRetractionStrategy` is applied after `InlineFilterStrategy` which prevents an error in traverser mapping in certain conditions.
* Deprecated `JsonBuilder` serialization for GraphSON and Gryo.
* Added `ProductiveByStrategy` to ensure consistency of `by()` modulator behaviors when child traversal arguments contained no elements.
* Changed drivers to once again send the previously deprecated and removed "close" message for sessions.
* Modified `fold()` to merge `Map` instances with `addAll`.
* Allowed `null` string values in the Gremlin grammar.
* Fixed support for `SeedStrategy` in the Gremlin Grammar.
* Fixed bug in `Translator` of `gremlin-javascript` around array translation.
* Fixed bugs in `PythonTranslator`, `JavascriptTranslator` and `DotNetTranslator` when translating `TraversalStrategy` objects to Javascript.
* Prevented exception with `hasLabel(null)` and `hasKey(null)` and instead filter away traversers as these structural components can't ever be null.
* Improved handling of `null` when passed to `P` predicates.
* Handled `null` for mathematical reducing operations of `sum()`, `mean()`, `max()` and `min()`.
* Allowed `null` values in `Memory` for `GraphComputer`.
* Allowed `null` assignment in `withSideEffect()`.
* Allowed labelling of steps that emit a traverser carrying `null`.
* Fixed bug in filtering for `null` property key arguments to `valueMap()`, `elementMap()`, `properties()` and `values()`.
* Modified grammar to allow a call to `within()` and `without()` with no arguments.
* Fixed problems with `inject(null)` variations where `null` was the only value being submitted.
* Fixed problem with `GroovyTranslator` and `inject(null,null)` which could be interpreted as the Groovy JDK extension `inject(Object,Closure)`.
* Fixed error where certain variants of `inject()` with `null` might not properly construct a traversal in .NET.
* Prevented exception with  `hasValue(null)` and allowed filtering as expected.
* Refined `DotNetTranslator` to be more explicit with `null` arguments to ensure that the right overloads are called.
* Created `GremlinParser` to construct `Traversal` objects from `gremlin-language`.
* Added `GremlinLangScriptEngine` as a `GremlinScriptEngine` implementation that users the grammar and `JavaTranslator` to evaluate Gremlin.
* Added getter method for `bypassTraversal` in `AbstractLambdaTraversal`.
* Added support for custom GraphBinary types in .NET.
* Removed some unnecessary exception wrapping around `gremlin-driver` errors now producing a more immediate view of the actual error cause.

==== Bugs

* TINKERPOP-2569 Reconnect to server if Java driver fails to initialize
* TINKERPOP-2585 Traversal failed for different strategies order
* TINKERPOP-2589 XML External Entity (XXE) vulnerability
* TINKERPOP-2597 NullPointerException while initializing connection pool
* TINKERPOP-2598 within(null) NPE
* TINKERPOP-2603 TinkerGraph sometimes could not query float values.
* TINKERPOP-2609 HTTP returns serialization exceptions for the GraphTraversalSource
* TINKERPOP-2621 toString for traversals such as within with empty array returns empty string as argument instead of brackets
* TINKERPOP-2626 RangeGlobalStep closes traversal prematurely
* TINKERPOP-2649 Unable to translate gremlin query to java
* TINKERPOP-2658 Translator in gremlin-javascript has trouble with array arguments
* TINKERPOP-2662 Unclosed client session and stacktrace pops up when cleanup is missed
* TINKERPOP-2670 JavaDocs do not build when using JDK 11

==== Improvements

* TINKERPOP-2504 Intermittently failing server/driver integration tests
* TINKERPOP-2555 Support for remote transactions in Python
* TINKERPOP-2556 Support remote transactions in .NET
* TINKERPOP-2570 Support custom type in GraphBinary for .NET
* TINKERPOP-2582 Construct traversals from gremlin-language
* TINKERPOP-2583 Make gremlin-groovy processing optional in Gremlin Server
* TINKERPOP-2591 Administrative adjustments to gremlint site
* TINKERPOP-2592 Align the style guides
* TINKERPOP-2596 datetime function
* TINKERPOP-2605 Further enforce and refine null semantics
* TINKERPOP-2615 Expand testing of path() with null values
* TINKERPOP-2616 Provide better exceptions with SSL related failures *(breaking)*
* TINKERPOP-2620 Clean up NullPointerExceptions related to null arguments on property related steps
* TINKERPOP-2630 Clarify that a server cannot support Graphson1.0 over HTTP
* TINKERPOP-2632 Netty 4.1.61 flagged with two high severity security violations
* TINKERPOP-2637 Enhance logging in the Python
* TINKERPOP-2646 Make .NET StreamExtensions public for GraphBinary
* TINKERPOP-2656 Provide a no syntax sugar translator for python
* TINKERPOP-2660 Bring back close message for drivers
* TINKERPOP-2666 Create an anonymizing Translator for logging traversals without user data
* TINKERPOP-2667 Allow fold() with addAll to work on Map
* TINKERPOP-2668 Updating aiohttp requirements at germin-python due to vulnerability
* TINKERPOP-2669 Netty 4.1.61 flagged with medium severity security violations
* TINKERPOP-2671 Add tx() support to grammar

[[release-3-5-1]]
=== TinkerPop 3.5.1 (Release Date: July 19, 2021)

This release also includes changes from <<release-3-4-12, 3.4.12>>.

* Added support for `g.tx()` in Javascript.
* Fixed bug in Javascript error message related to validating anonymous traversal spawns.
* Changed close of Python and Javascript connections to no longer send a "close message" as the server no longer acknowledges it as of 3.5.0.
* Fixed bug where the `Graph` instance was not being assigned to child traversals.
* Removed sending of deprecated session close message from Gremlin.Net driver.

==== Bugs

* TINKERPOP-2358 Potential connection leak on client disposing
* TINKERPOP-2554 Extracting step metrics from ProfileStep throws NPE if the step was not triggered
* TINKERPOP-2565 GraphMLWriter does not check vertexLabelKey conflict
* TINKERPOP-2566 Incomplete error message in bytecode step generation
* TINKERPOP-2568 Graph instance not set for child traversals
* TINKERPOP-2578 Set arguments to P within/without are wrapped in List
* TINKERPOP-2579 EventStrategy doesn't work with anonymous traversal
* TINKERPOP-2580 Update the custom DSL documentation

==== Improvements

* TINKERPOP-2548 Add getter for indexer used in IndexStep
* TINKERPOP-2551 Setup scripts to publish Gremint to npm
* TINKERPOP-2557 Support remote transactions in Javascript
* TINKERPOP-2559 Stop sending the close message for .NET
* TINKERPOP-2560 Stop sending close message for Python
* TINKERPOP-2561 Stop sending close message in Javascript
* TINKERPOP-2576 Setup automatic updates via Dependabot for Gremlin.NET
* TINKERPOP-2577 Remove unused test coverage dependencies from Gremlin.NET

[[release-3-5-0]]
=== TinkerPop 3.5.0 (Release Date: May 3, 2021)

This release also includes changes from <<release-3-4-11, 3.4.11>>.

* Changed transport implementation to use AIOHTTP instead of Tornado for gremlin-python.
* Added max_content_length and unit test for it in gremlin-python.
* Removed compression_option support for transport in gremlin-python.
* Fixed event loop issues and added unit test for it in gremlin-python.
* Fixed DriverRemoteConnection multithreading issues and added unit test for it in gremlin-python.
* Fixed heartbeat timeout issues and tested with local server manually for gremlin-python.
* Fixed build errors emitted for gremlin-python (asyncio task destroyed but is pending error).
* Added `gremlin-language` module.
* Allowed the possibility for the propagation of `null` as a `Traverser` in Gremlin.
* Added a fully shaded version of `gremlin-driver`.
* Exposed websocket connection status in JavaScript driver.
* Fixed a bug where spark-gremlin was not re-attaching properties when using `dedup()`.
* Fixed a bug in `WsAndHttpChannelizer` pipeline configuration where failed object aggregation could not write back HTTP responses.
* Ensured better consistency of the use of `null` as arguments to mutation steps.
* Added a `ResponseStatusCode` to indicate that a client should retry its request.
* Added `TemporaryException` interface to indicate that a transaction can be retried.
* Prevented `TraversalStrategy` instances from being added more than once, where the new instance replaces the old.
* Improved error message for `addE()` when the `from()` or `to()` does not resolve to a `Vertex`.
* Improved error message for `addE()` when cardinality is specified on `property()` assignments.
* Allowed `property(T.label,Object)` to be used if no value was supplied to `addV(String)`.
* Dropped support for .NET Standard 1.3 in Gremlin.Net. Only .NET Standard 2.0 is supported starting with this version.
* Added GraphBinary support for .NET.
* Added `UnifiedChannelizer` which exposes HTTP and Websockets connections and processes both sessionless and in-session requests with the same `gremlinPool`.
* Bounded the `gremlinPool` in Gremlin Server to enforce rate limiting which will then produce a `TOO_MANY_REQUESTS` response status code.
* Switched from `Newtonsoft.Json` to `System.Text.Json` as the JSON library for Gremlin.Net.
* Allowed additional arguments to `Client.submit()` in Javascript driver to enable setting of parameters like `scriptEvaluationTimeout`.
* Gremlin.Net driver no longer supports skipping deserialization by default. Users can however create their own `IMessageSerializer` if they need this functionality.
* Supported deserialization of `dict` and `list` as a key in a `dict` for Python.
* Changed the aliased `Client` to proxy `close()` methods to its underlying client.
* Added support for remote `g.tx()` usage.
* Added support for bytecode-based sessions.
* Added a `Graph.Feature` for `supportsNullPropertyValues`.
* Modified `TokenTraversal` to support `Property` thus `by(key)` and `by(value)` can now apply to `Edge` and meta-properties.
* Added `SeedStrategy` to allow deterministic behavior for `coin()`, `sample()` and `Order.shuffle`.
* Added `Grouping` step interface.
* Added `TraversalParent.replaceTraversal()` which can replace a direct child traversal.
* Added `ByModulatorOptimizationStrategy` which replaces certain standard traversals w/ optimized traversals (e.g. `TokenTraversal`).
* Improved `IdentityRemovalStrategy` by accounting for `EndStep` situations.
* Added `IdentityRemovalStrategy` to the standard list of `TraversalStrategies`.
* Modified `PathRetractionStrategy` to leave labels more often with `match()` cases to return more consistent results.
* Refactored `MapStep` to move its logic to `ScalarMapStep` so that the old behavior could be preserved while allow other implementations to have more flexibility.
* Modified TinkerGraph to support `null` property values and can be configured to disable that feature.
* Modified `null` handling in mutations to be consistent for a new `Vertex` as well as update to an existing one.
* Enforced use of anonymous child traversals.
* Removed support for Python 2.x in gremlinpython.
* Upgraded to Apache Commons Configuration2.
* Renamed `StoreStep` to `AggregateLocalStep`.
* Renamed `AggregateStep` to `AggregateGlobalStep`.
* Renamed `SERVER_ERROR_SCRIPT_EVALUATION` to `SERVER_ERROR_EVALUATION` given that this response code applies to remote traversals as well as scripts.
* Refactored `TraversalStrategies` to implement `Iterable`.
* Refactored `Traversal` semantics to always expect `EmptyStep` as a parent if it is meant to be the root `Traversal`.
* Configured GraphBinary as the default binary serialization format for the Java Driver.
* Configured GraphSON 3.0 as the default text serialization format when no serializer can be determined.
* Configured GraphSON 3.0 as the default setting for the `GraphSONMapper`.
* Added `JavascriptTranslator` for Java.
* Added `DotNetTranslator` for Java.
* Added Groovy `Translator` for Python.
* Fixed bug in `PythonTranslator` for processing `TraversalStrategy` instances in GraphBinary.
* Fixed bug in bytecode `Bindings` where calling `of()` prior to calling a child traversal in the same parent would cause the initial binding to be lost.
* Migrated from Tornado to AIOHTTP for gremlinpython.
* Bumped to Neo4j 3.4.11.
* Bumped to Spark 3.0.0.
* Bumped to Jackson 2.11.x.
* Supported build for Java 11.
* Added `MessageSerializer.getMapper()` to return the underlying object that handles serialization for a particular implementation.
* Added a parameterized `TypeTranslator` for use with `GroovyTranslator` that should produce more cache hits.
* Added support for `TextP` in Neo4j using its string search functions.
* Added a kerberos KDC to the docker container for testing GLV's.
* Added kerberos authentication to Gremlin-Python.
* Added audit logging to bytecode-based traversals.
* Changed `TraversalStrategy` application methodology to apply each strategy in turn to each level of the traversal hierarchy starting from root down to children.
* Added a VertexProgramRestrictionStrategy.
* Prevented more than one `Client` from connecting to the same Gremlin Server session.
* Changed the Groovy to an optional dependency in `gremlin-driver`.
* Added support for configuring an `Authorizer` implementation to Gremlin Server, allowing for authorization of individual gremlin requests.
* Added `gremlint` module to house the Gremlin query formatting JavaScript library powering gremlint.com.
* Removed internal functionality for the session close message in Gremlin Server - the message is accepted but ignored if sent.
* Removed `Property.Exceptions.propertyValueCanNotBeNull` exception type as `null` now has meaning in Gremlin.
* Removed the "experimental" support for multi/meta-properties in Neo4j.
* Removed Gryo serialization configurations from Gremlin Server sample configurations and default configurations.
* Removed previously deprecated custom keep-alive functionality in the Java driver.
* Removed previously deprecated `BytecodeUtil`.
* Removed previously deprecated `Cluster.maxWaitForSessionClose` configuration option.
* Removed previously deprecated `TraversalStrategies.applyStrategies()`.
* Removed previously deprecated `scriptEvaluationTimeout`.
* Removed previously deprecated `NioChannelizer` and related classes.
* Removed previously deprecated remote traversal side-effects and related infrastructure.
* Removed previously deprecated `Serializers.DEFAULT_RESULT_SERIALIZER` and `Serializers.DEFAULT_REQUEST_SERIALIZER`.
* Removed previously deprecated `decr` and `incr` from `Order`.
* Removed previously deprecated `TraversalSource.withRemote()`.
* Removed previously deprecated `ResponseHandlerContext` infrastructure.
* Removed previously deprecated `VertexProgram` related infrastructure.
* Removed previously deprecated SSL settings: `keyCertChainFile`, `keyFile`, `keyPassword` and `trustCertChainFile` and related infrastructure.
* Removed previously deprecated `PropertyMapStep` constructor and `isIncludeTokens`.
* Removed previously deprecated `StarGraph.builder()` and `StarGraph.Builder.create()`.
* Removed previously deprecated `AbstractOpProcessor.generateMetaData(ChannelHandlerContext, RequestMessage, ResponseStatusCode, Iterator)`
* Removed previously deprecated `BulkDumperVertexProgram` and `BulkLoaderVertexProgram`.

==== Bugs

* TINKERPOP-1619 TinkerGraphComputer worker count affects OptionalStep query results
* TINKERPOP-2107 Spark fails to reattach properties
* TINKERPOP-2157 SparkStarBarrierInterceptor injects (Byte) 0
* TINKERPOP-2159 EventStrategy doesn't handle multi-valued properties
* TINKERPOP-2175 Executor thread is not returned on channel close
* TINKERPOP-2185 Use commons-configuration2 instead of commons-configuration *(breaking)*
* TINKERPOP-2192 Gremlin.Net.Driver.Connection.Parse throws a NullReferenceException
* TINKERPOP-2224 Detect and fix resource leak
* TINKERPOP-2230 match() step unexpected behaviours
* TINKERPOP-2232 RemoteStrategy does not call parent class TraversalStrategy __init__
* TINKERPOP-2238 Fix remaining iterator leaks marked by @IgnoreIteratorLeak
* TINKERPOP-2241 Client exception don't match Server exception when server  throw StackOverflowError
* TINKERPOP-2248 Instability of driver for blocked requests
* TINKERPOP-2257 transaction itty  may still be visited after commit
* TINKERPOP-2264 Gremlin Python should deserialize g:Date to UTC
* TINKERPOP-2266 Keep alive not started at connection creation
* TINKERPOP-2274 Test of TinkerGraph Gremlin fail on Windows and non EN locale
* TINKERPOP-2276 No constructor for remote connection in DSL generated traversal source
* TINKERPOP-2283 GraphStep's ids null exception
* TINKERPOP-2285 Error object is unreachable
* TINKERPOP-2288 Get ConnectionPoolBusyException and then ServerUnavailableExceptions
* TINKERPOP-2289 Use address instead of hostname for connection
* TINKERPOP-2290 Javascript GLV connection refused error handling
* TINKERPOP-2291 TraversalExplanation deserialization in GraphSON
* TINKERPOP-2298 Bytecode.java  flattenArguments throw exception when null
* TINKERPOP-2303 GremlinDsl generate addV instead of addE
* TINKERPOP-2318 Edge properties dedup() not work with spark-gremlin *(breaking)*
* TINKERPOP-2337 In upgrade guide for 3.4.2, the option RemoteConnection.PER_REQUEST_TIMEOUT does not exist
* TINKERPOP-2338 drop() not removing all edge/meta properties
* TINKERPOP-2341 GremlinClientExtensions.SubmitAsync hangs as it tries to dispose connection
* TINKERPOP-2345 NullPointerException when Map key is not found for math()
* TINKERPOP-2347 Remove invalid service descriptors from gremlin-shaded
* TINKERPOP-2350 clone() is not deep copying Traversal internals
* TINKERPOP-2351 Local Map ordering of keys can generate cast errors
* TINKERPOP-2352 Gremlin Python driver default pool size makes Gremlin keep-alive difficult
* TINKERPOP-2353 Error while Shutting Down Gremlin Server
* TINKERPOP-2360 failed to deserializer int32 when gremlin-python submit bytecode with a big int value
* TINKERPOP-2364 Injected ProfileStep should not be displayed in child traversals
* TINKERPOP-2365 LazyBarrierStrategy adds a NoOpBarrierStep when profile() is present
* TINKERPOP-2368 JAVA_OPTIONS are not properly expanded in gremlin-console
* TINKERPOP-2369 Connections in ConnectionPool are not replaced in background when underlying channel is closed
* TINKERPOP-2374 SaslAndHttpBasicAuthenticationHandler can't extract authorization
* TINKERPOP-2383 has(T,Traversal) does not return results
* TINKERPOP-2384 Inject and withSideEffect causing different outcomes in order step
* TINKERPOP-2388 gremlinpython: Can't close DriverRemoteConnection
* TINKERPOP-2403 Gremlin javascript Translator does not handle child traversals
* TINKERPOP-2405 gremlinpython: traversal hangs when the connection is established but the servers stops responding later
* TINKERPOP-2408 Iterator leak in HasContainer
* TINKERPOP-2409 js: DriverRemoteConnection never times out if server uri not available.
* TINKERPOP-2410 Free up server threads when client is closed
* TINKERPOP-2425 Server closes HTTP connection for keepAlive as true
* TINKERPOP-2432 Generate correct toString() representation of bytecode in Javascript
* TINKERPOP-2433 typo in javadocs match() Type Parameters
* TINKERPOP-2435 Gremlin Python sugar syntax for values() can lead to unexpected problems
* TINKERPOP-2437 gremlin-driver hangs if ResultSet.statusAttributes().get() is called when the request throws
* TINKERPOP-2439 P and TextP toString() is broken
* TINKERPOP-2458 Bytecode Bindings lost when followed by a child traversal
* TINKERPOP-2465 TestHelper.generateTempFileFromResource file handling is invalid on windows
* TINKERPOP-2475 Barrier step touches one more element of next loop
* TINKERPOP-2478 Console byte code translator has issues with "new Date()"
* TINKERPOP-2496 GremlinDslProcessor fails when SocialTraversalSourceDsl overrides close
* TINKERPOP-2505 Gremlin Python Client Query Times out at 30 seconds instead of the server timeout
* TINKERPOP-2512 Duplicate jars in classpath when running gremlin-server.sh
* TINKERPOP-2513 Generics insufficiently strict on property()
* TINKERPOP-2514 Java client driver requests with same request ids hang
* TINKERPOP-2516 Property folding has trouble with coalesce
* TINKERPOP-2529 Global dedup() in reducing by() of group() detaches elements for OLTP
* TINKERPOP-2531 Gremlin .NET driver ConnectionPool can remain without connections if server is down for 1-2 minutes

==== Improvements

* TINKERPOP-709 Consider Bounding Gremlin Pool Queue Size
* TINKERPOP-1084 Branch option tokens should be allowed to be traversals.
* TINKERPOP-1553 Deprecate store() in favor of aggregate(Scope)
* TINKERPOP-1568 Change strategy application order *(breaking)*
* TINKERPOP-1641 Kerberos authentication for gremlin-python
* TINKERPOP-1682 by-modulator optimization strategy
* TINKERPOP-1733 hasKey, hasValues should work on Element and Property
* TINKERPOP-1810 Add Lambda.binaryOperator and Lambda.unaryOperator
* TINKERPOP-1838 Python sample script
* TINKERPOP-1886 Gremlin Python driver to periodically issue ping / heartbeat to gremlin server
* TINKERPOP-1921 Support hasNext terminal step in GLVs
* TINKERPOP-1994 LazyBarrierStrategy fully responsible for barrier() additions
* TINKERPOP-2001 Support lambdas in Javascript
* TINKERPOP-2014 Allow an ability to specify seeding for random methods such as coin, sample and Order.shuffle
* TINKERPOP-2020 Support withComputer() for javascript
* TINKERPOP-2046 Gremlin-Python: Support custom request headers in WebSocket request
* TINKERPOP-2054 Support TraversalStrategy specification in gremlin-javascript
* TINKERPOP-2076 Build with Java 11
* TINKERPOP-2080 Remove deprecated TraversalSource.withRemote() *(breaking)*
* TINKERPOP-2099 Property setting with null has different behavior between add and update *(breaking)*
* TINKERPOP-2133 Use neo4j index lookup in Neo4jGraphStep with HasContainers containing TextP predicates
* TINKERPOP-2168 GraphSON: P deserialization should be optimized
* TINKERPOP-2213 Replace scriptEvaluationTimeout in favor of something more suitable to bytecode
* TINKERPOP-2215 Better exception message for connection problems
* TINKERPOP-2223 Update jackson databind to 2.9.9
* TINKERPOP-2231 Remove deprecated bulk dumping/loading VertexPrograms *(breaking)*
* TINKERPOP-2233 Remove deprecated Order decr/incr *(breaking)*
* TINKERPOP-2235 Better handle the concept of null in traversals *(breaking)*
* TINKERPOP-2236 Improve error messaging for TinkerGraph IdManagers that fail on conversions
* TINKERPOP-2237 Prevent error when closing sessions that don't exist *(breaking)*
* TINKERPOP-2239 Remove previously deprecated SSL configuration options *(breaking)*
* TINKERPOP-2242 Bump to netty 4.1.36
* TINKERPOP-2243 Add user-agent to RequestOptions
* TINKERPOP-2245 Consolidate the executor for bytecode & string based client
* TINKERPOP-2246 Consolidate the error propagation to the client
* TINKERPOP-2250 Support toString serialization in GraphBinary
* TINKERPOP-2251 Remove deprecated VertexProgram-related methods *(breaking)*
* TINKERPOP-2252 A meaningful way to support session based byteCode interaction through gremlin-driver
* TINKERPOP-2254 Rename AggregateStep and StoreStep given aggregate(Scope,String) *(breaking)*
* TINKERPOP-2256 processAllStarts of AggregateStep should only be called when barrier is empty
* TINKERPOP-2259 Default Java based driver and server operations to GraphBinary and remove Gryo *(breaking)*
* TINKERPOP-2260 Update jackson databind 2.9.9.1
* TINKERPOP-2262 Improve Netty protocol handling
* TINKERPOP-2265 Deprecate Traversal.getSideEffects() functionality for remoting purposes
* TINKERPOP-2269 Remove remote side-effect related infrastructure *(breaking)*
* TINKERPOP-2270 Deprecate multi/metaproperty support in Neo4j
* TINKERPOP-2271 Add console preference to control server-originated warning display
* TINKERPOP-2272 Rename steps and tokens that conflict with standard python functions
* TINKERPOP-2273 Remove deprecated ResponseHandlerContext infrastructure *(breaking)*
* TINKERPOP-2277 Python sdk postpone the timing to create transport
* TINKERPOP-2279 GraphBinary support in Python
* TINKERPOP-2280 Prevent use of T values as property key overloads
* TINKERPOP-2284 Make it easier to return more structure of graph elements
* TINKERPOP-2295 Remove deprecated scriptEvaluationTimeout *(breaking)*
* TINKERPOP-2296 Per query timeout not working from Python
* TINKERPOP-2302 Add isOnGraphComputer() field accessor to ElementMapStep
* TINKERPOP-2307 Add better error message for badly configured Channelizer
* TINKERPOP-2310 Reduce Traversal.isRoot() to a check of EmptyStep *(breaking)*
* TINKERPOP-2311 TraversalStrategies implementing Iterable *(breaking)*
* TINKERPOP-2312 Empty keys to group() should group to null
* TINKERPOP-2314 Employ by(String) for Map when possible and improve errors around incorrect types
* TINKERPOP-2315 Implement some form of clone() or reset() for Traversal in GLVs
* TINKERPOP-2317 Remove Python 2 support *(breaking)*
* TINKERPOP-2320 [SECURITY] XMLInputFactory initialization in GraphMLReader introduces
* TINKERPOP-2325 Generate traversals that will better yield index lookups with SPARQL
* TINKERPOP-2327 Remove deprecated NIO protocol support *(breaking)*
* TINKERPOP-2328 Do not close all connections if just one has became closed
* TINKERPOP-2335 Drop support for older GLV runtimes
* TINKERPOP-2336 Allow close of channel without having to wait for server
* TINKERPOP-2349 Switch from Newtonsoft.Json to System.Text.Json *(breaking)*
* TINKERPOP-2354 Document recommendation to reuse graph traversal source
* TINKERPOP-2356 Bump to Jackson 2.10.x
* TINKERPOP-2357 Add a command to clear the Gremlin Console screen
* TINKERPOP-2361 Prevent using GraphTraversalSource spawned traversals as children *(breaking)*
* TINKERPOP-2371 Add possibility to import constants with ImportGremlinPlugin
* TINKERPOP-2376 Probability distribution controlled by weight when using sample step
* TINKERPOP-2377 Investigate intermittent .NET GLV test failures
* TINKERPOP-2389 Authorization support in TinkerPop
* TINKERPOP-2391 Drop GLV Templating System
* TINKERPOP-2392 Improve module level documentation for GLVs
* TINKERPOP-2394 Unable to use __ class of a custom DSL when passing a script even if this class is imported *(breaking)*
* TINKERPOP-2395 Gremlin Python doesn't support list as keys in groupCount
* TINKERPOP-2396 TraverserSet should be extendable for GraphDB provider
* TINKERPOP-2397 Don't create the default Gyro serializer if the caller specifies a different one
* TINKERPOP-2401 Upgrade Jackson-databind to 2.11.x
* TINKERPOP-2406 Delegate processing from event loop to worker threads
* TINKERPOP-2407 Support deserialization of a dict that has a dict as a key
* TINKERPOP-2412 Add missing query tests
* TINKERPOP-2413 Prefer withEmbedded() to withGraph() on AnonymousTraversalSource
* TINKERPOP-2415 Avoid unnecessary detached objects if not required
* TINKERPOP-2416 MultiIterator should implement AutoCloseable
* TINKERPOP-2418 Store authenticated user on server pipeline
* TINKERPOP-2420 Support per query request options in .NET
* TINKERPOP-2421 Support per query options in javascript
* TINKERPOP-2426 Use Netty's WebSocketClientProtocolHandler
* TINKERPOP-2427 Simplify Netty reference counting
* TINKERPOP-2430 Looping Recipies
* TINKERPOP-2431 Operating on Dropped Elements Recipes
* TINKERPOP-2436 The gremlin server starts even if all graphs instantiation has failed
* TINKERPOP-2438 Provide a way for scripts to respect with() specification of timeout
* TINKERPOP-2440 Simplify driver by delegating keepAlive logic to Netty
* TINKERPOP-2441 Add compression to WebSocket frames sent from client
* TINKERPOP-2442 Make Translators that work in Java part of gremlin-core
* TINKERPOP-2443 Improve testing of Translator instances for non-JVM languages with focus on Python as a model
* TINKERPOP-2445 Speed up client initialization *(breaking)*
* TINKERPOP-2446 Add Recipe for Optional Looping
* TINKERPOP-2447 Improve handling of StackOverflowError for long traversals
* TINKERPOP-2451 JavascriptTranslator for Java
* TINKERPOP-2452 DotNetTranslator for Java
* TINKERPOP-2453 Add WebSocket compression to gremlin-python
* TINKERPOP-2455 Remove deprecated custom keep-alive functionality in the Java driver Channelizer *(breaking)*
* TINKERPOP-2457 Add a max_content_length parameter to DriverRemoteConnection in the Python client
* TINKERPOP-2460 Change groovy to provided scope in gremlin-driver *(breaking)*
* TINKERPOP-2461 Align CoreImports with GroovyTranslator
* TINKERPOP-2462 Duplicated BytecodeUtil and BytecodeHelper classes
* TINKERPOP-2466 Improve syntax for Groovy scripts that use withStrategies()
* TINKERPOP-2468 Stabilize shouldProcessSessionRequestsInOrder() test
* TINKERPOP-2469 KrbException - Principal does not exist in test
* TINKERPOP-2470 Bump gremlinpython to tornado 6.x
* TINKERPOP-2472 GraphBinary support in .NET
* TINKERPOP-2473 Prevent TraversalStrategy instances of the same type to be added to a TraversalSource
* TINKERPOP-2474 withSack() Groovy translation output could be simplified
* TINKERPOP-2476 Provide fully shaded version of Java driver
* TINKERPOP-2479 Provide a way to set a custom GraphSONMapper for :bytecode command
* TINKERPOP-2481 IdentityRemovalStrategy not installed *(breaking)*
* TINKERPOP-2482 Rename wsConnectionTimeout to connectionSetupTimeout
* TINKERPOP-2484 Python  IOLoop close errors
* TINKERPOP-2485 Invalid http tests with ?gremlin=1-1
* TINKERPOP-2494 Document Translator parameter extraction functionality
* TINKERPOP-2499 PathRetractionStrategy returns inconsistent results when match() is not detected as the final step *(breaking)*
* TINKERPOP-2500 Add none() step for all GLVs
* TINKERPOP-2506 Expose client WebSocket connection status
* TINKERPOP-2517 Introduce a retry status code to the server protocol
* TINKERPOP-2527 Add a GroovyTranslator equivalent method to the Python client
* TINKERPOP-2530 Transfer OyvindSabo/gremlint and OyvindSabo/gremlint.com to apache/tinkerpop/gremlint
* TINKERPOP-2532 MaxBarrierSize of NoOpBarrierStep should be accessible
* TINKERPOP-2533 Develop a grammar for Gremlin
* TINKERPOP-2535 Netty 4.1.52 flagged as medium security violation
* TINKERPOP-2537 Support bytecode based requests in sessions and remote tx()
* TINKERPOP-2544 Modify site publishing scripts to include gremlint
* TINKERPOP-2546 Change transport layer to use AIOHTTP instead of Tornado
* TINKERPOP-2547 Provide an option to supply a callback before handshake submission
* TINKERPOP-2550 Deadlock on Client initialization

== TinkerPop 3.4.0 (Avant-Gremlin Construction #3 for Theremin and Flowers)

image::https://raw.githubusercontent.com/apache/tinkerpop/master/docs/static/images/avant-gremlin.png[width=185]

[[release-3-4-13]]
=== TinkerPop 3.4.13 (Release Date: January 10, 2022)

* Fixed `RangeGlobalStep` which was prematurely closing the iterator.
* Added explicit state to `DefaultTraversal` to track whether or not it was fully iterated and closed to ensure it released resources properly.
* Prevented XML External Entity (XXE) style attacks via `GraphMLReader` by disabling DTD and external entities by default.
* Improved error message for failed serialization for HTTP-based requests.
* Fixed a `NullPointerException` that could occur during a failed `Connection` initialization due to uninstantiated `AtomicInteger`.
* Minor changes to the initialization of Java driver `Cluster` and `Client` such that hosts are marked as available only after successfully initializing connection pools.
* `NoHostAvailableException` now contains a cause for the failure.
* Bumped to Netty 4.1.72.
* Added user-friendly message in Gremlin console for unavailable hosts upon initiation and fixed possible leak in `RemoteCommand.groovy` upon `RemoteException`.

==== Bugs

* TINKERPOP-2569 Reconnect to server if Java driver fails to initialize
* TINKERPOP-2589 XML External Entity (XXE) vulnerability
* TINKERPOP-2597 NullPointerException while initializing connection pool
* TINKERPOP-2603 TinkerGraph sometimes could not query float values.
* TINKERPOP-2609 HTTP returns serialization exceptions for the GraphTraversalSource
* TINKERPOP-2626 RangeGlobalStep closes traversal prematurely

==== Improvements

* TINKERPOP-2504 Intermittently failing server/driver integration tests
* TINKERPOP-2616 Provide better exceptions with SSL related failures *(breaking)*
* TINKERPOP-2630 Clarify that a server cannot support Graphson1.0 over HTTP
* TINKERPOP-2632 Netty 4.1.61 flagged with two high severity security violations
* TINKERPOP-2669 Netty 4.1.61 flagged with medium severity security violations

[[release-3-4-12]]
=== TinkerPop 3.4.12 (Release Date: July 19, 2021)

* Coerced single `set` arguments to `P.within` and `P.without` to `list` in Python which serializes to a more expected form for `P` instances.
* Fixed bug in the `vertexLabelKey` validation for `GraphMLWriter` which was inadvertently validating the `edgeLabelKey`.
* Changed `IndexStep` to make it easier for providers to determine the type of indexer being used.
* Allowed Javascript `Translator` to take `Bytecode` or a `Traversal`.
* Addressed CVE-2021-32640 for gremlin-javascript.
* Allowed construction of `DriverRemoteConnection` in .NET to use host and port specification similar to Java syntax.
* Defaulted `DriverRemoteConnection` to "g" if it the `TraversalSource` binding isn't supplied in Python.
* Initialized metrics in `ProfileStep` even if the step hasn't iterated.

==== Bugs

* TINKERPOP-2358 Potential connection leak on client disposing
* TINKERPOP-2554 Extracting step metrics from ProfileStep throws NPE if the step was not triggered
* TINKERPOP-2565 GraphMLWriter does not check vertexLabelKey conflict
* TINKERPOP-2578 Set arguments to P within/without are wrapped in List
* TINKERPOP-2580 Update the custom DSL documentation

==== Improvements

* TINKERPOP-2548 Add getter for indexer used in IndexStep
* TINKERPOP-2577 Remove unused test coverage dependencies from Gremlin.NET

[[release-3-4-11]]
=== TinkerPop 3.4.11 (Release Date: May 3, 2021)

* Prevented Java driver from sending multiple request messages with the same identifier.
* Improved error message for `property(T,Object)` when mutating graph elements.
* Added method caching for GraphSON 3.0 deserialization of `P` and `TextP` instances.
* Allowed setting `ssl_options` for gremlin-python.
* Fixed bug with global `dedup()` when used in reducing `by()` of `group()`.
* Fixed bug with Javascript Groovy `Translator` when generating Gremlin with multiple embedded traversals.
* Modified Gremlin Server `Settings` to be more extensible allowing for custom options with the YAML parser.
* Fixed `toString()` representation of `P` when string values are present in Javascript.
* Exposed barrier size with getter for `NoOpBarrierStep`.
* Bumped to Netty 4.1.61.
* Added `max_content_length` as a Python driver setting.
* Fixed bug in Java `Client` initialization, reconnect and shutdown where certain thread pool configurations might produce a deadlock.
* Ensured that `barrier()` additions by strategies were controlled solely by `LazyBarrierStrategy`.
* Fixed `NullPointerException` in `ResponseMessage` deserialization for GraphSON.
* Enabled the Gremlin.Net driver to repair its connection pool after the server was temporarily unavailable.
* Added the ability to supply a `HandshakeInterceptor` to a `Cluster` which will provide access to the initial HTTP request that establishes the websocket.
* Fixed a possible leakage of connections in the Gremlin.NET driver that could happen if `Dispose()` was called while the pool was creating connections.

==== Bugs

* TINKERPOP-2512 Duplicate jars in classpath when running gremlin-server.sh
* TINKERPOP-2514 Java client driver requests with same request ids hang
* TINKERPOP-2516 Property folding has trouble with coalesce
* TINKERPOP-2529 Global dedup() in reducing by() of group() detaches elements for OLTP
* TINKERPOP-2531 Gremlin .NET driver ConnectionPool can remain without connections if server is down for 1-2 minutes

==== Improvements

* TINKERPOP-1994 LazyBarrierStrategy fully responsible for barrier() additions
* TINKERPOP-2168 GraphSON: P deserialization should be optimized
* TINKERPOP-2457 Add a max_content_length parameter to DriverRemoteConnection in the Python client
* TINKERPOP-2532 MaxBarrierSize of NoOpBarrierStep should be accessible
* TINKERPOP-2535 Netty 4.1.52 flagged as medium security violation
* TINKERPOP-2547 Provide an option to supply a callback before handshake submission
* TINKERPOP-2550 Deadlock on Client initialization

[[release-3-4-10]]
=== TinkerPop 3.4.10 (Release Date: January 18, 2021)

* Added `GremlinScriptChecker` to provide a way to extract properties of scripts before doing an actual `eval()`.
* Added `none()` step for all language variants.
* Fixed bug in `PythonTranslator` which was improperly translating `Lambda` scripts.
* Fixed bug in `GremlinDslProcessor` where certain return types in `TraversalSource` definitions were not generating code that would compile.
* Changed the default read and write timeout values for the `TornadoTransport` to `None` to disable it.
* Bumped to Groovy 2.5.14.

==== Bugs

* TINKERPOP-2496 GremlinDslProcessor fails when SocialTraversalSourceDsl overrides close
* TINKERPOP-2505 Gremlin Python Client Query Times out at 30 seconds instead of the server timeout

==== Improvements

* TINKERPOP-2447 Improve handling of StackOverflowError for long traversals
* TINKERPOP-2485 Invalid http tests with ?gremlin=1-1
* TINKERPOP-2500 Add none() step for all GLVs

[[release-3-4-9]]
=== TinkerPop 3.4.9 (Release Date: December 7, 2020)

* Modified the text of `profile()` output to hide step instances injected for purpose of collecting metrics.
* Bumped to Jackson 2.11.x.
* Bumped Netty 4.1.52.
* Added lambda support for `gremlin-javascript`.
* Provided a more concise syntax for constructing strategies in Groovy.
* Aligned `CoreImports` with `GroovyTranslator` to generate more succinct syntax.
* Improved `gremlin-groovy` understanding of `withSack()` overloads to avoid forced casts.
* Moved `Translator` instances to `gremlin-core`.
* Prevented barriers from over-reaching their limits by one.
* Added `CheckedGraphManager` to prevent Gremlin Server from starting if there are no graphs configured.
* Fixed bug in bytecode `Bindings` where calling `of()` prior to calling a child traversal in the same parent would cause the initial binding to be lost.
* Established a default read and write timeout for the `TornadoTransport` in Python, allowing it to be configurable.
* Delegated handling of erroneous response to the worker thread pool instead of event loop thread pool in Java Driver.
* Removed `Connection` from `Connection Pool` when server closes a connection with no pending requests in Java Driver.
* Improved initialization time of Java Driver if the default serializer is replaced.
* Deprecated `withGraph()` in favor of `withEmbedded()` on `AnonymousTraversalSource`.
* Added support for per-request level configurations, like timeouts, in .NET, Python and Javascript.
* Fixed bug in Javascript `Translator` that wasn't handling child traversals well.
* Prevented Gremlin Python sugar from being confused by Python magic methods.
* Allowed Gremlin Python sugar calls from anonymous context.
* Implemented `AutoCloseable` on `MultiIterator`.
* Fixed an iterator leak in `HasContainer`.
* Fixed bug in `:bytecode` command preventing translations with whitespace from working properly.
* Added `reset` and `config` options to the `:bytecode` command to allow for greater customization options.
* Added GraphSON extension module and the `TinkerIoRegistry` to the default `GraphSONMapper` configuration used by the `:bytecode` command.
* Added `GremlinASTChecker` to provide a way to extract properties of scripts before doing an actual `eval()`.
* Avoided creating unnecessary detached objects in JVM.
* Added support for `TraversalStrategy` usage in Javascript.
* Added `Traversal.getTraverserSetSupplier()` to allow providers to supply their own `TraverserSet` instances.
* Release server threads waiting on connection if the connection is dead.
* Fixed bug where server closes HTTP connection on request error even if keep alive is set to true.
* Deprecated driver `Channelizer` keep-alive related methods.
* Delegate handling of WebSocket handshake to Netty instead of custom code in Java Driver.
* Delegate detection of idle connection to Netty instead of custom keep alive logic for `WebSocketChannelizer`.
* Added support for WebSocket frame compression extension ( [RFC7692](https://tools.ietf.org/html/rfc7692) ) for `WebSocketChannelizer` in Java/Python driver.
* Added server support for WebSocket compression extension ( [RFC7692](https://tools.ietf.org/html/rfc7692) ).
* Fixed bug with Bytecode serialization when `Bytecode.toString()` is used in Javascript.
* Fixed "toString" for P and TextP to produce valid script representation from bytecode glv steps containing a string predicate in Javascript.
* Fixed a bug which could cause Java driver to hang when using `ResultSet.statusAttributes()`
* Added a listener to javascript's `DriverRemoteConnection` to find note errors from websocket connection setup.
* Fixed bug with `ReservedVerificationStrategy.getConfiguration()` which was omitting the reserved `keys` value.
* Changed all configuration keys on `AbstractWarningVerificationStrategy` implementations to `public`.
* Deprecated `BytecodeUtil` and merged its functionality to the existing `BytecodeHelper`.
* Added configuring implementation in HasStep
* Remove static initialization for `GraphSONMessageSerializerV1d0` and `GraphSONMessageSerializerV1d0` in Java driver.
* Connections to the server in a connection pool are created in parallel instead of serially in Java Driver.
* Connection pools for multiple endpoints are created in parallel instead of serially in Java Driver.
* Introduced new HostNotAvailable exception to represent cases when no server with active connection is available.
* Don't wait for new requests during shutdown of event loop group in Java Driver.

==== Bugs

* TINKERPOP-2364 Injected ProfileStep should not be displayed in child traversals
* TINKERPOP-2369 Connections in ConnectionPool are not replaced in background when underlying channel is closed
* TINKERPOP-2403 Gremlin javascript Translator does not handle child traversals
* TINKERPOP-2405 gremlinpython: traversal hangs when the connection is established but the servers stops responding later
* TINKERPOP-2408 Iterator leak in HasContainer
* TINKERPOP-2409 js: DriverRemoteConnection never times out if server uri not available.
* TINKERPOP-2410 Free up server threads when client is closed
* TINKERPOP-2425 Server closes HTTP connection for keepAlive as true
* TINKERPOP-2432 Generate correct toString() representation of bytecode in Javascript
* TINKERPOP-2433 typo in javadocs match() Type Parameters
* TINKERPOP-2435 Gremlin Python sugar syntax for values() can lead to unexpected problems
* TINKERPOP-2437 gremlin-driver hangs if ResultSet.statusAttributes().get() is called when the request throws
* TINKERPOP-2439 P and TextP toString() is broken
* TINKERPOP-2458 Bytecode Bindings lost when followed by a child traversal
* TINKERPOP-2465 TestHelper.generateTempFileFromResource file handling is invalid on windows
* TINKERPOP-2475 Barrier step touches one more element of next loop
* TINKERPOP-2478 Console byte code translator has issues with "new Date()"

==== Improvements

* TINKERPOP-2001 Support lambdas in Javascript
* TINKERPOP-2054 Support TraversalStrategy specification in gremlin-javascript
* TINKERPOP-2296 Per query timeout not working from Python
* TINKERPOP-2392 Improve module level documentation for GLVs
* TINKERPOP-2396 TraverserSet should be extendable for GraphDB provider
* TINKERPOP-2397 Don't create the default Gyro serializer if the caller specifies a different one
* TINKERPOP-2401 Upgrade Jackson-databind to 2.11.x
* TINKERPOP-2406 Delegate processing from event loop to worker threads
* TINKERPOP-2412 Add missing query tests
* TINKERPOP-2413 Prefer withEmbedded() to withGraph() on AnonymousTraversalSource
* TINKERPOP-2415 Avoid unnecessary detached objects if not required
* TINKERPOP-2416 MultiIterator should implement AutoCloseable
* TINKERPOP-2420 Support per query request options in .NET
* TINKERPOP-2421 Support per query options in javascript
* TINKERPOP-2426 Use Netty's WebSocketClientProtocolHandler
* TINKERPOP-2427 Simplify Netty reference counting
* TINKERPOP-2430 Looping Recipies
* TINKERPOP-2431 Operating on Dropped Elements Recipes
* TINKERPOP-2436 The gremlin server starts even if all graphs instantiation has failed
* TINKERPOP-2438 Provide a way for scripts to respect with() specification of timeout
* TINKERPOP-2440 Simplify driver by delegating keepAlive logic to Netty
* TINKERPOP-2441 Add compression to WebSocket frames sent from client
* TINKERPOP-2442 Make Translators that work in Java part of gremlin-core
* TINKERPOP-2445 Speed up client initialization *(breaking)*
* TINKERPOP-2446 Add Recipe for Optional Looping
* TINKERPOP-2453 Add WebSocket compression to gremlin-python
* TINKERPOP-2461 Align CoreImports with GroovyTranslator
* TINKERPOP-2462 Duplicated BytecodeUtil and BytecodeHelper classes
* TINKERPOP-2466 Improve syntax for Groovy scripts that use withStrategies()
* TINKERPOP-2468 Stabilize shouldProcessSessionRequestsInOrder() test
* TINKERPOP-2469 KrbException - Principal does not exist in test
* TINKERPOP-2474 withSack() Groovy translation output could be simplified
* TINKERPOP-2479 Provide a way to set a custom GraphSONMapper for :bytecode command
* TINKERPOP-2482 Rename wsConnectionTimeout to connectionSetupTimeout

[[release-3-4-8]]
=== TinkerPop 3.4.8 (Release Date: August 3, 2020)

* Fixed bug in `has(T,Traversal)` where results were not being returned.
* Fixed bug in `select(Traversal)` where side-effects were getting lost if accessed from the child traversal.
* Fixed authorization bug when using `WsAndHttpChannelizerHandler` with keep-alive enabled.
* Fixed bug in option-less construction of `DriverRemoteConnection` in Javascript.
* Bumped Jackson to 2.9.10.5.
* Improved sampling distribution for global scope `sample()` operations.

==== Bugs

* TINKERPOP-2288 Get ConnectionPoolBusyException and then ServerUnavailableExceptions
* TINKERPOP-2352 Gremlin Python driver default pool size makes Gremlin keep-alive difficult
* TINKERPOP-2374 SaslAndHttpBasicAuthenticationHandler can't extract authorization
* TINKERPOP-2383 has(T,Traversal) does not return results
* TINKERPOP-2384 Inject and withSideEffect causing different outcomes in order step

==== Improvements

* TINKERPOP-2328 Do not close all connections if just one has became closed
* TINKERPOP-2376 Probability distribution controlled by weight when using sample step

[[release-3-4-7]]
=== TinkerPop 3.4.7 (Release Date: June 1, 2020)

This release also includes changes from <<release-3-3-11, 3.3.11>>.

* Gremlin.NET driver: Fixed a `NullReferenceException` and throw clear exception if received message is empty.
* Bumped to Groovy 2.5.11.
* Modified `ImportGremlinPlugin` to allow for field imports.
* Improved error message for `math()` when the selected key in a `Map` is `null` or not a `Number`.
* Added `:cls` command to Gremlin Console to clear the screen.
* Bumped Netty 4.1.49.

==== Bugs

* TINKERPOP-2192 Gremlin.Net.Driver.Connection.Parse throws a NullReferenceException
* TINKERPOP-2345 NullPointerException when Map key is not found for math()
* TINKERPOP-2347 Remove invalid service descriptors from gremlin-shaded
* TINKERPOP-2350 clone() is not deep copying Traversal internals
* TINKERPOP-2351 Local Map ordering of keys can generate cast errors
* TINKERPOP-2353 Error while Shutting Down Gremlin Server
* TINKERPOP-2355 Jackson-databind version in Gremlin shaded dependency needs to be increased  - introduces vulnerability issues
* TINKERPOP-2360 failed to deserializer int32 when gremlin-python submit bytecode with a big int value
* TINKERPOP-2365 LazyBarrierStrategy adds a NoOpBarrierStep when profile() is present
* TINKERPOP-2368 JAVA_OPTIONS are not properly expanded in gremlin-console

==== Improvements

* TINKERPOP-2215 Better exception message for connection problems
* TINKERPOP-2336 Allow close of channel without having to wait for server
* TINKERPOP-2339 Gremlin.Net: Update System.Net.WebSockets.Client dependency
* TINKERPOP-2354 Document recommendation to reuse graph traversal source
* TINKERPOP-2357 Add a command to clear the Gremlin Console screen
* TINKERPOP-2371 Add possibility to import constants with ImportGremlinPlugin

[[release-3-4-6]]
=== TinkerPop 3.4.6 (Release Date: February 20, 2020)

* Fixed bug in `drop()` of properties which was introduced in 3.4.5.

==== Bugs

* TINKERPOP-2338 drop() not removing all edge/meta properties

[[release-3-4-5]]
=== TinkerPop 3.4.5 (Release Date: February 3, 2020)

This release also includes changes from <<release-3-3-10, 3.3.10>>.

* Expanded the use of `by(String)` modulator so that it can work on `Map` as well as `Element`.
* Improved error messaging for `by(String)` so that it is more clear as to what the problem is
* Bumped to Netty 4.1.42
* Improved SPARQL query translation to better allow for index optimizations during execution.
* Improved Gremlin Server websocket handling preventing automatic server close of the channel for protocol errors.
* Introduced internal `Buffer` API as a way to wrap Netty's Buffer API and moved `GraphBinaryReader`, `GraphBinaryWriter` and `TypeSerializer<T>` to `gremlin-core`.
* Unified the behavior of property comparison: only compare key&value.
* Supported `hasKey()` and `hasValue()` step for edge property and meta property, like `g.E().properties().hasKey('xx')`.
* Modified driver to send `overrideRequestId` and `userAgent` to server when they are present in `RequestOptions` for bytecode requests.

==== Bugs

* TINKERPOP-2175 Executor thread is not returned on channel close
* TINKERPOP-2266 Keep alive not started at connection creation
* TINKERPOP-2274 Test of TinkerGraph Gremlin fail on Windows and non EN locale
* TINKERPOP-2318 Edge properties dedup() not work with spark-gremlin *(breaking)*
* TINKERPOP-2332 JavaScript GLV: structure element toString() should internally call toString()
* TINKERPOP-2333 JavaScript GLV: GraphSON2/3 Edge deserialization is invalid

==== Improvements

* TINKERPOP-1733 hasKey, hasValues should work on Element and Property
* TINKERPOP-2262 Improve Netty protocol handling
* TINKERPOP-2305 GraphBinary: Wrap Buffer API
* TINKERPOP-2307 Add better error message for badly configured Channelizer
* TINKERPOP-2309 Bump gremlinpython to Tornado 5.x
* TINKERPOP-2314 Employ by(String) for Map when possible and improve errors around incorrect types
* TINKERPOP-2315 Implement some form of clone() or reset() for Traversal in GLVs
* TINKERPOP-2320 [SECURITY] XMLInputFactory initialization in GraphMLReader introduces
* TINKERPOP-2322 Deprecate Jython support
* TINKERPOP-2324 Deprecate the raw NIO support in the Java driver
* TINKERPOP-2325 Generate traversals that will better yield index lookups with SPARQL
* TINKERPOP-2329 JavaScript GLV: Update websocket library dependency
* TINKERPOP-2330 JavaScript GLV should expose GraphSON2Writer and GraphSONReader

[[release-3-4-4]]
=== TinkerPop 3.4.4 (Release Date: October 14, 2019)

This release also includes changes from <<release-3-3-9, 3.3.9>>.

* Provided support for DSLs by way of remote connections through `AnonymousTraversalSource`.
* Added `elementMap()` step.
* Added GraphBinary support for Python.
* Allowed for embedded map assertions in GLV tests.
* Added `Direction` deserialization support in GLVs.

==== Bugs

* TINKERPOP-2159 EventStrategy doesn't handle multi-valued properties
* TINKERPOP-2276 No constructor for remote connection in DSL generated traversal source
* TINKERPOP-2283 GraphStep's ids null exception
* TINKERPOP-2285 Error object is unreachable
* TINKERPOP-2289 Use address instead of hostname for connection
* TINKERPOP-2290 Javascript GLV connection refused error handling
* TINKERPOP-2291 TraversalExplanation deserialization in GraphSON
* TINKERPOP-2298 Bytecode.java  flattenArguments throw exception when null
* TINKERPOP-2303 GremlinDsl generate addV instead of addE

==== Improvements

* TINKERPOP-1810 Add Lambda.binaryOperator and Lambda.unaryOperator
* TINKERPOP-1838 Python sample script
* TINKERPOP-2046 Gremlin-Python: Support custom request headers in WebSocket request
* TINKERPOP-2213 Replace scriptEvaluationTimeout in favor of something more suitable to bytecode
* TINKERPOP-2275 Update jackson databind 2.9.9.3+
* TINKERPOP-2277 Python sdk postpone the timing to create transport
* TINKERPOP-2279 GraphBinary support in Python
* TINKERPOP-2280 Prevent use of T values as property key overloads
* TINKERPOP-2284 Make it easier to return more structure of graph elements
* TINKERPOP-2302 Add isOnGraphComputer() field accessor to ElementMapStep

[[release-3-4-3]]
=== TinkerPop 3.4.3 (Release Date: August 5, 2019)

This release also includes changes from <<release-3-3-8, 3.3.8>>.

* Improved error messaging on timeouts returned to the console from `:>`.
* Added a `toString()` serializer for GraphBinary.
* Configured the Gremlin Console to use GraphBinary by default.
* Fixed transaction management for empty iterators in Gremlin Server.
* Deprecated `MessageSerializer` implementations for Gryo in Gremlin Server.
* Deprecated `Serializers` enum values of `GRYO_V1D0` and `GRYO_V3D0`.
* Deprecated `SerTokens` values of `MIME_GRYO_V1D0` and `MIME_GRYO_V3D0`.
* Added a Docker command to start Gremlin Server with the standard GLV test configurations.
* Added `aggregate(Scope,String)` and deprecated `store()` in favor of `aggregate(local)`.
* Modified `NumberHelper` to better ignore `Double.NaN` in `min()` and `max()` comparisons.
* Bumped to Netty 4.1.36.
* Bumped to Groovy 2.5.7.
* Added `userAgent` to RequestOptions. Gremlin Console sends `Gremlin Console/<version>` as the `userAgent`.
* Fixed DriverRemoteConnection ignoring `with` `Token` options when multiple were set.
* Added `:set warnings <true|false>` to Gremlin Console.

==== Bugs

* TINKERPOP-1619 TinkerGraphComputer worker count affects OptionalStep query results
* TINKERPOP-2157 SparkStarBarrierInterceptor injects (Byte) 0
* TINKERPOP-2224 Detect and fix resource leak
* TINKERPOP-2230 match() step unexpected behaviours
* TINKERPOP-2232 RemoteStrategy does not call parent class TraversalStrategy __init__
* TINKERPOP-2238 Fix remaining iterator leaks marked by @IgnoreIteratorLeak
* TINKERPOP-2241 Client exception don't match Server exception when server  throw StackOverflowError
* TINKERPOP-2248 Instability of driver for blocked requests
* TINKERPOP-2257 transaction itty  may still be visited after commit
* TINKERPOP-2264 Gremlin Python should deserialize g:Date to UTC

==== Improvements

* TINKERPOP-1084 Branch option tokens should be allowed to be traversals.
* TINKERPOP-1553 Deprecate store() in favor of aggregate(Scope)
* TINKERPOP-1921 Support hasNext terminal step in GLVs
* TINKERPOP-2020 Support withComputer() for javascript
* TINKERPOP-2223 Update jackson databind to 2.9.9
* TINKERPOP-2236 Improve error messaging for TinkerGraph IdManagers that fail on conversions
* TINKERPOP-2237 Prevent error when closing sessions that don't exist *(breaking)*
* TINKERPOP-2242 Bump to netty 4.1.36
* TINKERPOP-2243 Add user-agent to RequestOptions
* TINKERPOP-2246 Consolidate the error propagation to the client
* TINKERPOP-2250 Support toString serialization in GraphBinary
* TINKERPOP-2256 processAllStarts of AggregateStep should only be called when barrier is empty
* TINKERPOP-2260 Update jackson databind 2.9.9.1
* TINKERPOP-2265 Deprecate Traversal.getSideEffects() functionality for remoting purposes
* TINKERPOP-2270 Deprecate multi/metaproperty support in Neo4j
* TINKERPOP-2271 Add console preference to control server-originated warning display
* TINKERPOP-2272 Rename steps and tokens that conflict with standard python functions

[[release-3-4-2]]
=== TinkerPop 3.4.2 (Release Date: May 28, 2019)

This release also includes changes from <<release-3-3-7, 3.3.7>>.

* Allow a `Traversal` to know what `TraversalSource` it spawned from.
* Fixed problem with connection pool sizing and retry.
* Added status attribute for warnings to be returned to the client.
* Modified Gremlin Console to report warning status attributes.
* Changed `:>` in Gremlin Console to submit the client-side timeout on each request.
* Provided method to override the request identifier with `RequestOptions`.
* Added option to set per-request settings on a `Traversal` submitted via `Bytecode`.
* Fixed the Gryo registration for `OptionsStrategy` as it was not serializing state properly.

==== Bugs

* TINKERPOP-2090 After running backend for a day or so System.IO.IOException keep throwing
* TINKERPOP-2112 Folding in property() step is not being optimally performed
* TINKERPOP-2180 gremlin.sh doesn't work when directories contain spaces
* TINKERPOP-2183 InterpreterModeASTTransformation needs to be more specific about what it transforms
* TINKERPOP-2189 ConnectedComponent test assumes fixed order of vertices
* TINKERPOP-2194 Enforcing an order on properties in one test method of ChooseTest
* TINKERPOP-2196 PartitionStrategy with includeMetaProperties(true) can't add labeled vertex
* TINKERPOP-2198 Documentation for Store contradicts itself
* TINKERPOP-2199 within step does not work with more than two parameters with python
* TINKERPOP-2200 AddEdgeStartStep used DetachedFactory.detach instead of EventStrategy.detach
* TINKERPOP-2204 Client receives no response on failed request
* TINKERPOP-2206 Certain types in javascript don't appear to serialize with a GraphSON type
* TINKERPOP-2212 Path is not detaching properly under certain conditions
* TINKERPOP-2217 Race condition in Gremlin.net driver connection

==== Improvements

* TINKERPOP-2089 Javascript DSL support
* TINKERPOP-2179 Have o.a.t.g.driver.ser.SerializationException extend IOException
* TINKERPOP-2181 Allow ctrl+c to break out of a long running process in Gremlin Console
* TINKERPOP-2182 Remove gperfutils from Gremlin Console *(breaking)*
* TINKERPOP-2190 Document Gremlin sanitization best practices
* TINKERPOP-2191 Implement EdgeLabelVerificationStrategy
* TINKERPOP-2193 Allow a Traversal to know what TraversalSource it spawned from
* TINKERPOP-2203 Bind the console timeout to the request timeout
* TINKERPOP-2208 Include inject() in DSLs generated with Java annotation processor
* TINKERPOP-2211 Provide API to add per request option for a bytecode
* TINKERPOP-2216 Consider adding conventional status attribute key for warnings
* TINKERPOP-2219 Upgrade Netty version

[[release-3-4-1]]
=== TinkerPop 3.4.1 (Release Date: March 18, 2019)

This release also includes changes from <<release-3-3-6, 3.3.6>>.

* Gremlin.NET driver: Fixed removal of closed connections and added round-robin scheduling.
* Added GraphBinary serializer for TraversalMetrics
* Added registration for `SparqlStrategy` for GraphSON.
* Fixed up `SparqlStrategy` so that it could be used properly with `RemoteStrategy`.
* Fixed `ByteBuffer` serialization for GraphBinary.
* Fixed `Path.toString()` in `gremlin-javascript` which was referencing an invalid object.
* Fixed potential for an infinite loop in connection creation for `gremlin-dotnet`.
* Added fallback resolver to `TypeSerializerRegistry` for GraphBinary.
* Added easier to understand exceptions for connection problems in the Gremlin.Net driver.
* Support configuring the type registry builder for GraphBinary.
* Bumped to Groovy 2.5.6.
* Release working buffers in case of failure for GraphBinary.
* GraphBinary: Use the same `ByteBuf` instance to write during serialization. Changed signature of write methods in type serializers.
* Remove unused parameter in GraphBinary's `ResponseMessageSerializer`.
* Changed `SparqlTraversalSource` so as to enable Gremlin steps to be used to process results from the `sparql()` step.
* GraphBinary: Cache expression to obtain the method in `PSerializer`.

==== Bugs

* TINKERPOP-1992 count has negative time in profile
* TINKERPOP-2126 toString() methods not thread-safe
* TINKERPOP-2135 Gremlin.Net ConnectionPool doesn't handle closed idle connections properly
* TINKERPOP-2139 Errors during request serialization in WebSocketGremlinRequestEncoder/NioGremlinRequestEncoder are not reported to the client
* TINKERPOP-2141 ByteBufferSerializer modifies buffer's position
* TINKERPOP-2148 "no connection available!" is being thrown despite lots of free connections
* TINKERPOP-2152 Path toString fails in Gremlin JavaScript
* TINKERPOP-2153 Remove unused parameter from ResponseMessageSerializer *(breaking)*
* TINKERPOP-2154 GraphBinary: Serializers should release resources in case of failures
* TINKERPOP-2155 Situation can occur that causes infinite amount of connection to be opened, causing System.Net.WebSockets.WebSocketException
* TINKERPOP-2161 GraphBinary: Write serialization performance issue
* TINKERPOP-2169 Responses exceeding maxContentLength cause subsequent queries to hang
* TINKERPOP-2172 PartitionStrategy doesn't apply to AddEdgeStartStep
* TINKERPOP-2173 Incorrect reset of log level in integration test
* TINKERPOP-2177 Streaming response immediately after authentication stops after first partial response

==== Improvements

* TINKERPOP-1435 Support for extended GraphSON in gremlin-python
* TINKERPOP-1882 Apply range and limit steps as early as possible
* TINKERPOP-1998 IoGraphTest use different schemas for standard and readGraph configurations
* TINKERPOP-2088 Enable SourceLink for Gremlin.Net
* TINKERPOP-2098 Improve gremlin-server.sh help output
* TINKERPOP-2122 Expose status codes from server errors
* TINKERPOP-2124 InlineFilterStrategy produces wrong result
* TINKERPOP-2125 Extend release validation script
* TINKERPOP-2127 Add g:TraversalMetrics and g:Metrics deserializers for gremlinpython
* TINKERPOP-2129 Mask security secret or password in logs
* TINKERPOP-2130 Cannot instantiate DriverRemoteConnection without passing an options object
* TINKERPOP-2131 NoConnectionAvailableException doesn't reveal the reason
* TINKERPOP-2134 Bump to Groovy 2.5.6
* TINKERPOP-2136 Inside lower bound inclusion (documentation)
* TINKERPOP-2138 Provide a configuration to disable the global closure cache
* TINKERPOP-2140 Test build with Docker automatically
* TINKERPOP-2144 Better handle Authenticator instance failures
* TINKERPOP-2147 Add GraphBinary serializer for TraversalMetrics
* TINKERPOP-2149 GraphBinary: Make type serializer resolution pluggable
* TINKERPOP-2150 GraphBinary: Support configuring the TypeSerializerRegistry builder class in config
* TINKERPOP-2163 JavaTranslator performance enhancements
* TINKERPOP-2164 Bytecode's hashCode impl (and its inner classes) can produce hash collisions
* TINKERPOP-2165 Prefer commons-lang3 to commons-lang
* TINKERPOP-2166 GraphBinary: P deserialization should be optimized
* TINKERPOP-2167 Gremlin Javascript Traversal as async iterable
* TINKERPOP-2171 Allow SPARQL to be extended with Gremlin steps
* TINKERPOP-2174 Improve Docker Image Security

[[release-3-4-0]]
=== TinkerPop 3.4.0 (Release Date: January 2, 2019)

This release also includes changes from <<release-3-3-4, 3.3.4>> and <<release-3-3-5, 3.3.5>>.

* Changed Python "bindings" to use an actual `Bindings` object rather than a 2-tuple.
* Improved the Gremlin.NET driver: It now uses request pipelining and its `ConnectionPool` has a fixed size.
* Implemented `IndexStep` which allows to transform local collections into indexed collections or maps.
* Made `valueMap()` aware of `by` and `with` modulators and deprecated `valueMap(boolean)` overloads.
* Use `Compare.eq` in `Contains` predicates to ensure the same filter behavior for numeric values.
* Added `OptionsStrategy` to allow traversals to take arbitrary traversal-wide configurations.
* Added text predicates.
* Added `BulkSet` as a GraphSON type with support in all language variants.
* Added `ReferenceElementStrategy` to auto-detach elements to "reference" from a traversal.
* Added initial release of the GraphBinary serialization format with Java support.
* Allowed `ImportCustomizer` to accept fields.
* Removed groovy-sql dependency.
* Modified `Mutating` steps so that they are no longer marked as `final`.
* Rewrote `ConnectiveStrategy` to support an arbitrary number of infix notations in a single traversal.
* GraphSON `MessageSerializer` s will automatically register the GremlinServerModule to a provided GraphSONMapper.
* Removed support for `-i` option in Gremlin Server which was previously deprecated.
* Implemented `ShortestPathVertexProgram` and the `shortestPath()` step.
* `AbstractGraphProvider` uses `g.io()` for loading test data.
* Added the `io()` start step and `read()` and `write()` termination steps to the Gremlin language.
* Added `GraphFeatures.supportsIoRead()` and `GraphFeatures.supportsIoWrite()`.
* Deprecated `Graph.io()` and related infrastructure.
* `GraphMLReader` better handles edge and vertex properties with the same name.
* Maintained order of annotations in metrics returned from `profile()`-step.
* Refactored `TypeTranslator` to be directly extensible for `ScriptTranslator` functions.
* Bumped to Netty 4.1.25.
* Bumped to Spark 2.4.0.
* Bumped to Groovy 2.5.4.
* Modified Gremlin Server to return a "host" status attribute on responses.
* Added ability to the Java, .NET, Python and JavaScript drivers to retrieve status attributes returned from the server.
* Modified Java and Gremlin.Net `ResponseException` to include status code and status attributes.
* Modified Python `GremlinServerError` to include status attributes.
* Modified the return type for `IGremlinClient.SubmitAsync()` to be a `ResultSet` rather than an `IReadOnlyCollection`.
* Deprecated two `submit()`-related methods on the Java driver `Client` class.
* Added `Client.submit()` overloads that accept per-request `RequestOptions`.
* Added sparql-gremlin.
* Fixed a bug in dynamic Gryo registration where registrations that did not have serializers would fail.
* Moved `Parameterizing` interface to the `org.apache.tinkerpop.gremlin.process.traversal.step` package with other marker interfaces of its type.
* Replaced `Parameterizing.addPropertyMutations()` with `Configuring.configure()`.
* Changed interface hierarchy for `Parameterizing` and `Mutating` interfaces as they are tightly related.
* Introduced the `with(k,v)` and `with(k)` step modulators which can supply configuration options to `Configuring` steps.
* Added `OptionsStrategy` to allow traversals to take arbitrary traversal-wide configurations.
* Introduced the `with(k,v)` and `with(k)` traveral source configuration options which can supply configuration options to the traversal.
* Added `connectedComponent()` step and related `VertexProgram`.
* Added `supportsUpsert()` option to `VertexFeatures` and `EdgeFeatures`.
* `min()` and `max()` now support all types implementing `Comparable`.
* Change the `toString()` of `Path` to be standardized as other graph elements are.
* `hadoop-gremlin` no longer generates a test artifact.
* Allowed `GraphProvider` to expose a cached `Graph.Feature` object so that the test suite could re-use them to speed test runs.
* Fixed a bug in `ReducingBarrierStep`, that returned the provided seed value despite no elements being available.
* Changed the order of `select()` scopes. The order is now: maps, side-effects, paths.
* Moved `TraversalEngine` to `gremlin-test` as it has long been only used in testing infrastructure.
* Nested loop support added allowing `repeat()` steps to be nested.
* Events from `EventStrategy` raised from "new" mutations will now return a `KeyedVertexProperty` or `KeyedProperty` as is appropriate.
* `MutationListener#vertexPropertyChanged(Vertex, VertexProperty, Object, Object...)` no longer has a default implementation.
* Deprecated `GraphSONMessageSerializerV2d0` as it is now analogous to `GraphSONMessageSerializerGremlinV2d0`.
* Moved previously deprecated `RemoteGraph` to `gremlin-test` as it is now just a testing component.
* Removed previously deprecated `RemoteStrategy.instance()` and the strategy no longer has any connection to `RemoteGraph`.
* Removed previously deprecated methods in `SubgraphStrategy` and `PartitionStrategy` builders.
* Removed previously deprecated Credentials DSL infrastructure.
* Removed previously deprecated `RemoteConnection#submit(Traversal)` and `RemoteConnection#submit(Bytecode)` methods.
* Removed previously deprecated `MutationListener#vertexPropertyChanged(Vertex, Property, Object, Object...)`.
* Removed previously deprecated `OpSelectorHandler` constructor.
* Removed previously deprecated `close()` from `GremlinGroovyScriptEngine` which no longer implements `AutoCloseable`.
* Removed previously deprecated `getGraphInputFormat()` and `getGraphOutputFormat()` from `HadoopConfiguration`.
* Removed previously deprecated `AbstractOpProcessor#makeFrame()` method.
* Removed previously deprecated `AuthenticationSettings.className` configuration option in Gremlin Server.
* Removed previously deprecated `GraphManager` methods `getGraphs()` and `getTraversalSources()`.
* Removed previously deprecated Gremlin Server setting for `serializedResponseTimeout`.
* Removed previously deprecated Structure API exceptions related to "element not found" situations.
* Removed previously deprecated `rebindings` options from the Java driver API.
* Removed previously deprecated `LambdaCollectingBarrierStep.Consumers` enum.
* Removed previously deprecated `HasContainer#makeHasContainers(String, P)`
* Removed support for Giraph.
* Removed previously deprecated JavaScript Driver property `traversers` of the `ResultSet`.
* gremlin-python: use explicit Bindings object for python instead of a 2-tuple

==== Bugs

* TINKERPOP-1777 Gremlin .max step returns -2147483648 for empty result sets *(breaking)*
* TINKERPOP-1869 Profile step and iterate do not play nicely with each other
* TINKERPOP-1898 Issue with bindings in strategies and lambdas
* TINKERPOP-1927 Gherkin scenario expects list with duplicates, but receives g:Set
* TINKERPOP-1933 gremlin-python maximum recursion depth exceeded on large responses
* TINKERPOP-1947 Path history isn't preserved for keys in mutations
* TINKERPOP-1949 Formatting error on website
* TINKERPOP-1958 TinkerGraphCountStrategy can return wrong counts
* TINKERPOP-1961 Duplicate copies of images directory in docs
* TINKERPOP-1962 GroovyTranslator doesn't handle empty maps
* TINKERPOP-1963 Use of reducing step in choose()
* TINKERPOP-1972 inject() tests are throwing exceptions in .NET GLV tests
* TINKERPOP-1978 Check for Websocket connection state when retrieved from Connection Pool missing
* TINKERPOP-1979 Several OLAP issues in MathStep
* TINKERPOP-1988 minor error in documentation
* TINKERPOP-1999 [Java][gremlin-driver] Query to a remote server via the websocket client hangs indefinitely if the server becomes unavailable
* TINKERPOP-2005 Intermittent NullPointerException in response handling
* TINKERPOP-2006 GraphML serialization invalid if a vertex and edge have similar named property
* TINKERPOP-2009 Pick.any and Pick.none should be exposed in Gremlin-JavaScript
* TINKERPOP-2021 Prevent maximum recursion depth failure
* TINKERPOP-2028 AbstractGraphSONMessageSerializerV2d0 should register GremlinServerModule when mapper is provided
* TINKERPOP-2029 ConcurrentModificationException for InlineFilterStrategy
* TINKERPOP-2030 KeepAlive task executed for every Connection.write call
* TINKERPOP-2032 Update jython-standalone
* TINKERPOP-2044 Cannot reconnect to Azure cosmos host that becomes available again
* TINKERPOP-2058 Contains predicates should rely on Compare predicates *(breaking)*
* TINKERPOP-2081 PersistedOutputRDD materialises rdd lazily with Spark 2.x
* TINKERPOP-2091 Wrong/Missing feature requirements in StructureStandardTestSuite
* TINKERPOP-2094 Gremlin Driver Cluster Builder serializer method does not use mimeType as suggested
* TINKERPOP-2095 GroupStep looks for irrelevant barrier steps
* TINKERPOP-2096 gremlinpython: AttributeError when connection is closed before result is received
* TINKERPOP-2100 coalesce() creating unexpected results when used with order()
* TINKERPOP-2113 P.Within() doesn't work when given a List argument

==== Improvements

* TINKERPOP-550 Gremlin IO needs to support both OLTP and OLAP naturally.
* TINKERPOP-967 Support nested-repeat() structures
* TINKERPOP-1113 GraphComputer subclasses should support native methods
* TINKERPOP-1143 Remove deprecated TraversalSource.Builder and TraversalEngine. *(breaking)*
* TINKERPOP-1296 Remove deprecated serializedResponseTimeout from Gremlin Server *(breaking)*
* TINKERPOP-1342 Allow setting scriptEvaluationTimeout in driver
* TINKERPOP-1365 Log the seed used to initialize Random in tests
* TINKERPOP-1410 mvn install -Dmaven.test.skip=true doesn't work on a clean machine *(breaking)*
* TINKERPOP-1446 Add a StringFactory for Path which prefixes with type.
* TINKERPOP-1447 Add some JavaScript intelligence to the documentation so that comments and output are not copied in a copy paste
* TINKERPOP-1494 Means of exposing execution information from a result produced by RemoteConnection
* TINKERPOP-1518 Provide a way for providers to expose static Graph.Features to tests
* TINKERPOP-1522 Order of select() scopes *(breaking)*
* TINKERPOP-1595 Go through TraversalVertexProgram with a profile and optimize.
* TINKERPOP-1628 Implement TraversalSelectStep
* TINKERPOP-1685 Introduce optional feature to allow for upserts without read-before-write
* TINKERPOP-1705 Remove deprecated rebindings option *(breaking)*
* TINKERPOP-1707 Remove deprecated AuthenticationSettings.className option *(breaking)*
* TINKERPOP-1755 No docs for ReferenceElements
* TINKERPOP-1769 Python graph[empty] string representation is confusing
* TINKERPOP-1774 Gremlin .NET: Support min and max sizes in Connection pool
* TINKERPOP-1775 Gremlin .NET: Implement a Connection write queue to support request pipelining
* TINKERPOP-1778 Do not promote timedInterrupt option for Gremlin Server script processing
* TINKERPOP-1780 Add authentication tests for gremlin-python
* TINKERPOP-1831 Refactor EventStrategy  *(breaking)*
* TINKERPOP-1836 .NET sample project
* TINKERPOP-1841 Include Python GLV tests on TravisCI
* TINKERPOP-1849 Provide a way to fold() with an index
* TINKERPOP-1864 Gremlin Python tests for GraphSON 2.0 and 3.0
* TINKERPOP-1878 Sparql to Gremlin Compiler
* TINKERPOP-1888 Extend max and min to all Comparable properties, not just Numbers *(breaking)*
* TINKERPOP-1889 JavaScript GLV: Use heartbeat to prevent connection timeout
* TINKERPOP-1897 Provide Docker images of Gremlin Server and Console
* TINKERPOP-1906 Make ResponseException explorable
* TINKERPOP-1912 Remove MD5 checksums
* TINKERPOP-1913 Expose metadata from Gremlin Server to Clients
* TINKERPOP-1930 Drop support for Giraph *(breaking)*
* TINKERPOP-1934 Bump to latest version of httpclient
* TINKERPOP-1936 Performance enhancement to Bytecode deserialization
* TINKERPOP-1941 Remove deprecated Structure API exception methods *(breaking)*
* TINKERPOP-1942 Binary serialization format
* TINKERPOP-1945 Add support for extended GraphSon types to Gremlin.net
* TINKERPOP-1946 Remove the deprecated Credentials DSL infrastructure *(breaking)*
* TINKERPOP-1950 Traversal construction performance enhancements
* TINKERPOP-1951 gremlin-server.bat doesn't support paths containing spaces
* TINKERPOP-1953 Bump to Groovy 2.4.15
* TINKERPOP-1954 Remove deprecated GraphManager methods *(breaking)*
* TINKERPOP-1959 Provide a way to submit scripts to the server in gremlin-javascript
* TINKERPOP-1967 Add a connectedComponent() step
* TINKERPOP-1968 Refactor elements of Gremlin Server testing
* TINKERPOP-1975 Introduce with() step modulator *(breaking)*
* TINKERPOP-1976 Include Computer tests for GLVs
* TINKERPOP-1977 Gremlin-JavaScript: Support SASL authentication
* TINKERPOP-1984 Allow support for multiple serializer versions in Gremlin Server HTTP *(breaking)*
* TINKERPOP-1985 Update position on bulk loading
* TINKERPOP-1986 Remove deprecation from PartitionStrategy, SubgraphStrategy and GremlinScriptEngine *(breaking)*
* TINKERPOP-1987 Bump to Netty 4.1.x
* TINKERPOP-1989 Preserve order that plugins are applied in Gremlin Console
* TINKERPOP-1990 Add a shortestPath() step
* TINKERPOP-1993 Bump to Spark 2.3.1
* TINKERPOP-1995 DriverRemoteConnection close() method returns undefined
* TINKERPOP-1996 Introduce read() and write() steps
* TINKERPOP-2002 Create a blog post explaining the value of using TinkerPop
* TINKERPOP-2010 Generate jsdoc for gremlin-javascript
* TINKERPOP-2011 Use NumberHelper on choose()
* TINKERPOP-2012 Target .NET Standard 2.0 for Gremlin.Net
* TINKERPOP-2013 Process tests that are auto-ignored stink
* TINKERPOP-2015 Allow users to configure the WebSocket connections
* TINKERPOP-2016 Upgrade Jackson FasterXML to 2.9.5 or later to fix security vulnerability
* TINKERPOP-2017 Check for Column in by()
* TINKERPOP-2018 Generate API docs for Gremlin.Net
* TINKERPOP-2022 Cluster SSL should trust default ca certs by default
* TINKERPOP-2023 Gremlin Server should not create self-signed certs *(breaking)*
* TINKERPOP-2024 Gremlin Server Application archetype should connect via withRemote
* TINKERPOP-2025 Change to SHA-256/512 and drop SHA-1 for releases
* TINKERPOP-2026 Gremlin.Net.Driver should check ClientWebSocket.State before closing
* TINKERPOP-2031 Remove support for -i in gremlin-server.sh *(breaking)*
* TINKERPOP-2033 Maintain order of profile() annotations
* TINKERPOP-2034 Register synchronizedMap() with Gryo
* TINKERPOP-2037 Remove unused groovy-sql dependency
* TINKERPOP-2038 Make groovy script cache size configurable
* TINKERPOP-2039 Bump to Groovy 2.5.2 *(breaking)*
* TINKERPOP-2040 Improve flexibility of GroovyTranslator to handle custom types
* TINKERPOP-2041 Text Predicates
* TINKERPOP-2045 Remove non-indy groovy dependencies
* TINKERPOP-2049 Single argument with() overload
* TINKERPOP-2050 Add a :bytecode command to Gremlin Console
* TINKERPOP-2053 Provider OptionsStrategy for traversal configurations
* TINKERPOP-2055 Provide support for special number cases like Infinity in GraphSON
* TINKERPOP-2056 Use NumberHelper in Compare
* TINKERPOP-2059 Modulation of valueMap() *(breaking)*
* TINKERPOP-2060 Make Mutating steps non-final
* TINKERPOP-2061 Add with() configuration as global to a traversal
* TINKERPOP-2062 Add Traversal class to CoreImports
* TINKERPOP-2064 Add status attributes to results for gremlin-javascript
* TINKERPOP-2065 Optimize iterate() for remote traversals
* TINKERPOP-2066 Bump to Groovy 2.5.3
* TINKERPOP-2067 Allow getting raw data from Gremlin.Net.Driver.IGremlinClient
* TINKERPOP-2068 Bump Jackson Databind 2.9.7
* TINKERPOP-2069 Document configuration of Gremlin.Net
* TINKERPOP-2070 gremlin-javascript: Introduce Connection representation
* TINKERPOP-2071 gremlin-python: the graphson deserializer for g:Set should return a python set
* TINKERPOP-2072 Refactor custom type translation for ScriptTranslators *(breaking)*
* TINKERPOP-2073 Generate tabs for static code blocks
* TINKERPOP-2074 Ensure that only NuGet packages for the current version are pushed
* TINKERPOP-2075 Introduce ReferenceElementStrategy
* TINKERPOP-2077 VertexProgram.Builder should have a default create() method with no Graph
* TINKERPOP-2078 Hide use of EmptyGraph or RemoteGraph behind a more unified method for TraversalSource construction
* TINKERPOP-2079 Move RemoteGraph to test package *(breaking)*
* TINKERPOP-2084 For remote requests in console display the remote stack trace
* TINKERPOP-2092 Deprecate default GraphSON serializer fields
* TINKERPOP-2093 Bump to Groovy 2.5.4
* TINKERPOP-2097 Create a DriverRemoteConnection with an initialized Client
* TINKERPOP-2101 Support Spark 2.4
* TINKERPOP-2103 Remove deprecated submit() options on RemoteConnection *(breaking)*
* TINKERPOP-2104 Allow ImportCustomizer to handle fields
* TINKERPOP-2106 When gremlin executes timeout, throw TimeoutException instead of TraversalInterruptedException/InterruptedIOException
* TINKERPOP-2110 Allow Connection on Different Path (from /gremlin)
* TINKERPOP-2111 Add BulkSet as a GraphSON type *(breaking)*
* TINKERPOP-2114 Document common Gremlin anti-patterns
* TINKERPOP-2116 Explicit Bindings object for Python *(breaking)*
* TINKERPOP-2117 gremlin-python: Provide a better data structure for a Binding
* TINKERPOP-2119 Validate C# code samples in docs
* TINKERPOP-2121 Bump Jackson Databind 2.9.8

== TinkerPop 3.3.0 (Gremlin Symphony #40 in G Minor)

image::https://raw.githubusercontent.com/apache/tinkerpop/master/docs/static/images/gremlin-mozart.png[width=185]

[[release-3-3-11]]
=== TinkerPop 3.3.11 (Release Date: June 1, 2020)

* Added `trustStoreType` such that keystore and truststore can be of different types in the Java driver.
* Added session support to all GLVs: Javascript, .NET and Python.
* Fixed bug in Gremlin Server shutdown if failures occurred during `GraphManager` initialization.
* Modified Gremlin Server to close the session when the channel itself is closed.
* Fixed bug in `Order` where comparisons of `enum` types wouldn't compare with `String` values.
* Added `maxWaitForClose` configuration option to the Java driver.
* Deprecated `maxWaitForSessionClose` in the Java driver.
* Bumped to Jackson 2.9.10.4.
* Remove invalid service descriptors from gremlin-shaded.
* Fixed bug in Python and .NET traversal `clone()` where deep copies of bytecode were not occurring.
* Fixed bug where `profile()` was forcing `LazyBarrierStrategy` to add an extra `barrier()` to the end of traversals.
* Fixed bug in Python about integer serializer which was out of range of `g:Int32`
* Bumped commons-codec 1.14

==== Bugs

* TINKERPOP-2347 Remove invalid service descriptors from gremlin-shaded
* TINKERPOP-2350 clone() is not deep copying Traversal internals
* TINKERPOP-2351 Local Map ordering of keys can generate cast errors
* TINKERPOP-2353 Error while Shutting Down Gremlin Server
* TINKERPOP-2355 Jackson-databind version in Gremlin shaded dependency needs to be increased  - introduces vulnerability issues
* TINKERPOP-2360 failed to deserializer int32 when gremlin-python submit bytecode with a big int value
* TINKERPOP-2365 LazyBarrierStrategy adds a NoOpBarrierStep when profile() is present

==== Improvements

* TINKERPOP-2336 Allow close of channel without having to wait for server
* TINKERPOP-2339 Gremlin.Net: Update System.Net.WebSockets.Client dependency
* TINKERPOP-2354 Document recommendation to reuse graph traversal source

[[release-3-3-10]]
=== TinkerPop 3.3.10 (Release Date: February 3, 2020)

* Improved error messaging for a `Cluster` with a bad `Channelizer` configuration in the Java driver.
* Made `Cluster` be able to open configuration file on resources directory.
* Implemented `Traversal.clone()` operations for all language variants.
* Refactored `PathProcessorStrategy` to use the marker model.
* Bumped to Tornado 5.x for gremlin-python.
* Started keep-alive polling on `Connection` construction to ensure that a `Connection` doesn't die in the pool.
* Deprecated `TraversalStrategies.applyStrategies()`.
* Deprecated Jython support in `gremlin-python`.
* Deprecated `NioChannelizer` and related classes in `gremlin-driver` and `gremlin-server`.
* Fixed a bug in the `ClassCacheRequestCount` metric for `GremlinGroovyScriptEngine` which wasn't including the cache hit count, only the misses.
* Improved Gremlin Server executor thread handling on client close requests.
* Reverted: Modified Java driver to use IP address rather than hostname to create connections.
* Allow custom XMLInputFactory to be used with GraphMLReader.

==== Bugs

* TINKERPOP-2175 Executor thread is not returned on channel close
* TINKERPOP-2266 Keep alive not started at connection creation
* TINKERPOP-2274 Test of TinkerGraph Gremlin fail on Windows and non EN locale
* TINKERPOP-2332 JavaScript GLV: structure element toString() should internally call toString()
* TINKERPOP-2333 JavaScript GLV: GraphSON2/3 Edge deserialization is invalid

==== Improvements

* TINKERPOP-2307 Add better error message for badly configured Channelizer
* TINKERPOP-2309 Bump gremlinpython to Tornado 5.x
* TINKERPOP-2315 Implement some form of clone() or reset() for Traversal in GLVs
* TINKERPOP-2320 [SECURITY] XMLInputFactory initialization in GraphMLReader introduces
* TINKERPOP-2322 Deprecate Jython support
* TINKERPOP-2324 Deprecate the raw NIO support in the Java driver
* TINKERPOP-2329 JavaScript GLV: Update websocket library dependency
* TINKERPOP-2330 JavaScript GLV should expose GraphSON2Writer and GraphSONReader

[[release-3-3-9]]
=== TinkerPop 3.3.9 (Release Date: October 14, 2019)

* Exposed response status attributes in a `ResponseError` in gremlin-javascript.
* Added `ImmutableExplanation` for a `TraversalExplanation` that just contains data.
* Added support for `UnaryOperator` and `BinaryOperator` for `Lambda` instances.
* Fixed `TraversalExplanation` deserialization in GraphSON 2 and 3 which was not supported before in Java.
* Added support for custom request headers in Python.
* Fixed Java DSL annotation for generation of `addE()` which was formerly calling the wrong step.
* Deprecated `scriptEvaluationTimeout` in favor of the more generic `evaluationTimeout`.
* Bumped jackson-databind to 2.9.10 due to CVE-2019-14379, CVE-2019-14540, CVE-2019-16335.
* Added `ReservedKeysVerificationStrategy` to allow warnings or exceptions when certain keys are used for properties.
* Added the `AbstractWarningVerificationStrategy` base class for "warning" style `VerificationStrategy` implementations.
* Refactored `EdgeLabelVerificationStrategy` to use `AbstractWarningVerificationStrategy`.
* Added `EdgeLabelVerificationStrategy` to Python.
* Improved handling of `null` values in bytecode construction.
* Fixed Java driver authentication problems when calling the driver from multiple threads.
* Modified Java driver to use IP address rather than hostname to create connections.
* Fixed potential for `NullPointerException` with empty identifiers in `GraphStep`.
* Postponed the timing of transport creation to `connection.write` in Gremlin Python.
* Made `EventStrategy` compatible with multi-valued properties.
* Changed `TraversalOpProcessor` to throw a `SERVER_ERROR_SCRIPT_EVALUATION` (597) if lambdas don't compile.
* Bumped `commons-compress` to 1.19 due to CVE-2018-11771.
* gremlin-javascript: Use `socketError` Connection event to prevent exit on error and expose Connection events.

==== Bugs

* TINKERPOP-2159 EventStrategy doesn't handle multi-valued properties
* TINKERPOP-2283 GraphStep's ids null exception
* TINKERPOP-2285 Error object is unreachable
* TINKERPOP-2289 Use address instead of hostname for connection
* TINKERPOP-2290 Javascript GLV connection refused error handling
* TINKERPOP-2291 TraversalExplanation deserialization in GraphSON
* TINKERPOP-2298 Bytecode.java  flattenArguments throw exception when null
* TINKERPOP-2303 GremlinDsl generate addV instead of addE

==== Improvements

* TINKERPOP-1810 Add Lambda.binaryOperator and Lambda.unaryOperator
* TINKERPOP-1838 Python sample script
* TINKERPOP-2046 Gremlin-Python: Support custom request headers in WebSocket request
* TINKERPOP-2213 Replace scriptEvaluationTimeout in favor of something more suitable to bytecode
* TINKERPOP-2275 Update jackson databind 2.9.9.3+
* TINKERPOP-2277 Python sdk postpone the timing to create transport
* TINKERPOP-2280 Prevent use of T values as property key overloads

[[release-3-3-8]]
=== TinkerPop 3.3.8 (Release Date: August 5, 2019)

* Provided support for `withComputer()` in gremlin-javascript.
* Deprecated remote traversal side-effect retrieval and related infrastructure.
* Bumped to Groovy 2.4.17.
* Bumped to Jackson Databind 2.9.9.1.
* Fixed bug with Python in `g:Date` of GraphSON where local time zone was being used during serialization/deserialization.
* Improved error messaging when an attempt is made to serialize multi-properties to GraphML.
* Deprecated multi/meta-property support in `Neo4jGraph`.
* Improved exception and messaging for gt/gte/lt/lte when one of the object isn't a `Comparable`.
* Added test infrastructure to check for storage iterator leak.
* Fixed multiple iterator leaks in query processor.
* Fixed `optional()` so that the child traversal is treated as local.
* Changed default keep-alive time for driver to 3 minutes.
* Fixed bug where server-side keep-alive was not always disabled when its setting was zero.
* Added support for `hasNext()` in Javascript and .NET.
* Improved error messaging for invalid inputs to the TinkerGraph `IdManager` instances.
* Forced replacement of connections in Java driver for certain exception types that seem to ultimately kill the connection.
* Changed the `reverse()` of `desc` and `asc` on `Order` to not use the deprecated `decr` and `incr`.
* Fixed bug in `MatchStep` where the correct was not properly determined.
* Fixed bug where client/server exception mismatch when server throw StackOverflowError
* Added underscore suffixed steps and tokens in Gremlin-Python that conflict with global function names.
* Prevent exception when closing a session that doesn't exist.
* Allow predicates and traversals to be used as options in `BranchStep`.
* Ensure only a single final response is sent to the client with Gremlin Server.
* Deprecated `ResponseHandlerContext` with related infrastructure and folded its functionality into `Context` in Gremlin Server.
* Improved performance of `aggregate()` by avoiding excessive calls to `hasNext()` when the barrier is empty.

==== Bugs

* TINKERPOP-1619 TinkerGraphComputer worker count affects OptionalStep query results
* TINKERPOP-2224 Detect and fix resource leak
* TINKERPOP-2230 match() step unexpected behaviours
* TINKERPOP-2232 RemoteStrategy does not call parent class TraversalStrategy __init__
* TINKERPOP-2238 Fix remaining iterator leaks marked by @IgnoreIteratorLeak
* TINKERPOP-2241 Client exception don't match Server exception when server  throw StackOverflowError
* TINKERPOP-2248 Instability of driver for blocked requests
* TINKERPOP-2264 Gremlin Python should deserialize g:Date to UTC

==== Improvements

* TINKERPOP-1084 Branch option tokens should be allowed to be traversals.
* TINKERPOP-1921 Support hasNext terminal step in GLVs
* TINKERPOP-2020 Support withComputer() for javascript
* TINKERPOP-2223 Update jackson databind to 2.9.9
* TINKERPOP-2236 Improve error messaging for TinkerGraph IdManagers that fail on conversions
* TINKERPOP-2237 Prevent error when closing sessions that don't exist *(breaking)*
* TINKERPOP-2246 Consolidate the error propagation to the client
* TINKERPOP-2256 processAllStarts of AggregateStep should only be called when barrier is empty
* TINKERPOP-2260 Update jackson databind 2.9.9.1
* TINKERPOP-2265 Deprecate Traversal.getSideEffects() functionality for remoting purposes
* TINKERPOP-2270 Deprecate multi/metaproperty support in Neo4j
* TINKERPOP-2272 Rename steps and tokens that conflict with standard python functions

[[release-3-3-7]]
=== TinkerPop 3.3.7 (Release Date: May 28, 2019)

* Developed DSL pattern for gremlin-javascript.
* Generated uberjar artifact for Gremlin Console.
* Improved folding of `property()` step into related mutating steps.
* Added `inject()` to steps generated on the DSL `TraversalSource`.
* Removed `gperfutils` dependencies from Gremlin Console.
* Fixed `PartitionStrategy` when setting vertex label and having `includeMetaProperties` configured to `true`.
* Ensure `gremlin.sh` works when directories contain spaces.
* Prevented client-side hangs if metadata generation fails on the server.
* Fixed bug with `EventStrategy` in relation to `addE()` where detachment was not happening properly.
* Ensured that `gremlin.sh` works when directories contain spaces.
* Fixed bug in detachment of `Path` where embedded collection objects would prevent that process.
* Enabled `ctrl+c` to interrupt long running processes in Gremlin Console.
* Quieted "host unavailable" warnings for both the driver and Gremlin Console.
* Fixed construction of `g:List` from arrays in gremlin-javascript.
* Fixed bug in `GremlinGroovyScriptEngine` interpreter mode around class definitions.
* Implemented `EdgeLabelVerificationStrategy`.
* Fixed behavior of `P` for `within()` and `without()` in GLVs to be consistent with Java when using varargs.
* Cleared the input buffer after exceptions in Gremlin Console.
* Added parameter to configure the `processor` in the gremlin-javascript `client` constructor.
* Bumped `Netty` to 4.1.32.

==== Bugs

* TINKERPOP-2112 Folding in property() step is not being optimally performed
* TINKERPOP-2180 gremlin.sh doesn't work when directories contain spaces
* TINKERPOP-2183 InterpreterModeASTTransformation needs to be more specific about what it transforms
* TINKERPOP-2194 Enforcing an order on properties in one test method of ChooseTest
* TINKERPOP-2196 PartitionStrategy with includeMetaProperties(true) can't add labeled vertex
* TINKERPOP-2198 Documentation for Store contradicts itself
* TINKERPOP-2199 within step does not work with more than two parameters with python
* TINKERPOP-2200 AddEdgeStartStep used DetachedFactory.detach instead of EventStrategy.detach
* TINKERPOP-2204 Client receives no response on failed request
* TINKERPOP-2206 Certain types in javascript don't appear to serialize with a GraphSON type
* TINKERPOP-2212 Path is not detaching properly under certain conditions

==== Improvements

* TINKERPOP-2089 Javascript DSL support
* TINKERPOP-2179 Have o.a.t.g.driver.ser.SerializationException extend IOException
* TINKERPOP-2181 Allow ctrl+c to break out of a long running process in Gremlin Console
* TINKERPOP-2182 Remove gperfutils from Gremlin Console *(breaking)*
* TINKERPOP-2191 Implement EdgeLabelVerificationStrategy
* TINKERPOP-2211 Provide API to add per request option for a bytecode

[[release-3-3-6]]
=== TinkerPop 3.3.6 (Release Date: March 18, 2019)

* Docker images use user `gremlin` instead of `root`
* Added a new `ResponseStatusCode` for client-side serialization errors.
* Refactored use of `commons-lang` to use `common-lang3` only, though dependencies may still use `commons-lang`.
* Bumped `commons-lang3` to 3.8.1.
* Improved handling of client-side serialization errors that were formerly just being logged rather than being raised.
* Add Python `TraversalMetrics` and `Metrics` deserializers.
* Masked sensitive configuration options in the logs of `KryoShimServiceLoader`.
* Added `globalFunctionCacheEnabled` to the `GroovyCompilerGremlinPlugin` to allow that cache to be disabled.
* Added `globalFunctionCacheEnabled` override to `SessionOpProcessor` configuration.
* Added status code to `GremlinServerError` so that it would be more directly accessible during failures.
* Added GraphSON serialization support for `Duration`, `Char`, `ByteBuffer`, `Byte`, `BigInteger` and `BigDecimal` in `gremlin-python`.
* Added `ProfilingAware` interface to allow steps to be notified that `profile()` was being called.
* Fixed bug where `profile()` could produce negative timings when `group()` contained a reducing barrier.
* Improved logic determining the dead or alive state of a Java driver `Connection`.
* Improved handling of dead connections and the availability of hosts.
* Bumped `httpclient` to 4.5.7.
* Bumped `slf4j` to 1.7.25.
* Bumped `commons-codec` to 1.12.
* Bumped to Groovy 2.5.6.
* Bumped to Hadoop 2.7.7.
* Fixed partial response failures when using authentication in `gremlin-python`.
* Fixed concurrency issues in `TraverserSet.toString()` and `ObjectWritable.toString()`.
* Fixed a bug in `InlineFilterStrategy` that mixed up and's and or's when folding merging conditions together.
* Fixed a bug in `PartitionStrategy` where `addE()` as a start step was not applying the partition.
* Improved handling of failing `Authenticator` instances thus improving server responses to drivers.
* Improved performance of `JavaTranslator` by reducing calls to `Method.getParameters()`.
* Implemented `EarlyLimitStrategy` which is supposed to significantly reduce backend operations for queries that use `range()`.
* Reduced chance of hash collisions in `Bytecode` and its inner classes.
* Added `Symbol.asyncIterator` member to the `Traversal` class to provide support for `await ... of` loops (async iterables).

==== Bugs

* TINKERPOP-2081 PersistedOutputRDD materialises rdd lazily with Spark 2.x
* TINKERPOP-2091 Wrong/Missing feature requirements in StructureStandardTestSuite
* TINKERPOP-2094 Gremlin Driver Cluster Builder serializer method does not use mimeType as suggested
* TINKERPOP-2095 GroupStep looks for irrelevant barrier steps
* TINKERPOP-2096 gremlinpython: AttributeError when connection is closed before result is received
* TINKERPOP-2100 coalesce() creating unexpected results when used with order()
* TINKERPOP-2105 Gremlin-Python connection not returned back to the pool on exception from gremlin server
* TINKERPOP-2113 P.Within() doesn't work when given a List argument

==== Improvements

* TINKERPOP-1889 JavaScript GLV: Use heartbeat to prevent connection timeout
* TINKERPOP-2010 Generate jsdoc for gremlin-javascript
* TINKERPOP-2013 Process tests that are auto-ignored stink
* TINKERPOP-2018 Generate API docs for Gremlin.Net
* TINKERPOP-2038 Make groovy script cache size configurable
* TINKERPOP-2050 Add a :bytecode command to Gremlin Console
* TINKERPOP-2062 Add Traversal class to CoreImports
* TINKERPOP-2065 Optimize iterate() for remote traversals
* TINKERPOP-2067 Allow getting raw data from Gremlin.Net.Driver.IGremlinClient
* TINKERPOP-2068 Bump Jackson Databind 2.9.7
* TINKERPOP-2069 Document configuration of Gremlin.Net
* TINKERPOP-2070 gremlin-javascript: Introduce Connection representation
* TINKERPOP-2071 gremlin-python: the graphson deserializer for g:Set should return a python set
* TINKERPOP-2073 Generate tabs for static code blocks
* TINKERPOP-2074 Ensure that only NuGet packages for the current version are pushed
* TINKERPOP-2077 VertexProgram.Builder should have a default create() method with no Graph
* TINKERPOP-2078 Hide use of EmptyGraph or RemoteGraph behind a more unified method for TraversalSource construction
* TINKERPOP-2084 For remote requests in console display the remote stack trace
* TINKERPOP-2092 Deprecate default GraphSON serializer fields
* TINKERPOP-2097 Create a DriverRemoteConnection with an initialized Client
* TINKERPOP-2102 Deprecate static fields on TraversalSource related to remoting
* TINKERPOP-2106 When gremlin executes timeout, throw TimeoutException instead of TraversalInterruptedException/InterruptedIOException
* TINKERPOP-2110 Allow Connection on Different Path (from /gremlin)
* TINKERPOP-2114 Document common Gremlin anti-patterns
* TINKERPOP-2118 Bump to Groovy 2.4.16
* TINKERPOP-2121 Bump Jackson Databind 2.9.8

[[release-3-3-5]]
=== TinkerPop 3.3.5 (Release Date: January 2, 2019)

This release also includes changes from <<release-3-2-11, 3.2.11>>.

* Fixed and/or folding in `InlineFilterStrategy`.
* Fixed configuration and serialization of `SubgraphStrategy` which was missing the `checkAdjacentVertices` flag.
* Captured `TraversalInterruptionException` and converted to `TimeoutException` for `GremlinExecutor`.
* Fixed a bug in `CoalesceStep` which squared the bulk if the step followed a `Barrier` step.
* Fixed a bug in `GroupStep` that assigned wrong reducing bi-operators
* Added `:bytecode` command to help developers debugging `Bytecode`-based traversals.
* Added option to set the path for the URI on the Java driver.
* Fixed `PersistedOutputRDD` to eager persist RDD by adding `count()` action calls.
* Deserialized `g:Set` to a Python `Set` in GraphSON in `gremlin-python`.
* Deprecated `StarGraph.builder()` and `StarGraph.Builder.build()` in favor of the more common "builder" patterns of `build()` and `create()` respectively.
* Deprecated `Serializers.DEFAULT_RESULT_SERIALIZER` and `DEFAULT_REQUEST_SERIALIZER`.
* Deprecated `TraversalSource#GREMLIN_REMOTE` and `TraversalSource#GREMLIN_REMOTE_CONNECTION_CLASS` moving them to `RemoteConnection`.
* Fixed the setting of the default label for a `ReferenceVertex` when the original vertex was of type `ComputerAdjacentVertex`.
* Changed Java driver to expect a generic `RemoteTraverser` object rather than the specific `DefaultRemoteTraverser`.
* Better handled server disconnect condition for the `gremlin-python` driver by throwing a clear exception.
* Display the remote stack trace in the Gremlin Console when scripts sent to the server fail.
* Added `AnonymousTraversalSource` which provides a more unified means of constructing a `TraversalSource`.
* Added `DriverRemoteConnection.using(Client)` to provide users better control over the number of connections being created.
* Changed behavior of GraphSON deserializer in gremlin-python such that `g:Set` returns a Python `Set`.
* Bumped to Groovy 2.4.16.
* Fixed bug that prevented `TraversalExplanation` from serializing properly with GraphSON.
* Changed behavior of `iterate()` in Python, Javascript and .NET to send `none()` thus avoiding unnecessary results being returned.
* Provided for a configurable class map cache in the `GremlinGroovyScriptEngine` and exposed that in Gremlin Server.
* `GraphProvider` instances can be annotated with `OptOut` configurations that will be applied in addition to the `OptOut` instances on a `Graph`.

==== Bugs

* TINKERPOP-2081 PersistedOutputRDD materialises rdd lazily with Spark 2.x
* TINKERPOP-2091 Wrong/Missing feature requirements in StructureStandardTestSuite
* TINKERPOP-2094 Gremlin Driver Cluster Builder serializer method does not use mimeType as suggested
* TINKERPOP-2095 GroupStep looks for irrelevant barrier steps
* TINKERPOP-2096 gremlinpython: AttributeError when connection is closed before result is received
* TINKERPOP-2100 coalesce() creating unexpected results when used with order()
* TINKERPOP-2113 P.Within() doesn't work when given a List argument

==== Improvements

* TINKERPOP-1889 JavaScript GLV: Use heartbeat to prevent connection timeout
* TINKERPOP-2010 Generate jsdoc for gremlin-javascript
* TINKERPOP-2013 Process tests that are auto-ignored stink
* TINKERPOP-2018 Generate API docs for Gremlin.Net
* TINKERPOP-2038 Make groovy script cache size configurable
* TINKERPOP-2050 Add a :bytecode command to Gremlin Console
* TINKERPOP-2062 Add Traversal class to CoreImports
* TINKERPOP-2065 Optimize iterate() for remote traversals
* TINKERPOP-2067 Allow getting raw data from Gremlin.Net.Driver.IGremlinClient
* TINKERPOP-2069 Document configuration of Gremlin.Net
* TINKERPOP-2070 gremlin-javascript: Introduce Connection representation
* TINKERPOP-2071 gremlin-python: the graphson deserializer for g:Set should return a python set
* TINKERPOP-2073 Generate tabs for static code blocks
* TINKERPOP-2074 Ensure that only NuGet packages for the current version are pushed
* TINKERPOP-2077 VertexProgram.Builder should have a default create() method with no Graph
* TINKERPOP-2078 Hide use of EmptyGraph or RemoteGraph behind a more unified method for TraversalSource construction
* TINKERPOP-2084 For remote requests in console display the remote stack trace
* TINKERPOP-2092 Deprecate default GraphSON serializer fields
* TINKERPOP-2097 Create a DriverRemoteConnection with an initialized Client
* TINKERPOP-2102 Deprecate static fields on TraversalSource related to remoting
* TINKERPOP-2106 When gremlin executes timeout, throw TimeoutException instead of TraversalInterruptedException/InterruptedIOException
* TINKERPOP-2110 Allow Connection on Different Path (from /gremlin)
* TINKERPOP-2114 Document common Gremlin anti-patterns
* TINKERPOP-2118 Bump to Groovy 2.4.16
* TINKERPOP-2121 Bump Jackson Databind 2.9.8

[[release-3-3-4]]
=== TinkerPop 3.3.4 (Release Date: October 15, 2018)

This release also includes changes from <<release-3-2-10, 3.2.10>>.

* Added synchronized `Map` to Gryo 3.0 registrations.
* Removed `timedInterrupt` from documentation as a way to timeout.
* Deprecated `Order` for `incr` and `decr` in favor of `asc` and `desc`.
* Fixed bug in `math()` for OLAP where `ComputerVerificationStrategy` was incorrectly detecting path label access and preventing execution.

==== Bugs

* TINKERPOP-1898 Issue with bindings in strategies and lambdas
* TINKERPOP-1933 gremlin-python maximum recursion depth exceeded on large responses
* TINKERPOP-1958 TinkerGraphCountStrategy can return wrong counts
* TINKERPOP-1961 Duplicate copies of images directory in docs
* TINKERPOP-1962 GroovyTranslator doesn't handle empty maps
* TINKERPOP-1963 Use of reducing step in choose()
* TINKERPOP-1972 inject() tests are throwing exceptions in .NET GLV tests
* TINKERPOP-1978 Check for Websocket connection state when retrieved from Connection Pool missing
* TINKERPOP-1979 Several OLAP issues in MathStep
* TINKERPOP-1988 minor error in documentation
* TINKERPOP-1999 [Java][gremlin-driver] Query to a remote server via the websocket client hangs indefinitely if the server becomes unavailable
* TINKERPOP-2005 Intermittent NullPointerException in response handling
* TINKERPOP-2009 Pick.any and Pick.none should be exposed in Gremlin-JavaScript
* TINKERPOP-2021 Prevent maximum recursion depth failure
* TINKERPOP-2030 KeepAlive task executed for every Connection.write call
* TINKERPOP-2032 Update jython-standalone
* TINKERPOP-2044 Cannot reconnect to Azure cosmos host that becomes available again

==== Improvements

* TINKERPOP-1113 GraphComputer subclasses should support native methods
* TINKERPOP-1365 Log the seed used to initialize Random in tests
* TINKERPOP-1447 Add some JavaScript intelligence to the documentation so that comments and output are not copied in a copy paste
* TINKERPOP-1595 Go through TraversalVertexProgram with a profile and optimize.
* TINKERPOP-1778 Do not promote timedInterrupt option for Gremlin Server script processing
* TINKERPOP-1780 Add authentication tests for gremlin-python
* TINKERPOP-1836 .NET sample project
* TINKERPOP-1841 Include Python GLV tests on TravisCI
* TINKERPOP-1864 Gremlin Python tests for GraphSON 2.0 and 3.0
* TINKERPOP-1897 Provide Docker images of Gremlin Server and Console
* TINKERPOP-1945 Add support for extended GraphSon types to Gremlin.net
* TINKERPOP-1951 gremlin-server.bat doesn't support paths containing spaces
* TINKERPOP-1956 Deprecate Order incr/decr for asc/desc
* TINKERPOP-1959 Provide a way to submit scripts to the server in gremlin-javascript
* TINKERPOP-1968 Refactor elements of Gremlin Server testing
* TINKERPOP-1976 Include Computer tests for GLVs
* TINKERPOP-1977 Gremlin-JavaScript: Support SASL authentication
* TINKERPOP-1985 Update position on bulk loading
* TINKERPOP-1989 Preserve order that plugins are applied in Gremlin Console
* TINKERPOP-1995 DriverRemoteConnection close() method returns undefined
* TINKERPOP-2011 Use NumberHelper on choose()
* TINKERPOP-2012 Target .NET Standard 2.0 for Gremlin.Net
* TINKERPOP-2015 Allow users to configure the WebSocket connections
* TINKERPOP-2016 Upgrade Jackson FasterXML to 2.9.5 or later to fix security vulnerability
* TINKERPOP-2017 Check for Column in by()
* TINKERPOP-2022 Cluster SSL should trust default ca certs by default
* TINKERPOP-2023 Gremlin Server should not create self-signed certs *(breaking)*
* TINKERPOP-2024 Gremlin Server Application archetype should connect via withRemote
* TINKERPOP-2025 Change to SHA-256/512 and drop SHA-1 for releases
* TINKERPOP-2026 Gremlin.Net.Driver should check ClientWebSocket.State before closing
* TINKERPOP-2034 Register synchronizedMap() with Gryo
* TINKERPOP-2035 Gremlin-JavaScript: Pass custom headers to the websocket connection
* TINKERPOP-2040 Improve flexibility of GroovyTranslator to handle custom types
* TINKERPOP-2045 Remove non-indy groovy dependencies
* TINKERPOP-2055 Provide support for special number cases like Infinity in GraphSON
* TINKERPOP-2056 Use NumberHelper in Compare

[[release-3-3-3]]
=== TinkerPop 3.3.3 (Release Date: May 8, 2018)

This release also includes changes from <<release-3-2-9, 3.2.9>>.

* Implemented `TraversalSelectStep` which allows to `select()` runtime-generated keys.
* Coerced `BulkSet` to `g:List` in GraphSON 3.0.
* Deprecated `CredentialsGraph` DSL in favor of `CredentialsTraversalDsl` which uses the recommended method for Gremlin DSL development.
* Allowed `iterate()` to be called after `profile()`.

==== Bugs

* TINKERPOP-1869 Profile step and iterate do not play nicely with each other
* TINKERPOP-1927 Gherkin scenario expects list with duplicates, but receives g:Set
* TINKERPOP-1947 Path history isn't preserved for keys in mutations

==== Improvements

* TINKERPOP-1628 Implement TraversalSelectStep
* TINKERPOP-1755 No docs for ReferenceElements
* TINKERPOP-1903 Credentials DSL should use the Java annotation processor
* TINKERPOP-1912 Remove MD5 checksums
* TINKERPOP-1934 Bump to latest version of httpclient
* TINKERPOP-1936 Performance enhancement to Bytecode deserialization
* TINKERPOP-1943 JavaScript GLV: Support GraphSON3
* TINKERPOP-1944 JavaScript GLV: DriverRemoteConnection is not exported in the root module
* TINKERPOP-1950 Traversal construction performance enhancements
* TINKERPOP-1953 Bump to Groovy 2.4.15

[[release-3-3-2]]
=== TinkerPop 3.3.2 (Release Date: April 2, 2018)

This release also includes changes from <<release-3-2-8, 3.2.8>>.

* Fixed regression issue where the HTTPChannelizer doesn't instantiate the specified AuthenticationHandler.
* Defaulted GLV tests for gremlin-python to run for GraphSON 3.0.
* Fixed a bug with `Tree` serialization in GraphSON 3.0.
* In gremlin-python, the GraphSON 3.0 `g:Set` type is now deserialized to `List`.

==== Bugs

* TINKERPOP-1053 installed plugins are placed in a directory relative to where gremlin.sh is started
* TINKERPOP-1509 Failing test case for tree serialization
* TINKERPOP-1738 Proper functioning of GraphSONReader depends on order of elements in String representation
* TINKERPOP-1758 RemoteStrategy should be before all other DecorationStrategies.
* TINKERPOP-1855 Update Rexster links
* TINKERPOP-1858 HttpChannelizer regression: Does not create specified AuthenticationHandler
* TINKERPOP-1859 Complex instance of P not serializing to bytecode properly
* TINKERPOP-1860 valueMap(True) result in error in gremlin-python
* TINKERPOP-1862 TinkerGraph VertexProgram message passing doesn't work properly when using Direction.BOTH
* TINKERPOP-1867 union() can produce extra traversers
* TINKERPOP-1872 Apply edgeFunction in SparkMessenger
* TINKERPOP-1873 min() and max() work only in the range of Integer values
* TINKERPOP-1874 P does not appear to be serialized consistently in GraphSON
* TINKERPOP-1875 Gremlin-Python only aggregates to list when using GraphSON3
* TINKERPOP-1879 Gremlin Console does not resepect equal sign for flag argument assignments
* TINKERPOP-1880 Gremlin.NET Strong name signature could not be verified. (HRESULT: 0x80131045)
* TINKERPOP-1883 gremlinpython future will never return
* TINKERPOP-1890 getAnonymousTraversalClass() is not being generated for Java DSLs
* TINKERPOP-1891 Serialization of P.not() for gremlin-javascript
* TINKERPOP-1892 GLV test failures for .NET
* TINKERPOP-1894 GraphSONMessageSerializerV2d0 fails to deserialize valid P.not()
* TINKERPOP-1896 gremlin-python lambdas error
* TINKERPOP-1907 Fix failing GLV test for withSack() in .NET
* TINKERPOP-1917 gx:BigDecimal serialization broken in Gremlin.Net on systems with ',' as decimal separator
* TINKERPOP-1918 Scenarios fail because of wrong numerical types
* TINKERPOP-1919 Gherkin runner doesn't work with P.And() and P.Or() in Gremlin.Net
* TINKERPOP-1920 Tests fail because P.Within() arguments are wrapped in an array in Gremlin.Net
* TINKERPOP-1922 Gherkin features fail that contain P.not() in Gremlin.Net

==== Improvements

* TINKERPOP-1357 Centrality Recipes should mention pageRank and OLAP.
* TINKERPOP-1489 Provide a Javascript Gremlin Language Variant
* TINKERPOP-1586 SubgraphStrategy in OLAP
* TINKERPOP-1726 Support WebSockets ping/pong keep-alive in Gremlin server
* TINKERPOP-1842 iterate() missing in terminal steps documentation
* TINKERPOP-1844 Python GLV test should run for GraphSON 3.0 *(breaking)*
* TINKERPOP-1850 Range step has undocumented special values
* TINKERPOP-1854 Support lambdas in Gremlin.Net
* TINKERPOP-1857 GLV test suite consistency and completeness
* TINKERPOP-1863 Delaying the setting of requestId till the RequestMessage instantiation time
* TINKERPOP-1865 Run Gremlin .NET GLV tests with GraphSON 3.0
* TINKERPOP-1866 Support g:T for .NET
* TINKERPOP-1868 Support inject source step in Gremlin.Net
* TINKERPOP-1870 n^2 synchronious operation in OLAP WorkerExecutor.execute() method
* TINKERPOP-1871 Exception handling is slow in element  ReferenceElement creation
* TINKERPOP-1877 Add new graph data for specialized testing scenarios
* TINKERPOP-1884 Bump to Netty 4.0.56.Final
* TINKERPOP-1885 Various Gremlin.Net documentation updates
* TINKERPOP-1901 Enable usage of enums in more steps in Gremlin.Net
* TINKERPOP-1908 Bump to Groovy 2.4.14
* TINKERPOP-1911 Refactor JavaTranslator to cache all reflective calls
* TINKERPOP-1914 Support construct a GremlinServer instance from gremlin executor service

[[release-3-3-1]]
=== TinkerPop 3.3.1 (Release Date: December 17, 2017)

This release also includes changes from <<release-3-2-7, 3.2.7>>.

* Added `NoneStep` and `Traversal.none()` for full filtering integration with `iterate()`.
* Fixed bug in serialization of `Path` for GraphSON 3.0 in `gremlin-python`.
* Added support for GraphSON 3.0 in Gremlin.Net.
* Added `math()`-step which supports scientific calculator capabilities for numbers within a traversal.
* Added missing `GraphTraversalSource.addE()`-method to `GremlinDslProcessor`.
* Changed `to()` and `from()` traversal-based steps to take a wildcard `?` instead of of `E`.
* Added `addV(traversal)` and `addE(traversal)` so that created element labels can be determined dynamically.
* `PageRankVertexProgram` supports `maxIterations` but will break out early if epsilon-based convergence occurs.
* Added support for epsilon-based convergence in `PageRankVertexProgram`.
* Fixed two major bugs in how PageRank was being calculated in `PageRankVertexProgram`.
* Added `Io.requiresVersion(Object)` to allow graph providers a way to check the `Io` type and version being constructed.
* Defaulted `IoCore.gryo()` and `IoCore.graphson()` to both use their 3.0 formats which means that `Graph.io()` will use those by default.
* Bumped Neo4j 3.2.3

==== Bugs

* TINKERPOP-1773 Lop should be created as a "software" and not a "person"
* TINKERPOP-1783 PageRank gives incorrect results for graphs with sinks *(breaking)*
* TINKERPOP-1799 Failure to serialize path() in gremlin-python
* TINKERPOP-1847 tinkergraph-gremlin dependency on gremlin-test, bad scope?

==== Improvements

* TINKERPOP-1632 Create a set of default functions
* TINKERPOP-1692 Bump to Neo4j 3.2.3
* TINKERPOP-1717 Update name and link of DynamoDB storage backend in landing page
* TINKERPOP-1730 Gremlin .NET support for GraphSON 3.0
* TINKERPOP-1767 Method for graph providers to check an IO version and type
* TINKERPOP-1793 addE() should allow dynamic edge labels
* TINKERPOP-1834 Consider iterate() as a first class step

[[release-3-3-0]]
=== TinkerPop 3.3.0 (Release Date: August 21, 2017)

This release also includes changes from <<release-3-2-6, 3.2.6>>.

* Removed previously deprecated `ScriptElementFactory`.
* Added `GraphTraversalSource.addE(String)` in support of `g.addE().from().to()`.
* Added support for `to(Vertex)` and `from(Vertex)` as a shorthand for `to(V(a))` and `from(V(b))`.
* Bumped to support Spark 2.2.0.
* Detected if type checking was required in `GremlinGroovyScriptEngine` and disabled related infrastructure if not.
* Removed previously deprecated `GraphTraversal.selectV3d0()` step.
* Removed previously deprecated `DetachedEdge(Object,String,Map,Pair,Pair)` constructor.
* Removed previously deprecated `Bindings` constructor. It is now a private constructor.
* Removed previously deprecated `TraversalSource.withBindings()`.
* Removed previously deprecated `GraphTraversal.sack(BiFunction,String)`.
* `TraversalMetrics` and `Metrics` Gryo 1.0 formats changed given internal changes to their implementations.
* Made `TraversalMetrics` safe to write to from multiple threads.
* Removed previously deprecated `TraversalSideEffects` methods.
* Removed previously deprecated `finalization.LazyBarrierStrategy` (moved to `optimization.LazyBarrierStrategy`).
* Removed previously deprecated `Constants` in Hadoop.
* Removed previously deprecated `VertexComputing.generateComputer(Graph)`.
* Removed previously deprecated `ConfigurationTraversal`.
* Established the Gryo 3.0 format.
* `GryoVersion` now includes a default `ClassResolver` to supply to the `GryoMapper`.
* `GryoClassResolver` renamed to `GryoClassResolverV1d0` which has an abstract class that for providers to extend in `AbstractGryoClassResolver`.
* Removed previously deprecated `Order` enums of `keyIncr`, `keyDecr`, `valueIncr`, and `valueDecr.`
* Removed previously deprecated `GraphTraversal.mapKeys()` step.
* Removed previously deprecated `GraphTraversal.mapValues()` step.
* Removed previously deprecated `GraphTraversal#addV(Object...)`.
* Removed previously deprecated `GraphTraversal#addE(Direction, String, String, Object...)`.
* Removed previously deprecated `GraphTraversal#addOutE(String, String, Object...)`.
* Removed previously deprecated `GraphTraversal#addInV(String, String, Object...)`.
* Removed previously deprecated `GraphTraversal.groupV3d0()` and respective `GroupSideEffectStepV3d0` and `GroupStepV3d0`.
* Removed previously deprecated `TraversalSource.Builder` class.
* Removed previously deprecated `ConnectiveP`, `AndP`, `OrP` constructors.
* Removed previously deprecated `TraversalScriptFunction` class.
* Removed previously deprecated `TraversalScriptHelper` class.
* Removed previously deprecated `ScriptEngineCache` class.
* Removed previously deprecated `CoreImports` class.
* Removed previously deprecated `GremlinJythonScriptEngine#()` constructor.
* Removed access to previously deprecated `CoreGremlinPlugin#INSTANCE` field.
* `gremlin.sh` and `gremln.bat` no longer support the option to pass a script as an argument for execution mode without using the `-i` option.
* Graphite and Ganglia are no longer packaged with the Gremlin Server distribution.
* `TransactionException` is no longer a class of `AbstractTransaction` and it extends `RuntimeException`.
* Included an ellipse on long property names that are truncated.
* Renamed `RangeByIsCountStrategy` to `CountStrategy`.
* Added more specific typing to various `__` traversal steps. E.g. `<A,Vertex>out()` is `<Vertex,Vertex>out()`.
* Updated Docker build scripts to include Python dependencies (NOTE: users should remove any previously generated TinkerPop Docker images).
* Added "attachment requisite" `VertexProperty.element()` and `Property.element()` data in GraphSON serialization.
* GraphSON 3.0 is now the default serialization format in TinkerGraph and Gremlin Server.
* Changed `ServerGremlinExecutor` to not use generics since there really is no flexibility in the kind of `ScheduledExecutorService` that will be used.
* Removed support for passing a byte array on the `sasl` parameter.
* Removed previously deprecated `GraphSONMapper$Builder#embedTypes` option.
* Removed previously deprecated `:remote config timeout max`.
* Removed previously deprecated `ConnectionPoolSettings.sessionId` and `ConnectionPoolSettings.optionalSessionId()`.
* Removed previously deprecated `reconnectInitialDelay` setting from the Java driver.
* Removed previously deprecated `useMapperFromGraph` option.
* Established the GraphSON 3.0 format with new `g:Map`, `g:List` and `g:Set` types.
* Removed previously deprecated `Io.Builder#registry(IoRegistry)` method.
* Removed previously deprecated `GryoMessageSerializerV1d0(GryoMapper)` constructor.
* Removed previously deprecated `TinkerIoRegistry`.
* Removed previously deprecated `getInstance()` methods on all TinkerPop classes.
* Removed previously deprecated `VertexPropertyFeatures.supportsAddProperty()`.
* Removed previously deprecated TinkerGraph configuration member variables.
* Removed previously deprecated `Transaction.submit(Function)`.
* Removed previously deprecated `OpSelectorHandler.errorMeter` and `AbstractEvalOpProcessor.errorMeter` fields.
* Removed previously deprecated `AbstractEvalOpProcessor.validBindingName` field.
* Removed previously deprecated `SimpleAuthenticator.CONFIG_CREDENTIALS_LOCATION` field.
* Removed previously deprecated `IteratorHandler`, `NioGremlinResponseEncoder` and `WsGremlinResponseEncoder` classes.
* Removed previously deprecated `Session.kill()` and `Session.manualKill()`.
* Removed previously deprecated `Authenticator.newSaslNegotiator()` and its method implementations in classes that were assignable to that interface.
* Removed `gremlin-groovy-test`.
* Removed previously deprecated "G" functions in `gremlin-groovy` (i.e. `GFunction`).
* Removed references to the old `GremlinPlugin` system that was in `gremlin-groovy` - the revised `GremlinPlugin` system in `gremlin-core` is the only one now in use.
* `GremlinGroovyScriptEngine` no longer implements the now removed `DependencyManager`.
* Added `Vertex`, `Edge`, `VertexProperty`, and `Property` serializers to Gremlin-Python and exposed tests that use graph object arguments.
* `Bytecode.getSourceInstructions()` and `Bytecode.getStepInstructions()` now returns `List<Instruction>` instead of `Iterable<Instruction>`.
* Added various `TraversalStrategy` registrations with `GryoMapper`.
* Fixed a naming mistake in Gremlin-Python: `IdentityRemoveStrategy` is now called `IdentityRemovalStrategy`.
* Added `TranslationStrategy` test infrastructure that verifies `Bytecode` generated from a translation is equal to the original `Bytecode`.
* Moved `NumberHelper` into the `org.apache.tinkerpop.gremlin.util` package.
* Added `Pop.mixed` instead of using `null` to represent such semantics.
* `select()`-step now defaults to using `Pop.last` instead of `Pop.mixed`.
* Added `gremlin-io-test` module to validate IO formats.
* `RequestMessage` and `ResponseMessage` are now registered with `GryoMapper` as part of the TinkerPop range of type identifiers.
* Removed previously deprecated `Console` constructor that took a `String` as an argument from `gremlin-console`.
* Removed previously deprecated `ConcurrentBindings` from `gremlin-groovy`.
* Removed previously deprecated `ScriptExecutor` from `gremlin-groovy`.
* Removed previously deprecated `SandboxExtension` from `gremlin-groovy`.
* Removed previously deprecated `GremlinGroovyScriptEngine` constructor that took `ImportCustomizerProvider` as an argument from `gremlin-groovy`.
* Removed previously deprecated `GremlinGroovyScriptEngine#plugins()` from `gremlin-groovy`.
* Added `OptionalStep` for use with `optional()` to better handle issues associated with branch side-effects.
* `UnfoldStep` now supports unfolding of arrays.
* Removed all performance tests that were not part of `gremlin-benchmark`.
* Removed dependency on `junit-benchmarks` and it's related reference to `h2`.
* Moved the source for the "home page" into the repository under `/site` so that it easier to accept contributions.
* Added `UnshadedKryoShimService` as the new default serializer model for `SparkGraphComputer`.
* `GryoRegistrator` is more efficient than the previous `GryoSerializer` model in `SparkGraphComputer`.
* Added support for `IoRegistry` custom serialization in Spark/Giraph and provided a general `hadoop-gremlin` test suite.
* Replaced term `REST` with `HTTP` to remove any confusion as to the design of the API.
* Moved `gremlin-benchmark` under `gremlin-tools` module.
* Added `gremlin-tools` and its submodule `gremlin-coverage`.
* Removed `tryRandomCommit()` from `AbstractGremlinTest`.
* Changed `gremlin-benchmark` system property for the report location to `benchmarkReportDir` for consistency.
* Added SysV and systemd init scripts.
* `GraphTraversal.valueMap(includeTokens,propertyKeys...)` now returns a `Map<Object,E>` since keys could be `T.id` or `T.label`.
* Added `skip(long)` and `skip((Scope,long)` which call the `range(low,high)` equivalents with -1 as the high.
* Added Kerberos authentication to `gremlin-server` for websockets and nio transport.
* Added audit logging of authenticated users and gremlin queries to `gremlin-server`.

==== Bugs

* TINKERPOP-1211 UnfoldStep should unfold arrays. *(breaking)*
* TINKERPOP-1426 GryoSerializer should implement Java serialization interface
* TINKERPOP-1465 Remove deprecated newSaslNegotiator *(breaking)*
* TINKERPOP-1483 PropertyMapStep returns Map<String,E> but puts non String keys in it!
* TINKERPOP-1520 Difference between 'has' step generated graphson2.0 in java and python glv implementation
* TINKERPOP-1533 Storage and IoRegistry
* TINKERPOP-1597 PathRetractionStrategy messing up certain traversals
* TINKERPOP-1635 gremlin-python: Duplicate serialization of element property in PropertySerializer
* TINKERPOP-1658 Graphson2 map keys are serialised as strings
* TINKERPOP-1716 Traversal strategies are not applied with remote in Gremlin Console

==== Improvements

* TINKERPOP-832 Remove deprecated addV/E/InE/OutE methods *(breaking)*
* TINKERPOP-833 Remove deprecated GremlinGroovyScriptEngine constructor and plugins() *(breaking)*
* TINKERPOP-834 Remove deprecated sack() method *(breaking)*
* TINKERPOP-880 Remove deprecated GroupStepV3d0 and GroupSideEffectStepV3d0 *(breaking)*
* TINKERPOP-929 Remove Deprecated TinkerGraph public static methods. *(breaking)*
* TINKERPOP-980 Add a service script or daemon mode in the distribution *(breaking)*
* TINKERPOP-999 ServerGremlinExecutor construction need not use generics for ExecutorService *(breaking)*
* TINKERPOP-1004 Make Transaction.commit() failures consistent across implementations. *(breaking)*
* TINKERPOP-1010 Remove deprecated credentialsDbLocation for SimpleAuthenticator *(breaking)*
* TINKERPOP-1024 Remove deprecated tryRandomCommit() *(breaking)*
* TINKERPOP-1028 Remove deprecated ConnectionPoolSettings session settings *(breaking)*
* TINKERPOP-1040 Remove deprecated SandboxExtension *(breaking)*
* TINKERPOP-1046 Remove deprecated Gremlin Server handler implementations *(breaking)*
* TINKERPOP-1049 Remove deprecated error meter member variables in Gremlin Server handlers *(breaking)*
* TINKERPOP-1094 Remove deprecated VertexPropertyFeatures.FEATURE_ADD_PROPERTY *(breaking)*
* TINKERPOP-1116 Some anonymous traversal steps can be hard typed. *(breaking)*
* TINKERPOP-1130 Each release should store Kryo/GraphSON/GraphML versions to ensure future compatibility *(breaking)*
* TINKERPOP-1142 Remove deprecated valueIncr, valueDecr, keyIncr, keyDecr. *(breaking)*
* TINKERPOP-1169 Remove deprecated TraversalScriptFunction and TraversalScriptHelper *(breaking)*
* TINKERPOP-1170 Remove deprecated ConfigurationTraversal. *(breaking)*
* TINKERPOP-1171 Remove deprecated TraversalSource.Builder *(breaking)*
* TINKERPOP-1235 Remove deprecated ProcessPerformanceSuite and TraversalPerformanceTest *(breaking)*
* TINKERPOP-1275 Remove deprecated max setting for :remote *(breaking)*
* TINKERPOP-1283 Remove deprecated ScriptExecutor *(breaking)*
* TINKERPOP-1289 Remove deprecated ConnectiveP, AndP, and OrP constructors. *(breaking)*
* TINKERPOP-1291 Remove deprecated mapValues and mapKeys methods *(breaking)*
* TINKERPOP-1313 Rename RangeByIsCountStrategy *(breaking)*
* TINKERPOP-1316 Remove deprecated constructor from GryoMessageSerializers *(breaking)*
* TINKERPOP-1327 Bring GryoRegistrator to the forefront and deprecate GryoSerializer *(breaking)*
* TINKERPOP-1363 Cleanup Docker build script for next major release *(breaking)*
* TINKERPOP-1369 Replace REST API with HTTP API
* TINKERPOP-1389 Support Spark 2.0.0
* TINKERPOP-1399 NumberHelper needs to go into util and have a private constructor *(breaking)*
* TINKERPOP-1404 Path/label optimization
* TINKERPOP-1408 Remove Deprecated Io.Builder.registry() *(breaking)*
* TINKERPOP-1414 Change default GraphSON version to 3.0 *(breaking)*
* TINKERPOP-1420 Remove deprecated ConcurrentBindings in gremlin-groovy *(breaking)*
* TINKERPOP-1421 Remove deprecated ControlOps *(breaking)*
* TINKERPOP-1427 GraphSON 3.0 needs collection types and consistent number typing.
* TINKERPOP-1443 Use an API checker during build
* TINKERPOP-1445 Large nested VertexProperties and Properties do not get printed well
* TINKERPOP-1454 Create Serializers for Graph objects in Gremlin-Python
* TINKERPOP-1481 Remove deprecated reconnectInitialDelay in Java driver *(breaking)*
* TINKERPOP-1485 Move source for TinkerPop site to source code repo
* TINKERPOP-1506 Optional/Coalesce should not allow sideEffect traversals.
* TINKERPOP-1514 Restructure for gremlin-tools module *(breaking)*
* TINKERPOP-1524 Bytecode.getXXXInstructions should return a List, not Iterable.
* TINKERPOP-1526 Remove deprecated Session kill() overloads *(breaking)*
* TINKERPOP-1536 Include GLVs in Docker build
* TINKERPOP-1541 Select should default to Pop.last semantics *(breaking)*
* TINKERPOP-1549 Implement skip()
* TINKERPOP-1550 Make Graphite and Ganglia optional dependencies
* TINKERPOP-1563 Remove deprecated getInstance() methods *(breaking)*
* TINKERPOP-1565 Setup GraphSON 3.0
* TINKERPOP-1566 Kerberos authentication for gremlin-server
* TINKERPOP-1574 Get rid of untyped GraphSON in 3.0
* TINKERPOP-1603 Remove support for SASL byte array in protocol *(breaking)*
* TINKERPOP-1612 Remove gremlin-groovy-test module *(breaking)*
* TINKERPOP-1621 Remove deprecated GremlnPlugin and related infrastructure *(breaking)*
* TINKERPOP-1622 Remove deprecated G functions in gremlin-groovy *(breaking)*
* TINKERPOP-1651 Remove deprecated gremlin.sh init syntax *(breaking)*
* TINKERPOP-1686 Make TraversalMetrics thread safe *(breaking)*
* TINKERPOP-1698 Gryo 3.0
* TINKERPOP-1699 Remove deprecated userMapperFromGraph *(breaking)*
* TINKERPOP-1700 Remove deprecated embedTypes option
* TINKERPOP-1706 Remove deprecated ScriptEngineCache and related dead code *(breaking)*
* TINKERPOP-1715 Bump to Spark 2.2
* TINKERPOP-1719 Remove deprecated Traversal related code *(breaking)*
* TINKERPOP-1720 Remove deprecated Hadoop code *(breaking)*
* TINKERPOP-1721 Remove deprecated Bindings related code *(breaking)*
* TINKERPOP-1724 Remove deprecated ScriptElementFactory
* TINKERPOP-1729 Remove deprecated select steps.
* TINKERPOP-1740 Add vertex parameter overload to to() and from()
* TINKERPOP-1747 Streamline inheritance for gremlin-python GraphSON serializer classes

== TinkerPop 3.2.0 (Nine Inch Gremlins)

image::https://raw.githubusercontent.com/apache/tinkerpop/master/docs/static/images/nine-inch-gremlins.png[width=185]

[[release-3-2-11]]
=== TinkerPop 3.2.11 (Release Date: January 2, 2019)

* Bumped to Jackson Databind 2.9.8

==== Improvements

* TINKERPOP-2074 Ensure that only NuGet packages for the current version are pushed
* TINKERPOP-2121 Bump Jackson Databind 2.9.8

[[release-3-2-10]]
=== TinkerPop 3.2.10 (Release Date: October 15, 2018)

* Removed conflicting non-indy groovy core dependency
* Bumped jython-standalone 2.7.1
* Added a delegate to the Gremlin.Net driver that can be used to configure the WebSocket connection.
* SSL security enhancements
* Added Gremlin version to Gremlin Server startup logging output.
* Fixed problem with Gremlin Server sometimes returning an additional message after a failure.
* Allowed spaces in classpath for `gremlin-server.bat`.
* Fixed bug in traversals that used Python lambdas with strategies in `gremlin-python`.
* Modified Maven archetype for Gremlin Server to use remote traversals rather than scripts.
* Added an system error code for failed plugin installs for Gremlin Server `-i` option.
* Fixed bug in keep-alive requests from over-queuing cancelled jobs.
* Match numbers in `choose()` options using `NumberHelper` (match values, ignore data type).
* Added support for GraphSON serialization of `Date` in Javascript.
* Added synchronized `Map` to Gryo 1.0 registrations.
* Added `Triple` to Gryo 1.0 registrations.
* Added support for `Double.NaN`, `Double.POSITIVE_INFINITY` and `Double.NEGATIVE_INFINITY`.
* Improved escaping of special characters in strings passed to the `GroovyTranslator`.
* Added `Cluster` configuration option to set a custom validation script to use to test server connectivity in the Java driver.
* Improved ability of `GroovyTranslator` to handle more types supported by GraphSON.
* Improved ability of `GroovyTranslator` to handle custom types.
* Added better internal processing of `Column` in `by(Function)`.
* Added `hasNext()` support on `Traversal` for `gremlin-python`.
* Added support for additional extended types in Gremlin.Net with `decimal`, `TimeSpan`, `BigInteger`, `byte`, `byte[]`, `char` and `short`.
* Fixed bug in Java driver where an disorderly shutdown of the server would cause the client to hang.
* Added a dotnet template project that should make it easier to get started with Gremlin.Net.
* Removed `ThreadInterruptCustomizerProvider` from documentation as a way to timeout.
* Changed behavior of `withRemote()` if called multiple times so as to simply throw an exception and not perform the side-effect of auto-closing.
* Added Docker images for Gremlin Console and Gremlin Server.
* Fixed bug in `branch()` where reducing steps as options would produce incorrect results.
* Removed recursive handling of streaming results from Gremlin-Python driver to avoid max recursion depth errors.
* Improved performance of `TraversalVertexProgram` and related infrastructure.
* Checked web socket state before closing connection in the .NET driver.
* Deprecated `BulkLoaderVertexProgram` and related infrastructure.
* Deprecated `BulkDumperVertexProgram` with the more aptly named `CloneVertexProgram`.
* Added `createGratefulDead()` to `TinkerFactory` to help make it easier to try to instantiate that toy graph.
* Added identifiers to edges in the Kitchen Sink toy graph.
* Ordered the loading of plugins in the Gremlin Console by their position in the configuration file.
* Refactored the Gremlin Server integration testing framework and streamlined that infrastructure.
* Logged the seed used in initializing `Random` for tests.
* Fixed bug in `GroovyTranslator` that didn't properly handle empty `Map` objects.
* Added concrete configuration methods to `SparkGraphComputer` to make a more clear API for configuring it.
* Fixed a bug in `TinkerGraphCountStrategy`, which didn't consider that certain map steps may not emit an element.
* Fixed a bug in JavaScript GLV where DriverRemoteConnection close() method didn't returned a Promise instance.
* Bumped to Jackson 2.9.6.
* Sasl Plain Text Authentication added to Gremlin Javascript.
* Ability to send scripts to server added to Gremlin Javascript.
* Translator class added to Gremlin Javascript to translate bytecode to script clientside.

==== Bugs

* TINKERPOP-1898 Issue with bindings in strategies and lambdas
* TINKERPOP-1933 gremlin-python maximum recursion depth exceeded on large responses
* TINKERPOP-1958 TinkerGraphCountStrategy can return wrong counts
* TINKERPOP-1961 Duplicate copies of images directory in docs
* TINKERPOP-1962 GroovyTranslator doesn't handle empty maps
* TINKERPOP-1963 Use of reducing step in choose()
* TINKERPOP-1972 inject() tests are throwing exceptions in .NET GLV tests
* TINKERPOP-1978 Check for Websocket connection state when retrieved from Connection Pool missing
* TINKERPOP-1988 minor error in documentation
* TINKERPOP-1999 [Java][gremlin-driver] Query to a remote server via the websocket client hangs indefinitely if the server becomes unavailable
* TINKERPOP-2005 Intermittent NullPointerException in response handling
* TINKERPOP-2009 Pick.any and Pick.none should be exposed in Gremlin-JavaScript
* TINKERPOP-2030 KeepAlive task executed for every Connection.write call
* TINKERPOP-2032 Update jython-standalone
* TINKERPOP-2044 Cannot reconnect to Azure cosmos host that becomes available again

==== Improvements

* TINKERPOP-1113 GraphComputer subclasses should support native methods
* TINKERPOP-1365 Log the seed used to initialize Random in tests
* TINKERPOP-1595 Go through TraversalVertexProgram with a profile and optimize.
* TINKERPOP-1778 Do not promote timedInterrupt option for Gremlin Server script processing
* TINKERPOP-1780 Add authentication tests for gremlin-python
* TINKERPOP-1836 .NET sample project
* TINKERPOP-1841 Include Python GLV tests on TravisCI
* TINKERPOP-1897 Provide Docker images of Gremlin Server and Console
* TINKERPOP-1945 Add support for extended GraphSon types to Gremlin.net
* TINKERPOP-1951 gremlin-server.bat doesn't support paths containing spaces
* TINKERPOP-1959 Provide a way to submit scripts to the server in gremlin-javascript
* TINKERPOP-1968 Refactor elements of Gremlin Server testing
* TINKERPOP-1976 Include Computer tests for GLVs
* TINKERPOP-1977 Gremlin-JavaScript: Support SASL authentication
* TINKERPOP-1985 Update position on bulk loading
* TINKERPOP-1989 Preserve order that plugins are applied in Gremlin Console
* TINKERPOP-1995 DriverRemoteConnection close() method returns undefined
* TINKERPOP-2011 Use NumberHelper on choose()
* TINKERPOP-2012 Target .NET Standard 2.0 for Gremlin.Net
* TINKERPOP-2015 Allow users to configure the WebSocket connections
* TINKERPOP-2016 Upgrade Jackson FasterXML to 2.9.5 or later to fix security vulnerability
* TINKERPOP-2017 Check for Column in by()
* TINKERPOP-2022 Cluster SSL should trust default ca certs by default
* TINKERPOP-2023 Gremlin Server should not create self-signed certs *(breaking)*
* TINKERPOP-2024 Gremlin Server Application archetype should connect via withRemote
* TINKERPOP-2025 Change to SHA-256/512 and drop SHA-1 for releases
* TINKERPOP-2026 Gremlin.Net.Driver should check ClientWebSocket.State before closing
* TINKERPOP-2034 Register synchronizedMap() with Gryo
* TINKERPOP-2035 Gremlin-JavaScript: Pass custom headers to the websocket connection
* TINKERPOP-2040 Improve flexibility of GroovyTranslator to handle custom types
* TINKERPOP-2045 Remove non-indy groovy dependencies
* TINKERPOP-2055 Provide support for special number cases like Infinity in GraphSON
* TINKERPOP-2056 Use NumberHelper in Compare

[[release-3-2-9]]
=== TinkerPop 3.2.9 (Release Date: May 8, 2018)

* Fixed bug where path history was not being preserved for keys in mutations.
* Bumped to httpclient 4.5.5.
* Bumped to Groovy 2.4.15 - fixes bug with `Lambda` construction.
* Improved performance of GraphSON deserialization of `Bytecode`.
* Improved performance of traversal construction.

====  Bugs

* TINKERPOP-1947 Path history isn't preserved for keys in mutations

==== Improvements

* TINKERPOP-1755 No docs for ReferenceElements
* TINKERPOP-1912 Remove MD5 checksums
* TINKERPOP-1934 Bump to latest version of httpclient
* TINKERPOP-1936 Performance enhancement to Bytecode deserialization
* TINKERPOP-1944 JavaScript GLV: DriverRemoteConnection is not exported in the root module
* TINKERPOP-1950 Traversal construction performance enhancements
* TINKERPOP-1953 Bump to Groovy 2.4.15

[[release-3-2-8]]
=== TinkerPop 3.2.8 (Release Date: April 2, 2018)

* Added a `Lambda` class to Gremlin.Net that makes it possible to use Groovy and Python lambdas with Gremlin.Net.
* Enums are now represented as classes in Gremlin.Net which allows to use them as arguments in more steps.
* Bumped to Groovy 2.4.14.
* Added `checkAdjacentVertices` option to `SubgraphStrategy`.
* Modified `GremlinDslProcessor` so that it generated the `getAnonymousTraversalClass()` method to return the DSL version of `__`.
* Added the "Kitchen Sink" test data set.
* Fixed deserialization of `P.not()` for GraphSON.
* Bumped to Jackson 2.9.4.
* Improved performance of `JavaTranslator` by caching reflected methods required for traversal construction.
* Ensure that `RemoteStrategy` is applied before all other `DecorationStrategy` instances.
* Added `idleConnectionTimeout` and `keepAliveInterval` to Gremlin Server that enables a "ping" and auto-close for seemingly dead clients.
* Fixed a bug where lambdas in `gremlin-python` would trigger a failure if steps using python-only symbols were present (such as `as_()`).
* Fixed a bug in `NumberHelper` that led to wrong min/max results if numbers exceeded the Integer limits.
* Delayed setting of the request identifier until `RequestMessage` construction by the builder.
* `ReferenceElement` avoids `UnsupportedOperationException` handling in construction thus improving performance.
* Improved error messaging for failed serialization and deserialization of request/response messages.
* Fixed handling of `Direction.BOTH` in `Messenger` implementations to pass the message to the opposite side of the `StarGraph`.
* Removed hardcoded expectation in metrics serialization test suite as different providers may have different outputs.
* Added `IndexedTraverserSet` which indexes on the value of a `Traverser` thus improving performance when used.
* Utilized `IndexedTraverserSet` in `TraversalVertexProgram` to avoid extra iteration when doing `Vertex` lookups.
* Bumped to Netty 4.0.56.Final.
* Fixed .NET GraphSON serialization of `P.Within()` and `P.without()` when passing a `Collection` as an argument.
* Fixed a bug in Gremlin Console which prevented handling of `gremlin.sh` flags that had an "=" between the flag and its arguments.
* Fixed bug where `SparkMessenger` was not applying the `edgeFunction` from `MessageScope`.
* Fixed a bug in `ComputerAwareStep` that didn't handle `reset()` properly and thus occasionally produced some extra traversers.
* Removed `TraversalPredicate` class in Gremlin.Net. It is now included in the `P` class instead.

==== Bugs

* TINKERPOP-1053 installed plugins are placed in a directory relative to where gremlin.sh is started
* TINKERPOP-1509 Failing test case for tree serialization
* TINKERPOP-1738 Proper functioning of GraphSONReader depends on order of elements in String representation
* TINKERPOP-1758 RemoteStrategy should be before all other DecorationStrategies.
* TINKERPOP-1855 Update Rexster links
* TINKERPOP-1859 Complex instance of P not serializing to bytecode properly
* TINKERPOP-1860 valueMap(True) result in error in gremlin-python
* TINKERPOP-1862 TinkerGraph VertexProgram message passing doesn't work properly when using Direction.BOTH
* TINKERPOP-1867 union() can produce extra traversers
* TINKERPOP-1872 Apply edgeFunction in SparkMessenger
* TINKERPOP-1873 min() and max() work only in the range of Integer values
* TINKERPOP-1874 P does not appear to be serialized consistently in GraphSON
* TINKERPOP-1879 Gremlin Console does not resepect equal sign for flag argument assignments
* TINKERPOP-1880 Gremlin.NET Strong name signature could not be verified. (HRESULT: 0x80131045)
* TINKERPOP-1883 gremlinpython future will never return
* TINKERPOP-1890 getAnonymousTraversalClass() is not being generated for Java DSLs
* TINKERPOP-1891 Serialization of P.not() for gremlin-javascript
* TINKERPOP-1892 GLV test failures for .NET
* TINKERPOP-1894 GraphSONMessageSerializerV2d0 fails to deserialize valid P.not()
* TINKERPOP-1896 gremlin-python lambdas error
* TINKERPOP-1907 Fix failing GLV test for withSack() in .NET
* TINKERPOP-1917 gx:BigDecimal serialization broken in Gremlin.Net on systems with ',' as decimal separator
* TINKERPOP-1918 Scenarios fail because of wrong numerical types
* TINKERPOP-1919 Gherkin runner doesn't work with P.And() and P.Or() in Gremlin.Net
* TINKERPOP-1920 Tests fail because P.Within() arguments are wrapped in an array in Gremlin.Net
* TINKERPOP-1922 Gherkin features fail that contain P.not() in Gremlin.Net

==== Improvements

* TINKERPOP-1357 Centrality Recipes should mention pageRank and OLAP.
* TINKERPOP-1489 Provide a Javascript Gremlin Language Variant
* TINKERPOP-1586 SubgraphStrategy in OLAP
* TINKERPOP-1726 Support WebSockets ping/pong keep-alive in Gremlin server
* TINKERPOP-1842 iterate() missing in terminal steps documentation
* TINKERPOP-1850 Range step has undocumented special values
* TINKERPOP-1854 Support lambdas in Gremlin.Net
* TINKERPOP-1857 GLV test suite consistency and completeness
* TINKERPOP-1863 Delaying the setting of requestId till the RequestMessage instantiation time
* TINKERPOP-1868 Support inject source step in Gremlin.Net
* TINKERPOP-1870 n^2 synchronious operation in OLAP WorkerExecutor.execute() method
* TINKERPOP-1877 Add new graph data for specialized testing scenarios
* TINKERPOP-1884 Bump to Netty 4.0.56.Final
* TINKERPOP-1885 Various Gremlin.Net documentation updates
* TINKERPOP-1901 Enable usage of enums in more steps in Gremlin.Net
* TINKERPOP-1908 Bump to Groovy 2.4.14
* TINKERPOP-1911 Refactor JavaTranslator to cache all reflective calls

[[release-3-2-7]]
=== TinkerPop 3.2.7 (Release Date: December 17, 2017)

* Added core GraphSON classes for Gremlin-Python: `UUID`, `Date`, and `Timestamp`.
* Documented the recommended method for constructing DSLs with Gremlin.Net.
* Provided a method to configure detachment options with `EventStrategy`.
* Fixed a race condition in `TinkerIndex`.
* Fixed bug in handling of the long forms of `-e` and `-i` (`--execute` and `--interactive` respectively) for Gremlin Console.
* Fixed bug in `LambdaRestrictionStrategy` where traversals using `Lambda` scripts weren't causing the strategy to trigger.
* Improved error messaging for bytecode deserialization errors in Gremlin Server.
* Fixed an `ArrayOutOfBoundsException` in `hasId()` for the rare situation when the provided collection is empty.
* Bumped to Netty 4.0.53
* `TraversalVertexProgram` `profile()` now accounts for worker iteration in `GraphComputer` OLAP.
* Returned the `Builder` instance from the `DetachedEdge.Builder` methods of `setOutE` and `setOutV`.
* Added test framework for GLVs.
* Fixed bug in `TraversalHelper.replaceStep()` where the step being replaced needed to be removed prior to the new one being added.
* Added alias support in the .NET `DriverRemoteConnection`.
* Added a test for self-edges and fixed `Neo4jVertex` to provided repeated self-edges on `BOTH`.
* Better respected permissions on the `plugins.txt` file and prevented writing if marked as read-only.
* Added getters for the lambdas held by `LambdaCollectingBarrierStep`, `LambdaFlatMapStep` and `LambdaSideEffectStep`.
* Fixed an old hack in `GroovyTranslator` and `PythonTranslator` where `Elements` were being mapped to their id only.
* Fixed an "attachement"-bug in `InjectStep` with a solution generalized to `StartStep`.
* Truncate the script in error logs and error return messages for "Method code too large" errors in Gremlin Server.
* Fixed a bug in `LambdaRestrictionStrategy` where it was too eager to consider a step as being a lambda step.
* `ReferenceVertex` was missing its `label()` string. `ReferenceElement` now supports all label handling.
* Fixed a bug where bytecode containing lambdas would randomly select a traversal source from bindings.
* Deprecated `GremlinScriptEngine.eval()` methods and replaced them with new overloads that include the specific `TraversalSource` to bind to.
* Added `GraphHelper.cloneElements(Graph original, Graph clone)` to the `gremlin-test` module to quickly clone a graph.
* Added `GremlinDsl.AnonymousMethod` annotation to help provide explicit types for anonymous methods when the types are not easily inferred.
* Bumped to GMavenPlus 1.6.
* Added better error message for illegal use of `repeat()`-step.
* Fixed a bug in `RangeByIsCountStrategy` that led to unexpected behaviors when predicates were used with floating point numbers.
* Bumped to Jackson 2.8.10.
* Deprecated `MutationListener.vertexPropertyChanged()` method that did not use `VertexProperty` and added a new method that does.
* Added an `EmbeddedRemoteConnection` so that it's possible to mimic a remote connection within the same JVM.
* Supported interruption for remote traversals.
* Allow the `:remote` command to accept a `Cluster` object defined in the console itself.
* The Console's `plugin.txt` file is only updated if there were manually uninstalled plugins.
* Fixed a bug in `MatchStep` where mid-traversal `where()` variables were not being considered in start-scope.
* Generalized `MatchStep` to locally compute all clauses with barriers (not just reducing barriers).
* Ensured that plugins were applied in the order they were configured.
* Fixed a bug in `Neo4jGremlinPlugin` that prevented it from loading properly in the `GremlinPythonScriptEngine`.
* Fixed a bug in `ComputerVerificationStrategy` where child traversals were being analyzed prior to compilation.
* Fixed a bug that prevented Gremlin from ordering lists and streams made of mixed number types.
* Fixed a bug where `keepLabels` were being corrupted because a defensive copy was not being made when they were being set by `PathRetractionStrategy`.
* Cancel script evaluation timeout in `GremlinExecutor` when script evaluation finished.
* Added a recipe for OLAP traversals with Spark on YARN.
* Added `spark-yarn` dependencies to the manifest of `spark-gremlin`.

==== Bugs

* TINKERPOP-1650 PathRetractionStrategy makes Match steps unsolvable
* TINKERPOP-1731 Docker build does not appear to work for gremlin-dotnet
* TINKERPOP-1745 Gremlin .NET: Use DateTimeOffset instead of DateTime to represent g:Date
* TINKERPOP-1753 OrderStep not able to order by non-integer numbers
* TINKERPOP-1760 OLAP compilation failing around ConnectiveStrategy
* TINKERPOP-1761 GremlinExecutor: Timeout future not cancelled on successful script evaluation
* TINKERPOP-1762 Make MatchStep analyze mid-clause variables for executing ordering purposes.
* TINKERPOP-1764 Generalize MatchStep to localize all barriers, not just reducing barriers.
* TINKERPOP-1766 Gremlin.Net: Closed connections should not be re-used
* TINKERPOP-1782 RangeByIsCountStrategy doesn't handle floating point numbers properly
* TINKERPOP-1789 Reference elements should be represented by id and label *(breaking)*
* TINKERPOP-1790 GraphSON 3.0 doc updates
* TINKERPOP-1791 GremlinDsl custom step with generic end type produces invalid code in __.java
* TINKERPOP-1792 Random TraversalSource Selection in GremlinScriptEngine
* TINKERPOP-1795 Getting Lambda comparator message for .profile() step
* TINKERPOP-1796 Driver connection pool SSL properties missing
* TINKERPOP-1797 LambdaRestrictionStrategy and LambdaMapStep in `by()`-modulation.
* TINKERPOP-1798 MutationListener.vertexPropertyChanged oldValue should be a VertexProperty
* TINKERPOP-1801 OLAP profile() step return incorrect timing
* TINKERPOP-1802 hasId() fails for empty collections
* TINKERPOP-1803 inject() doesn't re-attach with remote traversals
* TINKERPOP-1819 documentation query and description mismatch
* TINKERPOP-1821 Consistent behavior of self-referencing edges
* TINKERPOP-1825 Gremlin .NET: Constant() step has incorrect parameter defined
* TINKERPOP-1830 Race condition in Tinkergraph index creation
* TINKERPOP-1832 TraversalHelper.replaceStep sets previousStep to the wrong step
* TINKERPOP-1846 LambdaRestrictionStrategy not triggering for Lambda scripts
* TINKERPOP-1848 Fix g:Date assertion in python tests
* TINKERPOP-1851 Gremlin long options for -e and -i are not working properly

==== Improvements

* TINKERPOP-1661 Docker-built documentation does not always point locally
* TINKERPOP-1725 DotNet GLV: Make traversal generation deterministic
* TINKERPOP-1734 DSL for Gremlin .NET
* TINKERPOP-1746 Better error message on wrong ordering of emit()/until()/has()
* TINKERPOP-1752 Gremlin.Net: Generate completely type-safe methods
* TINKERPOP-1756 Provide a way to easily mock a RemoteConnection for tests
* TINKERPOP-1759 Improve hashcode and equals for Traverser implementations
* TINKERPOP-1768 Bump to Jackson 2.8.10
* TINKERPOP-1770 Remote traversal timeout
* TINKERPOP-1771 gremlin.bat doesn't support paths containing spaces
* TINKERPOP-1779 Bump to GMavenPlus 1.6
* TINKERPOP-1784 Gremlin Language Test Suite
* TINKERPOP-1785 Gremlin.Net should be strong-name signed
* TINKERPOP-1786 Recipe and missing manifest items for Spark on Yarn
* TINKERPOP-1787 Allow :remote command to accept a user defined Cluster instance
* TINKERPOP-1806 Consistently use Gremlin.Net instead of Gremlin-DotNet
* TINKERPOP-1807 Gremlin-Python doesn't support GraphSON types g:Date, g:Timestamp and g:UUID
* TINKERPOP-1808 Add ability to get the consumer in LambdaSideEffectStep
* TINKERPOP-1811 Improve error reporting for serialization errors between gremlin-python and gremlin-server
* TINKERPOP-1812 ProfileTest assumes that graph implementations will not add their own steps
* TINKERPOP-1813 Subgraph step requires the graph API
* TINKERPOP-1814 Some process tests require the graph API
* TINKERPOP-1820 Include .NET GLV tests on TravisCI
* TINKERPOP-1824 Update netty version to 4.0.52
* TINKERPOP-1827 Gremlin .NET: Test Suite Runner
* TINKERPOP-1829 Improve flexibility of detachment for EventStrategy
* TINKERPOP-1833 DetachedEdge.Builder#setInV and setOutV doesn't return the builder
* TINKERPOP-1835 Bump Netty 4.0.53
* TINKERPOP-1837 Gremlin .NET: Provide type coercion between IDictionary<K, V> instances

[[release-3-2-6]]
=== TinkerPop 3.2.6 (Release Date: August 21, 2017)

This release also includes changes from <<release-3-1-8, 3.1.8>>.

* Bumped to Netty 4.0.50
* Registered `HashMap$TreeNode` to Gryo.
* Fixed a lambda-leak in `SackValueStep` where `BiFunction` must be tested for true lambda status.
* Fixed a bug in `RangeByIsCountStrategy` that broke any `ConnectiveStep` that included a child traversal with an optimizable pattern.
* Allowed access to `InjectStep.injections` for `TraversalStrategy` analysis.
* Exceptions that occur during result iteration in Gremlin Server will now return `SCRIPT_EVALUATION_EXCEPTION` rather than `SERVER_ERROR`.
* `AddEdgeStep` attaches detached vertices prior to edge creation.
* Added graph element GraphSON serializers in Gremlin-Python.
* Initialization scripts for Gremlin Server will not timeout.
* Added Gremlin.Net.
* `ProfileTest` is now less stringent about assertions which will reduce burdens on providers.
* `GremlinExecutor` begins timeout of script evaluation at the time the script was submitted and not from the time it began evaluation.
* Added Gremlin.Net.
* `ReferenceFactory` and `DetachedFactory` now detach elements in collections accordingly.
* Deprecated `GryoLiteMessageSerializerV1d0` in favor of `HaltedTraverserStrategy`.
* Deprecated the `useMapperFromGraph` configuration option for Gremlin Server serializers.
* `JavaTranslator` is now smart about handling `BulkSet` and `Tree`.
* Added annotations to the traversal metrics pretty print.
* `EdgeOtherVertexStep` is no longer final and can be extended by providers.
* `EdgeVertexStep` is no longer final and can be extended by providers.
* Deprecated `Transaction.submit(Function)`.
* Fixed `HADOOP_GREMLIN_LIBS` parsing for Windows.
* Improved GraphSON serialization performance around `VertexProperty`.
* Changed some tests in `EventStrategyProcessTest` which were enforcing some unintended semantics around transaction state.
* Added WsAndHttpChannelizer and SaslAndHttpBasicAuthenticationHandler to be allow for servicing Http and Websocket requests to the same server
* Added deep copy of `Bytecode` to `DefaultTraversal.clone()`.

==== Bugs

* TINKERPOP-1385 Refactor Profiling test cases
* TINKERPOP-1679 Detached side-effects aren't attached when remoted
* TINKERPOP-1683 AbstractHadoopGraphComputer on Windows
* TINKERPOP-1691 Some EventStrategyProcessTest assume element state is synced in memory
* TINKERPOP-1704 XXXTranslators are not being respective of BulkSet and Tree.
* TINKERPOP-1727 Bytecode object shallow copied when traversals are cloned
* TINKERPOP-1742 RangeByIsCountStrategy fails for ConnectiveSteps
* TINKERPOP-1743 LambdaRestrictionStrategy does not catch lambdas passed to sack()
* TINKERPOP-1744 Gremlin .NET: Exception from sync execution gets wrapped in AggregateException

==== Improvements

* TINKERPOP-741 Remove Options For Transaction Retry
* TINKERPOP-915 Gremlin Server supports REST and Websockets simultanteously
* TINKERPOP-920 Test case needed for ensuring same cardinality for key.
* TINKERPOP-1552 C# Gremlin Language Variant
* TINKERPOP-1669 EdgeVertexStep should be designed for extension
* TINKERPOP-1676 Improve GraphSON 2.0 Performance  *(breaking)*
* TINKERPOP-1688 Include TraversalMetrics annotation in pretty print
* TINKERPOP-1694 Deprecate useMapperFromGraph
* TINKERPOP-1701 HaltedTraverserStrategy should recurse into collections for detachment.
* TINKERPOP-1703 Make EdgeOtherVertexStep non-final
* TINKERPOP-1708 Add a "Note on Scopes" document
* TINKERPOP-1709 Add a list of all the steps that support by()/from()/to()/as()/option()
* TINKERPOP-1710 Add a note on tree() by-modulation and uniqueness of tree branches.
* TINKERPOP-1714 Gremlin Server scriptEvaluationTimeout should take into account request arrival time
* TINKERPOP-1718 Deprecate GryoLiteMessageSerializerV1d0
* TINKERPOP-1748 Callout comments break code snippets
* TINKERPOP-1749 Bump to Netty 4.0.50

[[release-3-2-5]]
=== TinkerPop 3.2.5 (Release Date: June 12, 2017)

This release also includes changes from <<release-3-1-7, 3.1.7>>.

* Fixed folding of multiple `hasId()` steps into `GraphStep`.
* Added string performance options to `StarGraph`.
* Fixed a bug in `until(predicate)` where it was actually calling `emit(predicate)`.
* Fixed inconsistency in GraphSON serialization of `Path` where properties of graph elements were being included when serialized.
* Improved performance and memory usage of GraphSON when serializing `TinkerGraph` and graph elements.
* Removed use of `stream()` in `DetachedEdge` and `DetachedVertex`.
* Deprecated a constructor in `DetachedEdge` that made use of `Pair` in favor of a new one that just uses the objects that were in the `Pair`.
* Improved error messaging on the `g.addV(Object...)` when passing an invalid arguments.
* Reduced memory usage for TinkerGraph deserialization in GraphSON by streaming vertices and edges.
* Added the `gremlin-archetype-dsl` to demonstrate how to structure a Maven project for a DSL.
* Developed and documented patterns for Domain Specific Language implementations.
* Removed the Groovy dependency from `gremlin-python` and used Groovy Templates and the `gmavenplus-plugin` to generate the python GLV classes.
* Now using Groovy `[...]` map notation in `GroovyTranslator` instead of `new LinkedHashMap(){{ }}`.
* Maintained type information on `Traversal.promise()`.
* Propagated exception to `Future` instead of calling thread in `RemoteConnection`.
* Fixed a bug in `RepeatUnrollStrategy` where `LoopsStep` and `LambdaHolder` should invalidate the strategy's application.
* Deprecated `authentication.className` setting in favor of using `authentication.authenticator`.
* Added `authentication.authenticationHandler` setting.
* Added abstraction to authentication to allow users to plug in their own `AbstractAuthenticationHandler` implementations.
* Fixed a `NullPointerException` bug in `B_LP_O_S_SE_SL_Traverser`.
* `PathRetractionStrategy` now uses the marker-model to reduce recursive lookups of invalidating steps.
* `ProfileStrategy` now uses the marker-model to reduce recursive lookups of `ProfileSideEffectStep`.
* `Mutating` steps now implement `Scoping` interface.
* Fixed a step id compilation bug in `AddVertexStartStep`, `AddVertexStep`, `AddEdgeStep`, and `AddPropertyStep`.
* Added more details to Gremlin Server client side messages - exception hierarchy and stack trace.
* Deprecated "Exception-Class" in the Gremlin Server HTTP protocol in favor of the new "exceptions" field.
* De-registered metrics on Gremlin Server shutdown.
* Added "help" command option on `:remote config` for plugins that support that feature in the Gremlin Console.
* Allowed for multiple scripts and related arguments to be passed to `gremlin.sh` via `-i` and `-e`.
* `LABELED_PATH` requirement is now set if any step in the traversal is labeled.
* Updated `PathRetractionStrategy` to not run if the provided traversal contains a `VertexProgramStep` that has a `LABELED_PATH` requirement.
* Added various metrics to the `GremlinGroovyScriptEngine` around script compilation and exposed them in Gremlin Server.
* Moved the `caffeine` dependency down to `gremlin-groovy` and out of `gremlin-server`.
* Improved script compilation in `GremlinGroovyScriptEngine` to use better caching, log long compile times and prevent failed compilations from recompiling on future requests.
* Synchronized script compilation.
* Logged Script compilation times.
* Prevented failed scripts from recompiling.
* Logged warnings for scripts that take "too long" to compile.
* Improved memory usage of the `GremlinGroovyScriptEngine`.
* Added `cyclicPath().from().to().by()` support to `GraphTraversal`.
* Added `simplePath().from().to().by()` support to `GraphTraversal`.
* Added `path().from().to()` support to `GraphTraversal` so sub-paths can be isolated from the current path.
* Added `FromToModulating` interface for use with `to()`- and `from()`-based step modulators.
* Added `Path.subPath()` which supports isolating a sub-path from `Path` via to/from-labels.
* Fixed `NullPointerException` in `GraphMLReader` that occurred when an `<edge>` didn't have an ID field and the base graph supported ID assignment.
* Added `ScopingStrategy` which will computer and provide all `Scoping` steps with the path labels of the global `Traversal`.
* Split `ComputerVerificationStrategy` into two strategies: `ComputerVerificationStrategy` and `ComputerFinalizationStrategy`.
* Removed `HasTest.g_V_hasId_compilationEquality` from process test suite as it makes too many assumptions about provider compilation.
* Deprecated `CustomizerProvider` infrastructure.
* Deprecated `PluginAcceptor` infrastructure.
* Improved consistency of the application of bindings to `GremlinScriptEngine` implementations in the `BindingsGremlinPlugin`.
* Fixed a bug in OLAP `ComputerAwareStep` where end-step labels were not being appended to the traverser correctly.
* Refactor `SparkContext` handler to support external kill and stop operations.
* Fixed an optimization bug in `LazyBarrierStrategy` around appending barriers to the end of a `Traversal`.
* Fixed an optimization bug in `PathRetractionStrategy` around appending barriers to the end of a `Traversal`.
* `TraverserIterator` in GremlinServer is smart to try and bulk traversers prior to network I/O.
* Improved error handling of compilation failures for very large or highly parameterized script sent to Gremlin Server.
* Fixed a bug in `RangeByIsCountStrategy` that changed the meaning of inner traversals.
* Improved Gremlin-Python Driver implementation by adding a threaded client with basic connection pooling and support for pluggable websocket clients.
* Changed `GraphManager` from a final class implementation to an interface.
* Updated `GraphManager` interface to include methods for opening/instantiating a graph and closing a graph.
* Implemented `DefaultGraphManager` to include previous `GraphManager` functionality and adhere to updated interface.
* Deprecated `GraphManager.getGraphs()` and added `GraphManager.getGraphNames()`.
* Deprecated `GraphManager.getTraversalSources()` and added `GraphManager.getTraversalSourceNames()`.
* Fixed a bug so now users can supply a YAML with an empty `staticVariableTypes` to be used by the `FileSandboxExtension`

==== Bugs

* TINKERPOP-1258 HasTest.g_V_hasId_compilationEquality makes GraphStep assumptions
* TINKERPOP-1528 CountByIsRangeStrategy fails for a particular query
* TINKERPOP-1626 choose() is buggy in OLAP
* TINKERPOP-1638 count() is optimized away in where()
* TINKERPOP-1640 ComputerVerificationStrategy gives false errors
* TINKERPOP-1652 Disable PathRetractionStrategy strategy if VertexProgramStep has LABELLED_PATH requirement
* TINKERPOP-1660 Documentation links should not link to TINKERPOP-xxxx branches
* TINKERPOP-1666 NPE in FileSandboxExtension if staticVariableTypes is empty in supplied YAML file
* TINKERPOP-1668 RepeatUnrollStrategy should not execute if there is a LoopStep used.
* TINKERPOP-1670 End type lost when using promise()
* TINKERPOP-1673 GroovyTranslator produces Gremlin that can't execute on :remote
* TINKERPOP-1675 RemoteStep#processNextStart() throws CompletionException instead of underlying exception
* TINKERPOP-1681 Multiple hasId's are or'd into GraphStep

==== Improvements

* TINKERPOP-761 Some basic mathematical functions / steps
* TINKERPOP-786 Patterns for DSL Development
* TINKERPOP-1044 ResponseMessage should contain server-side exception name.
* TINKERPOP-1095 Create a custom ScriptContext
* TINKERPOP-1266 Make memory available to benchmarks configurable
* TINKERPOP-1303 add help for :remote config for Gephi Plugin
* TINKERPOP-1340 docs do not state at what version an API was introduced (or deprecated)
* TINKERPOP-1387 from and to modulators for path steps
* TINKERPOP-1438 Consider GraphManager as an interface*(breaking)*
* TINKERPOP-1453 Allow Gremlin-Python to handle asynchronous failure
* TINKERPOP-1577 Provide support for Python3 or Python2 in the Docker builds.
* TINKERPOP-1599 implement real gremlin-python driver
* TINKERPOP-1614 Improve documentation for Graph.V() and Graph.E() on main docs page
* TINKERPOP-1618 Remove groovy dependency from gremlin-python
* TINKERPOP-1627 LazyBarrierStrategy should not append an end barrier.
* TINKERPOP-1631 Fix visibility issues with the BindingsGremlinPlugin
* TINKERPOP-1634 Deprecate old methods of GremlinGroovyScriptEngine customization
* TINKERPOP-1642 Improve performance of mutating traversals
* TINKERPOP-1644 Improve script compilation process and include metrics
* TINKERPOP-1653 Allow multiple scripts with arguments to be passed to the Console
* TINKERPOP-1657 Provide abstraction to easily allow different HttpAuth schemes
* TINKERPOP-1663 Validate a maximum for the number of parameters passed to Gremlin Server
* TINKERPOP-1665 Remove unittest from Gremlin-Python tests
* TINKERPOP-1671 Default method for RemoteConnection.submitAsync throws exception from submit on calling thread instead of failing the future
* TINKERPOP-1677 Bump Groovy to 2.4.11
* TINKERPOP-1680 Add string performance options to StarGraph

[[release-3-2-4]]
=== TinkerPop 3.2.4 (Release Date: February 8, 2017)

This release also includes changes from <<release-3-1-6, 3.1.6>>.

* Fixed a bug where `PathProcessor.keepLabels` were not being pushed down into child traversals by `PathRetractionStrategy`.
* Added default `MessagePassingReductionStrategy` for `GraphComputer` that can reduce the number of message passing iterations.
* Fixed a bug associated with user-provided maps and `GroupSideEffectStep`.
* `GroupBiOperator` no longer maintains a detached traversal and thus, no more side-effect related OLAP inconsistencies.
* Added `ProjectedTraverser` which wraps a traverser with a `List<Object>` of projected data.
* Fixed an optimization bug in `CollectingBarrierSteps` where the barrier was being consumed on each `addBarrier()`.
* `OrderGlobalStep` and `SampleGlobalStep` use `ProjectedTraverser` and now can work up to the local star graph in OLAP.
* SASL negotiation supports both a byte array and Base64 encoded bytes as a string for authentication to Gremlin Server.
* Deprecated all test suites in `gremlin-groovy-test` - Graph Providers no longer need to implement these.
* Deprecated `TinkerIoRegistry` replacing it with the more consistently named `TinkerIoRegistryV1d0`.
* Made error messaging more consistent during result iteration timeouts in Gremlin Server.
* Fixed a memory leak in the classloader for the `GremlinGroovyScriptEngine` where classes in the loader were not releasing from memory as a strong reference was always maintained.
* `PathRetractionStrategy` does not add a `NoOpBarrierStep` to the end of local children as its wasted computation in 99% of traversals.
* Fixed a bug in `AddVertexStartStep` where if a side-effect was being used in the parametrization, an NPE occurred.
* Fixed a bug in `LazyBarrierStrategy` where `profile()` was deactivating it accidentally.
* Fixed a bug in `RepeatUnrollStrategy` where stateful `DedupGlobalStep` was cloned and thus, maintained two deduplication sets.
* Added documentation around "terminal steps" in Gremlin: `hasNext()`, `next()`, `toList()`, etc.
* Added specific GraphSON serializers for `RequestMessage` and `ResponseMessage` in GraphSON 2.0.
* Added `CloseableIterator` to allow `Graph` providers who open expensive resources a way to let users release them.
* Fixed minor bug in `gremlin-driver` where closing a session-based `Client` without initializing it could generate an error.
* Relieved synchronization pressure in various areas of `TinkerGraphComputer`.
* Fixed an optimization bug in OLAP-based `DedupGlobalStep` where deduping occurred twice.
* `MemoryComputeKey` now implements `Cloneable` which is useful for `BiOperator` reducers that maintain thread-unsafe state.
* `TinkerGraphComputer` now supports distributed `Memory` with lock-free partition aggregation.
* `TinkerGraph` Gryo and GraphSON deserialization is now configured to use multi-properties.
* Changed behavior of `ElementHelper.areEqual(Property, Property)` to not throw exceptions with `null` arguments.
* Added `GryoVersion` for future flexibility when introducing a new verison of Gryo and moved serializer registrations to it.
* Fixed Gryo serialization of `ConnectiveP` instances.
* Lessened the severity of Gremlin Server logging when it encounters two or more serializers addressing the same mime type.
* Bumped to Netty 4.0.42.final.
* Added `ByteBuffer`, `InetAddress`, `Timestamp` to the list of Gryo supported classes.
* Fixed Gryo serialization of `Class`.
* Fixed GraphSON serialization of enums like `T`, `P`, etc. where values were overriding each other in the GraphSON type registry.
* Fixed a bug in Gremlin-Python around `__.__()` and `__.start()`.
* Fixed a bug around long serialization in Gremlin-Python when using Python3.
* Deprecated `TraversalSource.withBindings()` as it is no longer needed in Gremlin-Java and never was needed for other variants.
* Fixed a bug in Gremlin-Java `Bytecode` where anonymous traversals were not aware of parent bindings.
* Fixed a bug in Gremlin-Java GraphSON deserialization around `P.within()` and `P.without()`.
* Converted Spark process suite tests to "integration" tests.
* Fixed a bug in `InlineFilterStrategy` having to do with folding `HasContainers` into `VertexStep`.
* Deprecated `HasContainer.makeHasContainers()` which was used to dissect `AndP` and shouldn't be used at the TinkerPop-level.
* `GraphTraversal.has()` now will try and fold-left `HasContainer` if end step is a `HasContainerHolder`.
* Created explicit `P`-predicate methods for `GraphTraversal.hasXXX()`.
* Fixed a bug in `FilterRankStrategy` around `where().by()` ordering.
* Added another optimization in `RangeByIsCountStrategy`, that removes `count().is()` altogether if it's not needed.
* Fixed a OLAP `MatchStep.clone()`-bug that occurs when the `match()` is in a local child.
* Added another optimization in `RangeByIsCountStrategy`, that removes `count().is()` altogether if it's not needed.
* Fixed a bug in `RangeByIsCountStrategy` where labeled parents shouldn't have the strategy applied to their children.
* Fixed a bug in `PathRetractionStrategy` where `MatchEndStep` labels were being dropped when they shouldn't be.
* Added `TinkerGraphCountStrategy` which translates `g.V().map*.count()` patterns into direct `Map.size()` calls in `TinkerGraph`.
* Added `Path.head()` and `Path.isEmpty()` with default method implementations.
* Fixed a `NoSuchElementException` bug with `GroupXXXStep` where if the reduced `TraverserSet` is empty, don't add the key/value.
* Fixed a `NullPointerException` bug with profiling `GroupSideEffectStep` in OLTP.
* Improved ability to release resources in `GraphProvider` instances in the test suite.
* Factored `GremlinPlugin` functionality out of gremlin-groovy and into gremlin-core - related classes were deprecated.
* Added a `force` option for killing sessions without waiting for transaction close or timeout of a currently running job or multiple jobs.
* Deprecated `Session.kill()` and `Session.manualKill()`.
* Added `Traversal.promise()` method to allow for asynchronous traversal processing on "remote" traversals.
* Deprecated `RemoteConnection.submit(Bytecode)` in favor of `submitAsync(Bytecode)`.
* Added `choose(predicate,traversal)` and `choose(traversal,traversal)` to effect if/then-semantics (no else). Equivalent to `choose(x,y,identity())`.
* Removed `ImmutablePath.TailPath` as it is no longer required with new recursion model.
* Removed call stack recursion in `ImmutablePath`.
* Gremlin-Python serializes `Bytecode` as an object (instead of a JSON string) when submit over the `RemoteConnection`.
* Fixed the handling of the `DriverRemoteConnection` pass-through configurations to the driver.
* `IncidentToAdjacentStrategy` now uses a hidden label marker model to avoid repeated recursion for invalidating steps.
* `PathProcessorStrategy` can inline certain `where(traversal)`-steps in order to increase the likelihood of star-local children.
* `SparkGraphComputer` no longer starts a worker iteration if the worker's partition is empty.
* Added `ProjectStep.getProjectKeys()` for strategies that rely on such information.
* Added `VertexFeatures.supportsDuplicateMultiProperties()` for graphs that only support unique values in multi-properties.
* Deprecated the "performance" tests in `OptIn`.
* Deprecated `getInstance()` methods in favor of `instance()` for better consistency with the rest of the API.
* Block calls to "remote" traversal side-effects until the traversal read is complete which signifies an end to iteration.
* Added `Pick.none` and `Pick.any` to the serializers and importers.
* Added a class loader to `TraversalStrategies.GlobalCache` which guarantees strategies are registered prior to `GlobalCache.getStrategies()`.
* Fixed a severe bug where `GraphComputer` strategies are not being loaded until the second use of the traversal source.
* The root traversal now throws regular `NoSuchElementException` instead of `FastNoSuchElementException`. (*breaking*)
* Added a short sleep to prevent traversal from finishing before it can be interrupted during `TraversalInterruptionComputerTest`.
* Added support for SSL client authentication

==== Bugs

* TINKERPOP-1380 dedup() doesn't dedup in rare cases
* TINKERPOP-1384 Description of filter function in traversal documentation
* TINKERPOP-1428 profile() throws NPE for union(group, group)
* TINKERPOP-1521 Mutating steps don't recognize side-effects
* TINKERPOP-1525 Plug VertexProgram iteration leak on empty Spark RDD partitions
* TINKERPOP-1534 Gremlin Server instances leaking in tests
* TINKERPOP-1537 Python tests should not use hard-coded number of workers
* TINKERPOP-1547 Two bugs found associated with MatchStep: Path retraction and range count.
* TINKERPOP-1548 Traversals can complete before interrupted in TraversalInterruptionComputerTest
* TINKERPOP-1560 Cache in GroovyClassLoader may continue to grow
* TINKERPOP-1561 gremiln-python GraphSONWriter doesn't properly serialize long in Python 3.5
* TINKERPOP-1567 GraphSON deserialization fails with within('a')
* TINKERPOP-1573 Bindings don't work in coalesce
* TINKERPOP-1576 gremlin-python calls non-existent methods
* TINKERPOP-1581 Gremlin-Python driver connection is not thread safe.
* TINKERPOP-1583 PathRetractionStrategy retracts keys that are actually needed
* TINKERPOP-1585 OLAP dedup over non elements
* TINKERPOP-1587 Gremlin Server Subgraph Cardinality Not Respected
* TINKERPOP-1594 LazyBarrierStrategy does not activate with ProfileStep
* TINKERPOP-1605 gremlin-console 3.2.3 -e can no longer take paths relative to current working directory

==== Improvements

* TINKERPOP-887 FastNoSuchElementException hides stack trace in client code
* TINKERPOP-919 Features needs to specify whether 2 vertex properties with same key/value is allowed.
* TINKERPOP-932 Add ability to cancel script execution associated with a Gremlin Server Session
* TINKERPOP-1248 OrderGlobalStep should use local star graph to compute sorts, prior to reduction.
* TINKERPOP-1261 Side-effect group().by() can't handle user-defined maps
* TINKERPOP-1292 TinkerGraphComputer VertexProgramInterceptors
* TINKERPOP-1372 ImmutablePath should not use Java recursion (call stacks are wack)
* TINKERPOP-1433 Add steps to dev docs to help committers get their keys in order
* TINKERPOP-1434 Block calls to traversal side-effects until read is complete
* TINKERPOP-1471 IncidentToAdjacentStrategy use hidden marker to avoid repeated recursion.
* TINKERPOP-1473 Given PathRetractionStrategy, PathProcessorStrategy can be extended to support partial where() inlining.
* TINKERPOP-1482 has(x).has(y) chains should be has(x.and(y))
* TINKERPOP-1490 Provider a Future based Traversal.async(Function<Traversal,V>) terminal step
* TINKERPOP-1502 Chained has()-steps should simply left-append HasContainers in Gremlin-Java.
* TINKERPOP-1507 Pick.any and Pick.none are not in GraphSON or Gremlin-Python
* TINKERPOP-1508 Add choose(predicate,trueTraversal)
* TINKERPOP-1527 Do not override registered strategies in TraversalStrategies.GlobalCache
* TINKERPOP-1530 Consistent use of instance()
* TINKERPOP-1539 Create a ComplexTraversalTest with crazy nested gnarly traversals.
* TINKERPOP-1542 Add Path.isEmpty() with a default implementation.
* TINKERPOP-1562 Migrate ScriptEngine-related code to gremlin-core
* TINKERPOP-1570 Bump to Netty 4.0.42
* TINKERPOP-1582 TraversalOpProcessor does not support custom serializers
* TINKERPOP-1584 Add gryo serializers to support types covered in GraphSON
* TINKERPOP-1588 Added Terminal Steps section to the docs
* TINKERPOP-1589 Re-Introduce CloseableIterator
* TINKERPOP-1590 Create TinkerWorkerMemory and Partitioned Vertices
* TINKERPOP-1600 Consistent use of base 64 encoded bytes for SASL negotiation
* TINKERPOP-1602 Support SSL client certificate authentication
* TINKERPOP-1606 Refactor GroupStep to not have the reduction traversal included in its BiOperator.
* TINKERPOP-1610 Deprecate gremlin-groovy-test provider based tests
* TINKERPOP-1617 Create a SingleIterationStrategy which will do its best to rewrite OLAP traversals to not message pass.

[[release-3-2-3]]
=== TinkerPop 3.2.3 (Release Date: October 17, 2016)

This release also includes changes from <<release-3-1-5, 3.1.5>>.

* Restructured Gremlin-Python's GraphSON I/O package to make it easier for users to register serializers/deserializers. (*breaking*)
* Fixed a bug with `TraversalOpProcessor` that was returning a final result prior to committing the transaction.
* Fixed a bug in `ConnectiveStrategy` where infix and/or was not correctly reasoning on `choose()` `HasNextStep` injections.
* Increased performance of `CredentialGraph` authentication.
* Removed Java 8 stream usage from `TraversalHelper` for performance reasons.
* Fixed a bug in `RepeatStep` where `emit().as('x')` wasn't adding the step labels to the emit-traverser.
* Added `GraphComputing.atMaster(boolean)` to allow steps to know whether they are executing at master or distributed at workers.
* Fixed a bug in OLAP where `DedupGlobalStep` wasn't de-duping local master traversers.
* Added `HasContainerHolder.removeHasContainer()`-method with default `UnsupportedOperationException` implementation.
* `TraversalSource.withComputer()` is simplified to add a `VertexProgramStrategy`. Easier for language variants.
* Fixed a `Set`, `List`, `Map` bug in the various `Translators` where such collections were not being internally translated.
* Fixed a `Bytecode` bug where nested structures (map, list, set) were not being analyzed for bindings and bytecode conversions.
* Fixed a `String` bug in `GroovyTranslator` and `PythonTranslator` where if the string has double-quotes it now uses """ """.
* Added a default `TraversalStrategy.getConfiguration()` which returns the configuration needed to construct the strategy.
* `Computer` instances can be created with `Computer.create(Configuration)` and accessed via `Computer.getConf()`.
* Every `TraversalStrategy` can be created via a `Configuration` and a static `MyStrategy.create(Configuration)`.
* Added language-agnostic `TraversalStrategy` support in `Bytecode`.
* Added `PartitionStrategy.Builder.readPartitions()` and deprecated `PartitionStrategy.Builder.addPartition()`.
* A new version of `LazyBarrierStrategy` has been created and added to the default strategies.
* `FilterRankStrategy` now propagates labels "right" over non-`Scoping` filters.
* Fixed a bug in `ConnectiveP` where nested equivalent connectives should be inlined.
* Fixed a bug in `IncidentToAdjacentStrategy` where `TreeStep` traversals were allowed.
* Fixed a end-step label bug in `MatchPredicateStrategy`.
* Fixed a bug in `MatchPredicateStrategy` where inlined traversals did not have strategies applied to it.
* Fixed a bug in `RepeatUnrollStrategy` where inlined traversal did not have strategies applied to it.
* Fixed padding of prompt in Gremlin Console when the number of lines went beyond a single digit.
* Fixed GraphSON 2.0 namespace for `TinkerGraph` to be "tinker" instead of "gremlin".
* Dropped serialization support in GraphSON 2.0 for `Calendar`, `TimeZone`, and `Timestamp`.
* Added `TraversalHelper.copyLabels()` for copying (or moving) labels form one step to another.
* Added `TraversalHelper.applySingleLevelStrategies()` which will apply a subset of strategies but not walk the child tree.
* Added the concept that hidden labels using during traversal compilation are removed at the end during `StandardVerificationStrategy`. (*breaking*)
* Added `InlineFilterStrategy` which will determine if various `TraversalParent` children are filters and if so, inline them.
* Removed `IdentityRemovalStrategy` from the default listing as its not worth the clock cycles.
* Removed the "!" symbol in `NotStep.toString()` as it is confusing and the `NotStep`-name is sufficient.
* Fixed a bug in `TraversalVertexProgram` (OLAP) around ordering and connectives (i.e. `and()` and `or()`).
* Added `AbstractGremlinProcessTest.checkOrderedResults()` to make testing ordered results easier.
* `AbstractLambdaTraversal` now supports a `bypassTraversal` where it is possible for strategies to redefine such lambda traversals.
* Added an internal utility `ClassFilterStep` which determines if the traverser object's class is an instance of the provided class.
* `ConnectiveStep` extends `FilterStep` and thus, is more appropriately categorized in the step hierarchy.
* `PropertyMapStep` supports a provided traversal for accessing the properties of the element. (*breaking*)
* `SubgraphStrategy` now supports vertex property filtering.
* Fixed a bug in Gremlin-Python `P` where predicates reversed the order of the predicates.
* Added tests to `DedupTest` for the `dedup(Scope, String...)` overload.
* Added more detailed reference documentation for IO formats.
* Fixed a bug in serialization of `Lambda` instances in GraphSON, which prevented their use in remote traversals.
* Fixed a naming bug in Gremlin-Python where `P._and` and `P._or` should be `P.and_` and `P.or_`. (*breaking*)
* `where()` predicate-based steps now support `by()`-modulation.
* Added Gryo serialization for `Bytecode`.
* Moved utility-based serializers to `UtilSerializers` for Gryo - these classes were private and hence this change is non-breaking.
* `TraversalRing` returns a `null` if it does not contain traversals (previously `IdentityTraversal`).
* Deprecated `Graph.Exceptions.elementNotFoundException()` as it was not used in the code base outside of the test suite.
* Fixed a `JavaTranslator` bug where `Bytecode` instructions were being mutated during translation.
* Added `Path` to Gremlin-Python with respective GraphSON 2.0 deserializer.
* `Traversal` and `TraversalSource` now implement `AutoCloseable`.
* Added "keep-alive" functionality to the Java driver, which will send a heartbeat to the server when normal request activity on a connection stops for a period of time.
* Renamed the `empty.result.indicator` preference to `result.indicator.null` in Gremlin Console
* If `result.indicator.null` is set to an empty string, then no "result line" is printed in Gremlin Console.
* Deprecated `reconnectInitialDelay` on the Java driver.
* Added some validations to `Cluster` instance building.
* Produced better errors in `readGraph` of `GryoReader` and `GraphSONReader` if a `Vertex` cannot be found in the cache on edge loading.
* VertexPrograms can now declare traverser requirements, e.g. to have access to the path when used with `.program()`.
* New build options for `gremlin-python` where `-DglvPython` is no longer required.
* Added missing `InetAddress` to GraphSON extension module.
* Added new recipe for "Pagination".
* Added new recipe for "Recommendation".
* Added functionality to Gremlin-Server REST endpoint to forward Exception Messages and Class in HTTP Response
* Gremlin Server `TraversalOpProcessor` now returns confirmation upon `Op` `close`.
* Added `close` method Java driver and Python driver `DriverRemoteTraversalSideEffects`.

==== Bugs

* TINKERPOP-1423 IncidentToAdjacentStrategy should be disabled for tree steps
* TINKERPOP-1440 g:Path needs a GraphSON deserializer in Gremlin-Python
* TINKERPOP-1457 Groovy Lambdas for remote traversals not serializable
* TINKERPOP-1458 Gremlin Server doesn't return confirmation upon Traversal OpProcessor "close" op
* TINKERPOP-1466 PeerPressureTest has been failing recently
* TINKERPOP-1472 RepeatUnrollStrategy does not semi-compile inlined repeat traversal
* TINKERPOP-1476 TinkerGraph does not get typed with the right type name in GraphSON
* TINKERPOP-1495 Global list deduplication doesn't work in OLAP
* TINKERPOP-1500 and/or infix and choose() do not work correctly.
* TINKERPOP-1511 Remote client addV, V()

==== Improvements

* TINKERPOP-790 Implement AutoCloseable on TraversalSource
* TINKERPOP-944 Deprecate Graph.Exceptions.elementNotFound
* TINKERPOP-1189 SimpleAuthenticator over HttpChannelizer makes Gremlin Server pretty slow and consumes more CPU
* TINKERPOP-1249 Gremlin driver to periodically issue ping / heartbeat to gremlin server
* TINKERPOP-1280 VertexPrograms should declare traverser requirements
* TINKERPOP-1330 by()-modulation for where()
* TINKERPOP-1409 Make the "null" return in the gremlin console into something more understandable  *(breaking)*
* TINKERPOP-1431 Documentation generation requires tests to execute on gremlin-python
* TINKERPOP-1437 Add tests for dedup(Scope) in DedupTest
* TINKERPOP-1444 Benchmark bytecode->Traversal creation and implement GremlinServer cache if necessary.
* TINKERPOP-1448 gremlin-python should be Python 2/3 compatible
* TINKERPOP-1449 Streamline gremlin-python build
* TINKERPOP-1455 Provide String-based withStrategy()/withoutStrategy() for language variant usage
* TINKERPOP-1456 Support SubgraphStrategy.vertexProperties().
* TINKERPOP-1460 Deprecate reconnectInitialDelay in Java driver
* TINKERPOP-1464 Gryo Serialization for Bytecode
* TINKERPOP-1469 Get rid of Stream-usage in TraversalHelper
* TINKERPOP-1470 InlineFilterStrategy should try and P.or() has() children in OrSteps.
* TINKERPOP-1486 Improve API of RemoteConnection
* TINKERPOP-1487 Reference Documentation for IO
* TINKERPOP-1488 Make LazyBarrierStrategy part of the default TraversalStrategies *(breaking)*
* TINKERPOP-1492 RemoteStrategy or the RemoteConnection should append a lazy barrier().
* TINKERPOP-1423 IncidentToAdjacentStrategy should be disabled for tree steps
* TINKERPOP-1440 g:Path needs a GraphSON deserializer in Gremlin-Python
* TINKERPOP-1457 Groovy Lambdas for remote traversals not serializable
* TINKERPOP-1458 Gremlin Server doesn't return confirmation upon Traversal OpProcessor "close" op
* TINKERPOP-1466 PeerPressureTest has been failing recently
* TINKERPOP-1472 RepeatUnrollStrategy does not semi-compile inlined repeat traversal
* TINKERPOP-1495 Global list deduplication doesn't work in OLAP
* TINKERPOP-1500 and/or infix and choose() do not work correctly.
* TINKERPOP-1511 Remote client addV, V()

[[release-3-2-2]]
=== TinkerPop 3.2.2 (Release Date: September 6, 2016)

This release also includes changes from <<release-3-1-4, 3.1.4>>.

* Included GraphSON as a default serializer (in addition to Gryo, which was already present) in Gremlin Server if none are defined.
* Added `gremlin-python` package as a Gremlin language variant in Python.
* Added `Bytecode` which specifies the instructions and arguments used to construct a traversal.
* Created an experimental GraphSON representation of `Bytecode` that will be considered unstable until 3.3.0.
* Added `Translator` which allows from the translation of `Bytecode` into some other form (e.g. script, `Traversal`, etc.).
* Added `JavaTranslator`, `GroovyTranslator`, `PythonTranslator`, and `JythonTranslator` for translating `Bytecode` accordingly.
* Added `TranslationStrategy` to `gremlin-test` so translators can be tested against the process test suite.
* Added `Traversal.Admin.nextTraverser()` to get the next result in bulk-form (w/ default implementation).
* Added `TraversalSource.getAnonymousTraversalClass()` (w/ default implementation).
* Added `GremlinScriptEngine` interface which specifies a `eval(Bytecode, Bindings)` method.
* Deprecated `RemoteGraph` in favor of `TraversalSource.withRemote()` as it is more technically correct to tie a remote traversal to the `TraversalSource` than a `Graph` instance.
* `GremlinGroovyScriptEngine` implements `GremlinScriptEngine`.
* Added `GremlinJythonScriptEngine` which implements `GremlinScriptEngine`.
* Removed support for submitting a Java serialized `Traversal` to Gremlin Server.
* Removed a largely internal feature that supported automatic unrolling of traversers in the Gremlin Driver.
* Made it possible to directly initialize `OpProcessor` implementations with server `Settings`.
* Included GraphSON as a default serializer (in addition to Gryo, which was already present) in Gremlin Server if none are defined
* Introduced GraphSON 2.0.
* Deprecated `embedTypes` on the builder for `GraphSONMapper`.
* Bumped to Netty 4.0.40.final.
* Defaulted the `gremlinPool` setting in Gremlin Server to be zero, which will instructs it to use `Runtime.availableProcessors()` for that settings.
* Changed scope of log4j dependencies so that they would only be used in tests and the binary distributions of Gremlin Console and Server.
* Deprecated `Io.Builder.registry()` in favor of the newly introduced `Io.Builder.onMapper()`.
* Added new recipe for "Traversal Induced Values".
* Fixed a potential leak of a `ReferenceCounted` resource in Gremlin Server.
* Added class registrations for `Map.Entry` implementations to `GryoMapper`.
* Added methods to retrieve `Cluster` settings in `gremlin-driver`.
* Fixed a severe bug in `SubgraphStrategy`.
* Deprecated `SubgraphStrategy.Builder.vertexCriterion()/edgeCriterion()` in favor of `vertices()/edges()`.
* Fixed a small bug in `StandardVerificationStrategy` that caused verification to fail when `withPath` was used in conjunction with `ProfileStep`.
* Added color preferences
* Added input, result prompt preferences
* Added multi-line indicator in Gremlin Console

==== Bugs

* TINKERPOP-810 store not visible
* TINKERPOP-1151 slf4j-log4j12 / log4j is only required for testing *(breaking)*
* TINKERPOP-1383 publish-docs.sh might publish to current too early
* TINKERPOP-1390 IdentityRemoveStrategyTest fails randomly
* TINKERPOP-1400 SubgraphStrategy introduces infinite recursion if filter has Vertex/Edge steps.
* TINKERPOP-1405 profile() doesn't like withPath()

==== Improvements

* TINKERPOP-1037 Gremlin shell output coloring
* TINKERPOP-1226 Gremlin Console should :clear automagically after "Display stack trace."
* TINKERPOP-1230 Serialising lambdas for RemoteGraph
* TINKERPOP-1274 GraphSON Version 2.0
* TINKERPOP-1278 Implement Gremlin-Python and general purpose language variant test infrastructure
* TINKERPOP-1285 Gremline console does not differentiate between multi-line and single-line input
* TINKERPOP-1334 Provide a way to pull gremlin.driver.Cluster connection settings.
* TINKERPOP-1347 RemoteConnection needs to provide TraversalSideEffects. *(breaking)*
* TINKERPOP-1373 Default gremlinPool to number of cores
* TINKERPOP-1386 Bump to Netty 4.0.40.Final
* TINKERPOP-1392 Remove support for java serialized Traversal *(breaking)*
* TINKERPOP-1394 Fix links in Recipes doc
* TINKERPOP-1396 Traversal Induced Values Recipe
* TINKERPOP-1402 Impossible for graph implementations to provide a class resolver for Gryo IO
* TINKERPOP-1407 Default serializers for Gremlin Server
* TINKERPOP-1425 Use trailing underscores in gremlin-python

[[release-3-2-1]]
=== TinkerPop 3.2.1 (Release Date: July 18, 2016)

This release also includes changes from <<release-3-1-3, 3.1.3>>.

* `PathProcessor` steps now have the ability (if configured through a strategy) to drop `Traverser` path segments.
* `MatchStep` in OLTP has a lazy barrier to increase the probability of bulking.
* Added `PathRetractionStrategy` which will remove labeled path segments that will no longer be referenced.
* Added `Path.retract()` to support retracting paths based on labels.
* Optimized `ImmutablePath` and `MutablePath` equality code removing significant unnecessary object creation code.
* Bumped to Groovy 2.4.7.
* Added `RepeatUnrollStrategy` to linearize a `repeat()`-traversal if loop amount is known at compile time.
* Fixed a bug in `BranchStep` around child integration during `clone()`.
* Fixed a bug in `AbstractStep` around label set cloning.
* Added `TraversalStrategyPerformanceTest` for verifying the performance gains of optimization-based traversal strategies.
* `TraversalExplanation.prettyPrint()` exists which provides word wrapping and GremlinConsole is smart to use console width to control `toString()`.
* `TraversalOpProcessor` (`RemoteConnection`) uses `HaltedTraverserStrategy` metadata to determine detachment procedure prior to returning results.
* Allow DFS paths in `HADOOP_GREMLIN_LIBS`.
* Added a safer serializer infrastructure for use with `SparkGraphComputer` that uses `KryoSerializer` and the new `GryoRegistrator`.
* Added `HaltedTraverserStrategy` to allow users to get back different element detachments in OLAP.
* Fixed a `NullPointerException` bug around nested `group()`-steps in OLAP.
* Fixed a severe bug around halted traversers in a multi-job OLAP traversal chain.
* Ensure a separation of `GraphComputer` and `VertexProgram` configurations in `SparkGraphComputer` and `GiraphGraphComputer`.
* `PeerPressureVertexProgram` now supports dynamic initial vote strength calculations.
* Added `EmptyMemory` for ease of use when no memory exists.
* Updated `VertexComputing.generateProgram()` API to include `Memory`. *(breaking)*
* `ImmutablePath.TailPath` is now serializable like `ImmutablePath`.
* Added `ConfigurationCompilerProvider` which allows fine-grained control of some of the internal `GremlinGroovyScriptEngine` settings at the Groovy compilation level.
* Intoduced the `application/vnd.gremlin-v1.0+gryo-lite` serialization type to Gremlin Server which users "reference" elements rather than "detached".
* `GryoMapper` allows overrides of existing serializers on calls to `addCustom` on the builder.
* Added a traversal style guide to the recipes cookbook.
* Fixed a bug in master-traversal traverser propagation.
* Added useful methods for custom `VertexPrograms` to be used with `program()`-step.
* Increased the test coverage around traverser propagation within a multi-job OLAP traversal.
* Added tests to validate the status of a transaction immediately following calls to close.
* Added tests to ensure that threaded transactions cannot be re-used.
* `GraphFilter` helper methods are now more intelligent when determining edge direction/label legality.
* Added `GraphFilterStrategy` to automatically construct `GraphFilters` via traversal introspection in OLAP.
* Updated the Gephi Plugin to support Gephi 0.9.x.
* Increased the testing and scope of `TraversalHelper.isLocalStarGraph()`.
* Changed signature of `get_g_VXlistXv1_v2_v3XX_name` and `get_g_VXlistX1_2_3XX_name` of `VertexTest` to take arguments for the `Traversal` to be constructed by extending classes.
* Added `VertexProgramInterceptor` interface as a general pattern for `GraphComputer` providers to use for bypassing `GraphComputer` semantics where appropriate.
* Added `SparkStarBarrierInterceptor` that uses Spark DSL for local star graph traversals that end with a `ReducingBarrierStep`.
* Added `SparkInterceptorStrategy` which identifies which interceptor to use (if any) given the submitted `VertexProgram`.
* Added `SparkSingleIterationStrategy` that does not partition nor cache the graph RDD if the traversal does not message pass.
* Added more helper methods to `TraversalHelper` for handling scoped traversal children.
* Deprecated all "performance" tests based on "JUnit Benchmarks".
* `SparkGraphComputer` no longer shuffles empty views or empty outgoing messages in order to save time and space.
* `TraversalVertexProgram` no longer maintains empty halted traverser properties in order to save space.
* Added `List<P<V>>` constructors to `ConnectiveP`, `AndP`, and `OrP` for ease of use.
* Added support for interactive (`-i`) and execute (`-e`) modes for Gremlin Console.
* Displayed line numbers for script execution failures of `-e` and `-i`.
* Improved messaging around script execution errors in Gremlin Console.
* Added "help" support to Gremlin Console with the `-h` flag.
* Added options to better control verbosity of Gremlin Console output with `-Q`, `-V` and `-D`.
* Deprecated the `ScriptExecutor` - the `-e` option to `gremlin.sh` is now handled by `Console`.
* `Traversal` now allows cancellation with `Thread.interrupt()`.
* Added a Gremlin language variant tutorial teaching people how to embed Gremlin in a host programming language.

==== Bugs

* TINKERPOP-1281 Memory.HALTED_TRAVERSER transience is not sound.
* TINKERPOP-1305 HALTED_TRAVERSERS hold wrong information
* TINKERPOP-1307 NPE with OLTP nested group() in an OLAP group() traversal
* TINKERPOP-1323 ComputerVerificationStrategy fails for nested match() steps
* TINKERPOP-1341 UnshadedKryoAdapter fails to deserialize StarGraph when SparkConf sets spark.rdd.compress=true whereas GryoSerializer works
* TINKERPOP-1348 TraversalInterruptionTest success dependent on iteration order

==== Improvements

* TINKERPOP-818 Consider a P.type()
* TINKERPOP-946 Traversal respecting Thread.interrupt()
* TINKERPOP-947 Enforce semantics of threaded transactions as manual *(breaking)*
* TINKERPOP-1059 Add test to ensure transaction opening happens at read/write and not on close *(breaking)*
* TINKERPOP-1071 Enhance pre-processor output
* TINKERPOP-1091 Get KryoSerializer to work natively. *(breaking)*
* TINKERPOP-1120 If there is no view nor messages, don't create empty views/messages in SparkExecutor
* TINKERPOP-1144 Improve ScriptElementFactory
* TINKERPOP-1155 gremlin.sh -e doesn't log line numbers for errors
* TINKERPOP-1156 gremlin.sh could use a help text
* TINKERPOP-1157 gremlin.sh should allow you to execute a script and go interactive on error or completion
* TINKERPOP-1232 Write a tutorial demonstrating the 3 ways to write a Gremlin language variant.
* TINKERPOP-1254 Support dropping traverser path information when it is no longer needed.
* TINKERPOP-1268 Improve script execution options for console *(breaking)*
* TINKERPOP-1273 Deprecate old performance tests
* TINKERPOP-1276 Deprecate serializedResponseTimeout
* TINKERPOP-1279 Add Iterable<V> parameter constructor to ConnectiveP subclasses
* TINKERPOP-1282 Add more compliance tests around how memory and vertex compute keys are propagated in chained OLAP.
* TINKERPOP-1286 Add Recipes documentation
* TINKERPOP-1288 Support gremlin.spark.skipPartitioning configuration.
* TINKERPOP-1290 Create VertexProgramInterceptor as a pattern for GraphComputer strategies.
* TINKERPOP-1293 Implement GraphFilterStrategy as a default registration for GraphComputer
* TINKERPOP-1294 Deprecate use of junit-benchmarks
* TINKERPOP-1297 Gephi plugin on Gephi 0.9.x  *(breaking)*
* TINKERPOP-1299 Refactor TraversalVertexProgram to make it easier to understand.
* TINKERPOP-1308 Serialize to "reference" for Gremlin Server
* TINKERPOP-1310 Allow OLAP to return properties as Detached
* TINKERPOP-1321 Loosen coupling between TinkerPop serialization logic and shaded Kryo
* TINKERPOP-1322 Provide fine-grained control of CompilerConfiguration
* TINKERPOP-1328 Provide [gremlin-python] as an code executor in docs
* TINKERPOP-1331 HADOOP_GREMLIN_LIBS can only point to local file system
* TINKERPOP-1332 Improve .explain() Dialogue
* TINKERPOP-1338 Bump to Groovy 2.4.7
* TINKERPOP-1349 RepeatUnrollStrategy should unroll loops while maintaining equivalent semantics.
* TINKERPOP-1355 Design HasContainer for extension

[[release-3-2-0-incubating]]
=== TinkerPop 3.2.0 (Release Date: April 8, 2016)

This release also includes changes from <<release-3-1-2-incubating, 3.1.2-incubating>>.

* Bumped to Neo4j 2.3.3.
* Renamed variable `local` to `fs` in `HadoopGremlinPlugin` to avoid a naming conflict with `Scope.local`. *(breaking)*
* Added `GraphTraversal.optional()` which will use the inner traversal if it returns results, else it won't.
* `GroupStep` and `GroupSideEffectStep` make use of mid-traversal reducers to limit memory consumption in OLAP.
* Added `GraphTraversal.program(VertexProgram)` to allow arbitrary user vertex programs in OLAP.
* Added `GraphTraversal.project()` for creating a `Map<String,E>` given the current traverser and an arbitrary number of `by()`-modulators.
* `HADOOP_GREMLIN_LIBS` can now reference a directory in HDFS and will be used if the directory does not exist locally.
* Added `gremlin-benchmark` module with JMH benchmarking base classes that can be used for further benchmark development.
* `TraversalStrategies.GlobalCache` supports both `Graph` and `GraphComputer` strategy registrations.
* `select("a","b").by("name").by("age")`-style traversals now work in OLAP with new `PathProcessorStrategy`.
* `DedupGlobalStep` can now handle star-bound `by()`-modulators and scoped keys on `GraphComputer`.
* Added `Computer` which is a builder for `GraphComputers` that is serializable.
* `PersistedOutputRDD` now implements `PersistResultGraphAware` and thus, no more unneeded warnings when using it.
* Renamed `StandardTraversalMetrics` to `DefaultTraversalMetrics` given the `DefaultXXX`-convention throughout. *(breaking)*
* Bumped to Apache Hadoop 2.7.2.
* Fixed a bug around profiling and nested traversals.
* Added `gremlin.hadoop.defaultGraphComputer` so users can use `graph.compute()` with `HadoopGraph`.
* Added `gremlin.hadoop.graphReader` and `gremlin.hadoop.graphWriter` which can handled `XXXFormats` and `XXXRDDs`.
* Deprecated `gremlin.hadoop.graphInputFormat`, `gremlin.hadoop.graphOutputFormat`, `gremlin.spark.graphInputRDD`, and `gremlin.spark.graphOutputRDD`.
* If no configuration is provided to `HadoopPools` it uses the default configuration to create a pool once and only once per JVM.
* Implemented `RemoteGraph`, `RemoteConnection`, and `RemoteStrategy`.
* Added validation to `GryoMapper` Kryo identifiers before construction to prevent accidental duplicates.
* Added `GraphStep.addIds()` which is useful for `HasContainer` "fold ins."
* Added a static `GraphStep.processHashContainerIds()` helper for handling id-based `HasContainers`.
* `GraphStep` implementations should have `g.V().hasId(x)` and `g.V(x)` compile equivalently. *(breaking)*
* Optimized `ExpandableStepIterator` with simpler logic and increased the likelihood of bulking.
* Optimized `TraverserRequirement` calculations.
* `Step.addStart()` and `Step.addStarts()` now take `Traverser.Admin<S>` and `Traverser.Admin<S>`, respectively. *(breaking)*
* `Step.processNextStart()` and `Step.next()` now return `Traverser.Admin<E>`. *(breaking)*
* `Traversal.addTraverserRequirement()` method removed. *(breaking)*
* Fixed a `hashCode()` bug in `OrderGlobalStep` and `OrderLocalStep`.
* Added `OrderLimitStrategy` which will ensure that partitions are limited before being merged in OLAP.
* `ComparatorHolder` now separates the traversal from the comparator. *(breaking)*
* Bumped to Apache Spark 1.6.1.
* If no Spark serializer is provided then `GryoSerializer` is the default, not `JavaSerializer`.
* Added `Operator.sumLong` as a optimized binary operator intended to be used by `Memory` reducers that know they are dealing with longs.
* Traversers from `ComputerResultStep` are no longer attached. Attaching is only used in TinkerPop's test suite via `System.getProperties()`.
* Fixed a `hashCode()`/`equals()` bug in `MessageScope`.
* Fixed a severe `Traversal` cloning issue that caused inconsistent `TraversalSideEffects`.
* `TraversalSideEffects` remain consistent and usable across multiple chained OLAP jobs.
* Added `MemoryTraversalSideEffects` which wraps `Memory` in a `TraversalSideEffects` for use in OLAP.
* `TraversalSideEffects` are now fully functional in OLAP save that an accurate global view is possible at the start of an iteration (not during).
* Updated the `TraversalSideEffects` API to support registered reducers and updated `get()`-semantics. *(breaking)*
* Split existing `profile()` into `ProfileStep` and `ProfileSideEffectStep`.
* The `profile()`-step acts like a reducing barrier and emits `TraversalMetrics` without the need for `cap()`. *(breaking)*
* Added `LocalBarrier` interface to allow traversers to remain distributed during an iteration so as to reduce cluster traffic.
* Added `NoOpBarrierStep` as a `LocalBarrier` implementation of `LambdaCollectingBarrierStep(noOp)`.
* `AggregateStep` implements `LocalBarrier` and thus, doesn't needlessly communicate its barrier traversers.
* Fixed an OLAP-based `Barrier` synchronization bug.
* Fixed a semantic bug in `BranchStep` (and inheriting steps) where barriers reacted locally. *(breaking)*
* Added `MemoryComputeKey` for specification of `Memory` keys in `VertexProgram`. *(breaking)*
* Added `VertexComputeKey` for specification of vertex compute properties in `VertexProgram`. *(breaking)*
* Added `and`, `or`, and `addAll` to `Operator`.
* `Memory` API changed to support setting and adding values for reduction. *(breaking)*
* `Memory` keys can be marked as broadcast and only those values are sent to workers on each iterator.
* `Memory` keys can be marked transient and thus deleted at the end of the OLAP job.
* Vertex compute keys can be marked transient and thus deleted at the end of the OLAP job.
* `VertexProgram` API changed to support `MemoryComputeKey` and `VertexComputeKey`. *(breaking)*
* `TraversalVertexProgram` able to execute OLAP and OLTP traversal sections dynamically within the same job.
* Removed `FinalGet` interface as all post processing of reductions should be handled by the reducing step explicitly. *(breaking)*
* Simplified all `SupplyingBarrierStep` implementations as they no longer require `MapReduce` in OLAP.
* Simplified all `CollectingBarrierStep` implementations as they no longer require `MapReduce` in OLAP.
* Simplified all `ReducingBarrierStep` implementations as they no longer require `MapReduce` in OLAP.
* All steps in OLAP that used `MapReduce` now use `Memory` to do their reductions which expands the list of legal traversals.
* `GroupStep` simplified with `GroupHelper.GroupMap` no longer being needed. Related to the removal of `FinalGet`.
* OLAP side-effects that are no longer generated by `MapReduce` are simply stored in `ComputerResult.Memory` w/ no disk persistence needed. *(breaking)*
* Added `Generate` step interface which states that there could be a final generating phase to a side-effect or reduction (e.g. `GroupStep`).
* `Barrier` step interface is now the means by which non-parallel steps communicate with their counterparts in OLAP.
* Added `MemoryComputing` step interface which states that the step uses `MemoryComputeKeys` for its computation in OLAP.
* Added `PeerPressureVertexProgramStep` and `GraphTraversal.peerPressure()`.
* Added `PureTraversal` for handling pure and compiled versions of a `Traversal`. Useful in OLAP.
* Added `ScriptTraversal` which allows for delayed compilation of script-based `Traversals`.
* Simplified `VertexProgram` implementations with a `PureTraversal`-model and deprecated `ConfigurationTraversal`.
* Simplified script-based `Traversals` via `ScriptTraversal` and deprecated `TraversalScriptFunction` and `TraversalScriptHelper`.
* Added `TimesModulating` interface which allows the `Step` to decide how a `times()`-modulation should be handled.
* Added `ByModulating` interface which allows the `Step` to decide how a `by()`-modulation should be handled. *(breaking)*
* Simplified the `by()`-modulation patterns of `OrderGlobalStep` and `OrderLocalStep`.
* Added `GraphComputerTest.shouldSupportPreExistingComputeKeys()` to ensure existing compute keys are "revived." *(breaking)*
* Added `GraphComputerTest.shouldSupportJobChaining()` to ensure OLAP jobs can be linearly chained. *(breaking)*
* Fixed a bug in both `SparkGraphComputer` and `GiraphGraphComputer` regarding source data access in job chains.
* Expanded job chaining test coverage for `GraphComputer` providers.
* Added `TraversalHelper.onGraphComputer(traversal)`.
* `MapReduce.map()` no longer has a default implementation. This method must be implemented. *(breaking)*
* `TraversalVertexProgram` can work without a `GraphStep` start.
* Added `PageRankVertexProgramStep` and `GraphTraversal.pageRank()`.
* Added `TraversalVertexProgramStep` to support OLAP traversal job chaining.
* Added `VertexProgramStrategy` which compiles multiple OLAP jobs into a single traversal.
* Simplified the comparator model in `OrderGlobalStep` and `OrderLocalStep`.
* Refactored `TraversalSource` model to allow fluent-method construction of `TraversalSources`.
* Deprecated the concept of a `TraversalSource.Builder`.
* Removed the concept of a `TraversalEngine`. All `Traversal` modulations are now mediated by `TraversalStrategies`. *(breaking)*
* Added `SideEffectStrategy` for registering sideEffects in a spawned `Traversal`.
* Added `SackStrategy` for registering a sack for a spawned `Traversal`.
* Added `RequirementsStrategy` and `RequirementsStep` for adding dynamic `TraverserRequirements` to a `Traversal`.
* Removed `EngineDependentStrategy`.
* Renamed step interface `EngineDependent` to `GraphComputing` with method `onGraphComputer()`. *(breaking)*
* Cleaned up various `TraversalStrategy` tests now that `TraversalEngine` no longer exists.
* Added `GraphFilter` to support filtering out vertices and edges that won't be touched by an OLAP job.
* Added `GraphComputer.vertices()` and `GraphComputer.edges()` for `GraphFilter` construction. *(breaking)*
* `SparkGraphComputer`, `GiraphGraphComputer`, and `TinkerGraphComputer` all support `GraphFilter`.
* Added `GraphComputerTest.shouldSupportGraphFilter()` which verifies all filtered graphs have the same topology.
* Added `GraphFilterAware` interface to `hadoop-gremlin/` which tells the OLAP engine that the `InputFormat` handles filtering.
* `GryoInputFormat` and `ScriptInputFormat` implement `GraphFilterAware`.
* Added `GraphFilterInputFormat` which handles graph filtering for `InputFormats` that are not `GraphFilterAware`.
* Fixed a bug in `TraversalHelper.isLocalStarGraph()` which allowed certain illegal traversals to pass.
* Added `TraversalHelper.isLocalProperties()` to verify that the traversal does not touch incident edges.
* `GraphReader` I/O interface now has `Optional<Vertex> readGraph(InputStream, GraphFilter)`. Default `UnsupportedOperationException`.
* `GryoReader` does not materialize edges that will be filtered out and this greatly reduces GC and load times.
* Created custom `Serializers` for `SparkGraphComputer` message-passing classes which reduce graph sizes significantly.

==== Bugs

* TINKERPOP-951 Barrier steps provide unexpected results in Gremlin OLAP
* TINKERPOP-1057 GroupSideEffectStep doesn't use provided maps
* TINKERPOP-1103 Two objects fighting for local variable name in Gremlin Console *(breaking)*
* TINKERPOP-1149 TraversalXXXSteps Aren't Providing SideEffects
* TINKERPOP-1181 select(Column) should not use a LambdaMapStep
* TINKERPOP-1188 Semantics of BarrierSteps in TraversalParent global traversals is wrong. *(breaking)*
* TINKERPOP-1194 explain() seems broken
* TINKERPOP-1217 Repeated Logging of "The HadoopPools has not been initialized, using the default pool"

==== Improvements

* TINKERPOP-570 [Proposal] Provide support for OLAP to OLTP to OLAP to OLTP
* TINKERPOP-575 Implement RemoteGraph
* TINKERPOP-813 [Proposal] Make the Gremlin Graph Traversal Machine and Instruction Set Explicit
* TINKERPOP-872 Remove GroupCountStep in favor of new Reduce-based GroupStep
* TINKERPOP-890 Remove the concept of branch/ package. *(breaking)*
* TINKERPOP-958 Improve usability of .profile() step.
* TINKERPOP-962 Provide "vertex query" selectivity when importing data in OLAP. *(breaking)*
* TINKERPOP-968 Add first class support for an optional traversal
* TINKERPOP-971 TraversalSource should be fluent like GraphComputer *(breaking)*
* TINKERPOP-1016 Replace junit-benchmarks with JMH
* TINKERPOP-1021 Deprecate Order.valueIncr, Order.valueDecr, Order.keyIncr, and Order.keyDecr *(breaking)*
* TINKERPOP-1032 Clean up the conf/hadoop configurations
* TINKERPOP-1034 Bump to support Spark 1.5.2
* TINKERPOP-1069 Support Spark 1.6.0
* TINKERPOP-1082 INPUT_RDD and INPUT_FORMAT are bad, we should just have one key.
* TINKERPOP-1112 Create GryoSerializers for the Spark Payload classes.
* TINKERPOP-1121 FileSystemStorage needs to be smart about /.
* TINKERPOP-1132 Messenger.receiveMessages() Iterator should .remove().
* TINKERPOP-1140 TraversalVertexProgramStep in support of OLAP/OLTP conversions.
* TINKERPOP-1153 Add ByModulating and TimesModulating interfaces.
* TINKERPOP-1154 Create a ScriptTraversal which is Serializable and auto-compiles.
* TINKERPOP-1162 Add VertexProgram.getTransientComputeKeys() for removing scratch-data. *(breaking)*
* TINKERPOP-1163 GraphComputer's can have TraversalStrategies.
* TINKERPOP-1164 ReducingBarriersSteps should use ComputerMemory, not MapReduce.
* TINKERPOP-1166 Add Memory.reduce() as option to Memory implementations. *(breaking)*
* TINKERPOP-1173 If no Serializer is provided in Configuration, use GryoSerializer by default (Spark)
* TINKERPOP-1180 Add more optimized binary operators to Operator.
* TINKERPOP-1192 TraversalSideEffects should support registered reducers (binary operators).
* TINKERPOP-1193 Add a LocalBarrier interface.
* TINKERPOP-1199 Use "MicroMetrics" as the mutator of the TraversalMetrics.
* TINKERPOP-1206 ExpandableIterator can take a full TraverserSet at once -- Barriers.
* TINKERPOP-1209 ComparatorHolder should returns a Pair<Traversal,Comparator>. *(breaking)*
* TINKERPOP-1210 Provide an OrderLimitStep as an optimization.
* TINKERPOP-1219 Create a test case that ensures the provider's compilation of g.V(x) and g.V().hasId(x) is identical *(breaking)*
* TINKERPOP-1222 Allow default GraphComputer configuration
* TINKERPOP-1223 Allow jars in gremlin.distributedJars to be read from HDFS
* TINKERPOP-1225 Do a "rolling reduce" for GroupXXXStep in OLAP.
* TINKERPOP-1227 Add Metrics for the TraversalOpProcessor
* TINKERPOP-1234 program() step that takes arbitrary vertex programs
* TINKERPOP-1236 SelectDenormalizationStrategy for select().by(starGraph) in OLAP.
* TINKERPOP-1237 ProjectMap: For the Love of Die Faterland
* TINKERPOP-1238 Re-use Client instances in RemoteGraph tests

== TinkerPop 3.1.0 (A 187 On The Undercover Gremlinz)

image::https://raw.githubusercontent.com/apache/tinkerpop/master/docs/static/images/gremlin-gangster.png[width=185]

[[release-3-1-8]]
=== TinkerPop 3.1.8 (Release Date: August 21, 2017)

* Fixed a `MessageScope` bug in `TinkerGraphComputer`.
* Fixed a bug in `BigDecimal` divisions in `NumberHelper` that potentially threw an `ArithmeticException`.
* Non-deserializable exceptions no longer added to ScriptRecordReader IOExceptions.

==== Bugs

* TINKERPOP-1519 TinkerGraphComputer doesn't handle multiple MessageScopes in single iteration
* TINKERPOP-1736 Sack step evaluated by Groovy interprets numbers in an unexpected way
* TINKERPOP-1754 Spark can not deserialise some ScriptRecordReader parse exceptions

[[release-3-1-7]]
=== TinkerPop 3.1.7 (Release Date: June 12, 2017)

* Configured Modern and The Crew graphs to work with a integer `IdManager` when `TinkerFactory.createXXX()` is called.
* Added XSLT transform option to convert TinkerPop 2.x GraphML to 3.x GraphML.
* Added validation to `StarVertexProperty`.
* Bumped to Jackson 2.8.7.
* Fixed `EventStrategy` so that newly added properties trigger events with the name of the key that was added.
* Drop use of jitpack for the jbcrypt artifact - using the official one in Maven Central.
* Bumped to Groovy 2.4.11.

==== Improvements

* TINKERPOP-1504 MutationListener doesn't provide property key on property additions
* TINKERPOP-1608 TP2-to-TP3 GraphML XSLT
* TINKERPOP-1633 Use org.mindrot:jbcrypt v0.4
* TINKERPOP-1645 Bump to Groovy 2.4.9
* TINKERPOP-1654 Upgrade to jackson-databind 2.8.6+ in gremlin-shaded
* TINKERPOP-1659 Docker build should use maven settings.xml
* TINKERPOP-1664 StarVertexProperty#property should throw an NPE if the value is null

[[release-3-1-6]]
=== TinkerPop 3.1.6 (Release Date: February 3, 2017)

* Fixed bug in `IncidentToAdjacentStrategy`, it was missing some invalidating steps.
* Returned a confirmation on session close from Gremlin Server.
* Use non-default port for running tests on Gremlin Server.
* Fully shutdown metrics services in Gremlin Server on shutdown.
* Deprecated `tryRandomCommit()` in `AbstractGremlinTest` - the annotation was never added in 3.1.1, and was only deprecated via javadoc.
* Minor fixes to various test feature requirements in `gremlin-test`.
* Allow developers to pass options to `docker run` with TINKERPOP_DOCKER_OPTS environment variable

==== Bugs

* TINKERPOP-1493 Groovy project doesn't build on Windows
* TINKERPOP-1545 IncidentToAdjacentStrategy is buggy

==== Improvements

* TINKERPOP-1538 Gremlin Server spawned by test suites should use a different port
* TINKERPOP-1544 Return a confirmation of session close
* TINKERPOP-1556 Allow Hadoop to run on IPv6 systems
* TINKERPOP-1557 Improve docker build time with this one weird trick!
* TINKERPOP-1598 Bump to Grovy 2.4.8

[[release-3-1-5]]
=== TinkerPop 3.1.5 (Release Date: October 17, 2016)

* Improved handling of `Cluster.close()` and `Client.close()` to prevent the methods from hanging.
* Fixed a bug in `NotStep` where child requirements were not being analyzed.
* Fixed output redirection and potential memory leak in `GremlinGroovyScriptEngine`.
* Corrected naming of `g_withPath_V_asXaX_out_out_mapXa_name_it_nameX` and `g_withPath_V_asXaX_out_mapXa_nameX` in `MapTest`.
* Improved session cleanup when a close is triggered by the client.
* Removed the `appveyor.yml` file as the AppVeyor build is no longer enabled by Apache Infrastructure.
* Fixed TinkerGraph which was not saving on `close()` if the path only consisted of the file name.
* Fixed a bug in `RangeByIsCountStrategy` which didn't use the `NotStep` properly.

==== Bugs

* TINKERPOP-1158 gremlin.sh -v emits log4j initialization errors
* TINKERPOP-1391 issue with where filter
* TINKERPOP-1442 Killing session should make better attempt to cleanup
* TINKERPOP-1451 TinkerGraph persistence cannot handle a single file name as the graph location
* TINKERPOP-1467 Improve close() operations on the Java driver
* TINKERPOP-1478 Propogate ScriptEngine fixes from groovy to GremlinGroovyScriptEngine
* TINKERPOP-1512 gremlin-server-classic.yaml is broken

==== Improvements

* TINKERPOP-927 bin/publish-docs.sh should only upload diffs.
* TINKERPOP-1264 Improve BLVP docs
* TINKERPOP-1477 Make DependencyGrabberTest an integration test

[[release-3-1-4]]
=== TinkerPop 3.1.4 (Release Date: September 6, 2016)

* Improved the error provided by a client-side session if no hosts were available.
* Fixed a bug in `PropertiesTest` which assumed long id values.
* Fixed a bug in `StarGraph` around self-edges.
* Fixed a potential leak of a `ReferenceCounted` resource in Gremlin Server.
* Renamed distributions to make the prefix "apache-tinkerpop-" as opposed to just "apache-".
* Fixed a problem (previously thought resolved on 3.1.3) causing Gremlin Server to lock up when parallel requests were submitted on the same session if those parallel requests included a script that blocked indefinitely.
* Fixed bug in `TailGlobalStep` where excess bulk was not accounted for correctly.

==== Bugs

* TINKERPOP-1350 Server locks when submitting parallel requests on session
* TINKERPOP-1375 Possible ByteBuf leak for certain transactional scenarios
* TINKERPOP-1377 Closing a remote in "console mode" has bad message
* TINKERPOP-1379 unaccounted excess in TailGlobalStep
* TINKERPOP-1397 StarVertex self edge has buggy interaction with graph filters
* TINKERPOP-1419 Wrong exception when a SessionedClient is initialized with no available host

==== Improvements

* TINKERPOP-989 Default documentation should be reference/index.html
* TINKERPOP-1376 Rename TinkerPop artifacts
* TINKERPOP-1413 PropertiesTest#g_V_hasXageX_propertiesXnameX assumes that ids are longs
* TINKERPOP-1416 Write Gremlin Server log files somewhere during doc generation
* TINKERPOP-1418 CoreTraversalTests depend on missing functionality

[[release-3-1-3]]
=== TinkerPop 3.1.3 (Release Date: July 18, 2016)

* Fixed bug in `SubgraphStep` where features were not being checked properly prior to reading meta-properties.
* Ensured calls to `Result.hasNext()` were idempotent.
* Avoid hamcrest conflict by using mockito-core instead of mockito-all dependency in `gremlin-test`.
* Fixed bug in `GremlinExecutor` causing Gremlin Server to lock up when parallel requests were submitted on the same session if those parallel requests included a script that blocked indefinitely.
* Changed `GremlinExecutor` timeout scheduling so that the timer would not start until a time closer to the actual start of script evaluation.
* Fixed bug in `SubgraphStrategy` where step labels were not being propogated properly to new steps injected by the strategy.
* Fix incorrect test `FeatureRequirement` annotations.
* Defaulted to `Edge.DEFAULT` if no edge label was supplied in GraphML.
* Fixed bug in `IoGraphTest` causing IllegalArgumentException: URI is not hierarchical error for external graph implementations.
* Fixed bug in `GremlinGroovyScriptEngineFileSandboxTest` resource loading
* Improved `TinkerGraph` performance when iterating vertices and edges.
* Fixed a bug where timeout functions provided to the `GremlinExecutor` were not executing in the same thread as the script evaluation.
* Fixed a bug in the driver where many parallel requests over a session would sometimes force a connection to close and replace itself.
* Graph providers should no longer rely on the test suite to validate that hyphens work for property keys.
* Optimized a few special cases in `RangeByIsCountStrategy`.
* Added more "invalid" variable bindings to the list used by Gremlin Server to validate incoming bindings on requests.
* Fixed a bug where the `ConnectionPool` in the driver would not grow with certain configuration options.
* Fixed a bug where pauses in Gremlin Server writing to an overtaxed client would generate unexpected `FastNoSuchElementException` errors.
* Named the thread pool used by Gremlin Server sessions: "gremlin-server-session-$n".
* Fixed a bug in `BulkSet.equals()` which made itself apparent when using `store()` and `aggregate()` with labeled `cap()`.
* Fixed a bug where `Result.one()` could potentially block indefinitely under certain circumstances.
* Ensured that all asserts of vertex and edge counts were being applied properly in the test suite.
* Fixed bug in `gremlin-driver` where certain channel-level errors would not allow the driver to reconnect.
* `SubgraphStep` now consults the parent graph features to determine cardinality of a property.
* Use of `Ctrl-C` in Gremlin Console now triggers closing of open remotes.
* Bumped SLF4J to 1.7.21 as previous versions suffered from a memory leak.
* Fixed a bug in `Neo4jGraphStepStrategy` where it wasn't defined properly as a `ProviderOptimizationStrategy`.
* Renamed `AndTest.get_g_V_andXhasXage_gt_27X__outE_count_gt_2X_name` to `get_g_V_andXhasXage_gt_27X__outE_count_gte_2X_name` to match the traversal being tested.
* Fixed a self-loop bug in `StarGraph`.
* Added configuration option for disabling `:remote` timeout with `:remote config timeout none`.
* Added `init-tp-spark.sh` to Gremlin Console binary distribution.
* Fixed bug where use of `:x` in a Gremlin Console initialization script would generate a stack trace.
* Added configuration options to Gremlin Driver and Server to override the SSL configuration with an `SslContext`.
* Added driver configuration settings for SSL: `keyCertChainFile`, `keyFile` and `keyPassword`.
* Fixed bug where transaction managed sessions were not properly rolling back transactions for exceptions encountered during script evaluation.
* Fixed bug in `:uninstall` command if the default `/ext` directory was not used.
* Added support to Gremlin Driver to allow either plain text or GSSAPI SASL authentication allowing the client to pass the SASL mechanism in the request.
* Improved dryRun functionality for the docs processor. It's now possible to dry run (or full run) only specific files.
* Added precompile of `ScriptInputFormat` scripts to `ScriptRecordReader` to improve performance.

==== Bugs

* TINKERPOP-906 Install plugin always fails after first unresolved dependency
* TINKERPOP-1088 Preserve Cardinality in Subgraph
* TINKERPOP-1092 Gremlin Console init script with :x throws exception
* TINKERPOP-1139 [Neo4JGraph] GraphTraversal with SubgraphStrategy removes addLabelStep (as("b"))
* TINKERPOP-1196 Calls to Result.one() might block indefinitely
* TINKERPOP-1215 Labeled a SideEffectCapStep cause problems.
* TINKERPOP-1242 ScriptEngineTest randomly hangs indefinately.
* TINKERPOP-1257 Bad SackTest variable use.
* TINKERPOP-1265 Managed Session Eval Exceptions Rollback
* TINKERPOP-1272 Gremlin Console distribution needs bin/init-tp-spark.sh
* TINKERPOP-1284 StarGraph does not handle self-loops correctly.
* TINKERPOP-1300 Many asserts around vertex/edge counts on graphs not applied
* TINKERPOP-1317 IoGraphTest throws error: URI is not hierarchical
* TINKERPOP-1318 java.lang.NoSuchMethodError: org/hamcrest/Matcher.describeMismatch
* TINKERPOP-1319 several FeatureRequirement annotations are incorrect in gremlin-test
* TINKERPOP-1320 GremlinGroovyScriptEngineFileSandboxTest throws error: URI is not hierarchical
* TINKERPOP-1324 Better error for invalid args to addV()
* TINKERPOP-1350 Server locks when submitting parallel requests on session
* TINKERPOP-1351 Number of connections going beyond the pool max size
* TINKERPOP-1352 Connection Pool doesn't always grow
* TINKERPOP-1359 Exception thrown when calling subgraph() on Neo4jGraph
* TINKERPOP-1360 intermittent error in spark-gremlin integration test

==== Improvements

* TINKERPOP-939 Neo4jGraph should support HighAvailability (Neo4jHA).
* TINKERPOP-1003 Setting up latest/current links for bins and docs.
* TINKERPOP-1020 Provide --dryRun selectivity for "half publishing" docs.
* TINKERPOP-1063 TinkerGraph performance enhancements
* TINKERPOP-1229 More Descriptive Messaging for :remote console
* TINKERPOP-1260 Log for validate-distribution.sh
* TINKERPOP-1263 Pass SASL mechanism name through with initial SASL response
* TINKERPOP-1267 Configure Console for no timeout on remote requests
* TINKERPOP-1269 More SSL settings for driver
* TINKERPOP-1295 Precompile ScriptInputFormat scripts once during initialization of ScriptRecordReader
* TINKERPOP-1301 Provide Javadoc for ScriptInput/OutputFormat's
* TINKERPOP-1302 Ctrl-C should kill open remotes in Console
* TINKERPOP-1312 .count().is(0) is not properly optimized
* TINKERPOP-1314 Improve error detection in docs preprocessor
* TINKERPOP-1354 Include all static enum imports in request validation for bindings *(breaking)*

[[release-3-1-2-incubating]]
=== TinkerPop 3.1.2 (Release Date: April 8, 2016)

* Fixed two `NullPointerException`-potential situations in `ObjectWritable`.
* Provided Docker script that allows the execution of several build tasks within a Docker container.
* Added a per-request `scriptEvaluationTimeout` option to the Gremlin Server protocol.
* Changed `DriverRemoteAcceptor` to send scripts as multi-line.
* Fixed a bug in `gremlin-driver` where connections were not returning to the pool after many consecutive errors.
* Fixed a bug where `tree()` did not serialize into GraphSON.
* Bumped to SLF4j 1.7.19.
* Bumped to Apache Hadoop 2.7.2.
* Fixed a bug in `gremlin-driver` where a really fast call to get a `Future` to wait for a result might not register an error raised from the server.
* Fixed a severe bug where `LP_O_OB_P_S_SE_SL_Traverser` was not registered with `GryoMapper`.
* The future from `GremlinExecutor.eval()` is completed after the entire evaluation lifecyle is completed.
* Spark `Memory` uses `collect().iterator()` instead of `toLocalIterator()` to reduce noise in Spark UI.
* Added the `:remote console` option which flips the Gremlin Console into a remote-only mode where all script evaluation is routed to the currently configured remote, which removes the need to use the `:>` command.
* Added `allowRemoteConsole()` to the `RemoteAcceptor` interface.
* The `:remote` for `tinkerpop.server` now includes an option to establish the connection as a "session".
* Provided an implementation for calls to `SessionedClient.alias()`, which formerly threw an `UnsupportedOperationException`.
* Bumped to commons-collections 3.2.2.
* Fixed a bug where `OrderGlobalStep` and `OrderLocalStep` were not incorporating their children's traverser requirements.
* Fixed a compilation bug in `TraversalExplanation`.
* Fixed bug where a session explicitly closed was being closed again by session expiration.
* Improved the recovery options for `gremlin-driver` after failed requests to Gremlin Server.
* Added `maxWaitForSessionClose` to the settings for `gremlin-driver`.
* Bumped to Netty 4.0.34.Final.
* Added "interpreter mode" for the `ScriptEngine` and Gremlin Server which allows variables defined with `def` or a type to be recognized as "global".
* Bumped to Apache Groovy 2.4.6.
* Added the `gremlin-archetype-server` archetype that demonstrates
* Added the `gremlin-archetype-tinkergraph` archetype that demonstrates a basic project that uses TinkerGraph.
* Added `gremlin-archetype` module to house TinkerPop "examples".
* Fixed a condition where `ConnectionPool` initialization in the driver would present a `NullPointerException` on initialization if there were errors constructing the pool in full.
* Fixed a bug in the round-robin load balancing strategy in the driver would waste requests potentially sending messages to dead hosts.
* Added new Provider Documentation book - content for this book was extracted from the reference documentation.
* Fixed a bug where multiple "close" requests were being sent by the driver on `Client.close()`.
* Fixed an `Property` attach bug that shows up in serialization-based `GraphComputer` implementations.
* Fixed a pom.xml bug where Gremlin Console/Server were not pulling the latest Neo4j 2.3.2.
* Fixed bug in "round robin" load balancing in `gremlin-driver` where requests were wrongly being sent to the same host.
* Prevented the spawning of unneeded reconnect tasks in `gremlin-driver` when a host goes offline.
* Fixed bug preventing `gremlin-driver` from reconnecting to Gremlin Server when it was restarted.
* Better handled errors that occurred on commits and serialization in Gremlin Server to first break the result iteration loop and to ensure commit errors were reported to the client.
* Added GraphSON serializers for the `java.time.*` classes.
* Improved the logging of the Gremlin Server REST endpoint as it pertained to script execution failures.
* `TraversalExplanation` is now `Serializable` and compatible with GraphSON and Gryo serialization.
* Fixed a problem with global bindings in Gremlin Server which weren't properly designed to handle concurrent modification.
* Deprecated `ScriptElementFactory` and made the local `StarGraph` globally available for ``ScriptInputFormat``'s `parse()` method.
* Improved reusability of unique test directory creation in `/target` for `AbstractGraphProvider`, which was formerly only available to Neo4j, by adding `makeTestDirectory()`.
* Optimized memory-usage in `TraversalVertexProgram`.
* `Graph` instances are not merely "closed" at the end of tests, they are "cleared" via `GraphProvider.clear()`, which should in turn cleans up old data for an implementation.
* Expanded the Gremlin Server protocol to allow for transaction management on in-session requests and updated the `gremlin-driver` to take advantage of that.
* Greatly reduced the amount of objects required in OLAP for the `ReducingBarrierStep` steps.
* Improved messages for the different distinct "timeouts" that a user can encounter with Gremlin Server.

==== Bugs

* TINKERPOP-1041 StructureStandardTestSuite has file I/O issues on Windows
* TINKERPOP-1105 SparkGraphComputer / Null Pointer Exceptions for properties traversals
* TINKERPOP-1106 Errors on commit in Gremlin Server don't register as exception on driver
* TINKERPOP-1125 RoundRobin load balancing always uses the second Host when size = 2
* TINKERPOP-1126 A single Host spawns many reconnect tasks
* TINKERPOP-1127 client fails to reconnect to restarted server
* TINKERPOP-1146 IoTest are not clearing the db after the test run
* TINKERPOP-1148 ConcurrentModificationException with bindings in Gremlin Server
* TINKERPOP-1150 Update pom file dependencies to work with Neo4j 2.3.2
* TINKERPOP-1159 Client sends multiple session close messages per host
* TINKERPOP-1168 Switch plugins in docs preprocessor
* TINKERPOP-1172 Reconnect to Gremlin Server previously marked as dead
* TINKERPOP-1175 Anonymous traversals can't be explained
* TINKERPOP-1184 Sessions not being closed properly
* TINKERPOP-1216 OrderStep or O_Traverser is broken
* TINKERPOP-1239 Excessive continual failure for requests can cause TimeoutException in driver
* TINKERPOP-1245 Gremlin shell starts incorrectly on OS X due to awk difference
* TINKERPOP-1251 NPE in ObjectWritable.toString
* TINKERPOP-1252 Failed Neo4j transaction can leave Neo4jTransaction in inconsistent state

==== Improvements

* TINKERPOP-732 gremlin-server GraphSON serializer issue with tree()
* TINKERPOP-916 Develop a better "simple" driver for testing and example purposes
* TINKERPOP-937 Extract the implementations sections of the primary documentation to its own book
* TINKERPOP-956 Connection errors tend to force a complete close of the channel
* TINKERPOP-1039 Enable auto-commit for session'd requests.
* TINKERPOP-1068 Bump to support jbcrypt-0.4m.jar
* TINKERPOP-1080 Bump Netty version - 4.0.34.Final
* TINKERPOP-1085 Establish TinkerPop "example" projects
* TINKERPOP-1096 Support aliasing for sessions in Gremlin Server
* TINKERPOP-1097 Gremlin Console supporting sessions
* TINKERPOP-1107 Provide a way to support global variables with sandboxing enabled
* TINKERPOP-1109 Make Gremlin Console better suited for system level installs
* TINKERPOP-1131 TraversalVertexProgram traverser management is inefficient memory-wise.
* TINKERPOP-1135 Improve GraphSON representation of java.time.* classes
* TINKERPOP-1137 Deprecate ScriptElementFactory and make star graph globally available
* TINKERPOP-1138 Improve messaging on server timeouts
* TINKERPOP-1147 Add serialization for TraversalExplanation
* TINKERPOP-1160 Add timeout configuration for time to wait for connection close
* TINKERPOP-1165 Tooling Support: Compile with -parameters
* TINKERPOP-1176 Bump Groovy version - 2.4.6
* TINKERPOP-1177 Improve documentation around Spark's storage levels
* TINKERPOP-1197 Document Gremlin Server available metrics
* TINKERPOP-1198 Bump commons-collections to 3.2.2
* TINKERPOP-1213 missing docs for has(label, key, value)
* TINKERPOP-1218 Usage of toLocalIterator Produces large amount of Spark Jobs

[[release-3-1-1-incubating]]
=== TinkerPop 3.1.1 (Release Date: February 8, 2016)

* Made `GryoRecordReader` more robust to 0 byte record splits.
* Fixed a constructor/serialization bug in `LP_O_OB_S_SE_SL_Traverser`.
* Added a lazy iterator, memory safe implementation of MapReduce to `SparkGraphComputer`.
* Added `MapReduce.combine()` support to `SparkGraphComputer`.
* Bumped to Neo4j 2.3.2.
* Fixed Java comparator contract issue around `Order.shuffle`.
* Optimized a very inefficient implementation of `SampleLocalStep`.
* Reduced the complexity and execution time of all `AbstractLambdaTraversal` instances.
* `DefaultTraversal` has a well defined `hashCode()` and `equals()`.
* Added serializers to Gryo for `java.time` related classes.
* Integrated `NumberHelper` in `SackFunctions`.
* Deprecated `VertexPropertyFeatures.supportsAddProperty()` which effectively was a duplicate of `VertexFeatures.supportsMetaProperties`.
* The Spark persistence `StorageLevel` can now be set for both job graphs and `PersistedOutputRDD` data.
* Added to the list of "invalid binding keys" allowed by Gremlin Server to cover the private fields of `T` which get exposed in the `ScriptEngine` on static imports.
* Added `BulkDumperVertexProgram` that allows to dump a whole graph in any of the supported IO formats (GraphSON, Gryo, Script).
* Fixed a bug around duration calculations of `cap()`-step during profiling.
* It is possible to completely avoid using HDFS with Spark if `PersistedInputRDD` and `PersistedOutpuRDD` are leveraged.
* `InputRDD` and `OutputRDD` can now process both graphs and memory (i.e. sideEffects).
* Removed Groovy specific meta-programming overloads for handling Hadoop `FileSystem` (instead, its all accessible via `FileSystemStorage`).
* Added `FileSystemStorage` and `SparkContextStorage` which both implement the new `Storage` API.
* Added `Storage` to the gremlin-core io-package which providers can implement to allow conventional access to data sources (e.g. `ls()`, `rm()`, `cp()`, etc.).
* Bumped to Spark 1.5.2.
* Bumped to Groovy 2.4.5.
* Added `--noClean` option in `bin/process-docs.sh` to prevent the script from cleaning Grapes and HDFS.
* Execute the `LifeCycle.beforeEval()` in the same thread that `eval()` is executed in for `GremlinExecutor`.
* Improved error handling of Gremlin Console initialization scripts to better separate errors in initialization script I/O versus execution of the script itself.
* Fixed a bug in `Graph.OptOut` when trying to opt-out of certain test cases with the `method` property set to "*".
* Added another `BulkLoader` implementation (`OneTimeBulkLoader`) that doesn't store temporary properties in the target graph.
* Added option to allow for a custom `ClassResolver` to be assigned to a `GryoMapper` instance.
* Fixed a `SparkGraphComputer` sorting bug in MapReduce that occurred when there was more than one partition.
* Added `strictTransactionManagement` to the Gremlin Server settings to indicate that the `aliases` parameter must be passed on requests and that transaction management will be scoped to the graphs provided in that argument.
* Fixed a `NullPointerException` bug in `PeerPressureVertexProgram` that occurred when an adjacency traversal was not provided.
* Standardized "test data directories" across all tests as generated by `TestHelper`.
* Fixed a bug in Gremlin Server where error messages were not always being passed back in the `statusMessage` field of the `ResponseMessage`.
* Added validation for parameter `bindings` to ensure that keys were `String` values.
* Improved Transaction Management consistency in Gremlin Server.
* Added `FileSandboxExtension` which takes a configuration file to white list methods and classes that can be used in `ScriptEngine` execution.
* Deprecated `SandboxExtension` and `SimpleSandboxExtension` in favor of `AbstractSandboxExtension` which provides better abstractions for those writing sandboxes.
* Fixed a long standing "view merge" issue requiring `reduceByKey()` on input data to Spark. It is no longer required.
* Added `Spark` static object to allow "file system" control of persisted RDDs in Spark.
* Added a Spark "job server" to ensure that persisted RDDs are not garbage collected by Spark.
* Improved logging control during builds with Maven.
* Fixed settings that weren't being passed to the Gremlin Driver `Cluster` through configuration file.
* `Column` now implements `Function`. The modulator `by(valueDecr)` can be replaced by `by(values,decr)` and thus, projection and order are separated.
* Added `InputRDDFormat` which wraps an `InputRDD` to make it accessible to Hadoop and not just Spark.
* Added `AbstractSparkTest` which handles closing `SparkContext` instances between tests now that we support persisted contexts.
* Fixed a serialization bug in `GryoSerializer` that made it difficult for graph providers to yield `InputRDDs` for `SparkGraphComputer`.
* `SparkGraphComputer` is now tested against Gryo, GraphSON, and `InputRDD` data sources.
* `HadoopElementIterator` (for Hadoop-Gremlin OLTP) now works for any `InputFormat`, not just `FileInputFormats`.
* Added `Traverser.Admin.getTags()` which are used to mark branches in a traversal (useful in `match()` and related future steps).
* Fixed the `Future` model for `GiraphGraphComputer` and `SparkGraphComputer` so that class loaders are preserved.
* Added support for arbitrary vertex ID types in `BulkLoaderVertexProgram`.
* Deprecated `credentialsDbLocation` from `SimpleAuthenticator` in Gremlin Server.
* `TinkerGraph` has "native" serialization in GraphSON, which enables it to be a return value from Gremlin Server.
* Improved the ability to embed Gremlin Server by providing a way to get the `ServerGremlinExecutor` and improve reusability of `AbstractEvalOpProcessor` and related classes.
* Added `Authenticator.newSaslNegotiator(InetAddress)` and deprecated the zero-arg version of that method.
* `ProfileStep` is now available off of `Traversal` via `profile()`. To be consistent with `Traversal.explain()`.
* If no comparator is provided to `order()`, `Order.incr` is assumed (previously, an exception occurred).
* Fixed various Gremlin-Groovy tests that assumed `toString()`-able ids.
* Split TinkerPop documentation into different directories.
* Added `explain()`-step which yields a `TraversalExplanation` with a pretty `toString()` detailing the compilation process.
* Fixed a traversal strategy ordering bug in `AdjacentToIncidentStrategy` and `IncidentToAdjacentStrategy`.
* Made a number of changes to improve traversal startup and execution performance.
* Added support for 'gremlin.tinkergraph.graphLocation' to accept a fully qualified class name that implements `Io.Builder` interface.

==== Bugs

* TINKERPOP-763 IsStep broken when profiling is enabled.
* TINKERPOP-972 Cluster::close does not shut down its executor
* TINKERPOP-973 BLVP shouldn't clear configuration properties
* TINKERPOP-976 Fail earlier if invalid version is supplied in validate-distribution.sh
* TINKERPOP-977 Dead link to traversal javadocs
* TINKERPOP-979 ComputerVerificationStrategy not picking up Order local traversal
* TINKERPOP-985 shouldPersistDataOnClose makes incorrect feature check
* TINKERPOP-990 Mixed types in VertexPropertyTest
* TINKERPOP-993 cyclicPath is not(simplePath)
* TINKERPOP-997 FeatureRequirementSet.SIMPLE should not require multi-property *(breaking)*
* TINKERPOP-1000 GremlinGroovyScriptEngineOverGraphTest failures
* TINKERPOP-1001 SugarLoaderPerformanceTest contains hardcoded vertex ids
* TINKERPOP-1002 Should rollback transaction after catching on close
* TINKERPOP-1006 Random error during builds: shouldReloadClassLoaderWhileDoingEvalInSeparateThread()
* TINKERPOP-1011 HadoopGraph can't re-attach when the InputFormat is not a FileInputFormat
* TINKERPOP-1012 BulkLoaderVertexProgram shouldn't assume vertex IDs of type Long
* TINKERPOP-1025 Solve SparkContext Persistence Issues with BulkLoaderVertexProgram
* TINKERPOP-1027 Merge view prior to writing graphRDD to output format/rdd
* TINKERPOP-1036 Support self-looping edges in IO
* TINKERPOP-1052 @Graph.OptOut causes Exception during Suite setup
* TINKERPOP-1060 LambdaRestrictionStrategy too restrictive
* TINKERPOP-1075 Profile duration of cap step seems broken.
* TINKERPOP-1083 Traversal needs a hashCode() and equals() definition.
* TINKERPOP-1089 Order.shuffle implementation is too fragile
* TINKERPOP-1119 LP_O_OB_S_SE_SL_Traverser doesn't have a protected constructor().

==== Improvements

* TINKERPOP-320 BulkDumperVertexProgram
* TINKERPOP-379 MessageScope.Local.setStaticMessage(M msg)
* TINKERPOP-824 Do we need runtime BigDecimal in more places?
* TINKERPOP-859 Provide a more general way to set log levels in plugins
* TINKERPOP-860 Bindings applied to the PluginAcceptor should appear to Gremlin Server
* TINKERPOP-886 Allow any GraphReader/Writer to be persistence engine for TinkerGraph
* TINKERPOP-891 Re-examine Sandboxing Abstractions
* TINKERPOP-912 Improve the ability to embed Gremlin Server with Channelizer injection
* TINKERPOP-928 Use directories to separate different books
* TINKERPOP-930 Tie Alias to Transaction Manager in Gremlin Server
* TINKERPOP-938 Add a "clear SNAPSHOT jars" section to the process-docs.sh.
* TINKERPOP-941 Improve error message for wrong order().by() arguments
* TINKERPOP-943 Warn if Gremlin Server is running prior to generating docs
* TINKERPOP-945 Exceptions should allow me to include root cause if/when available
* TINKERPOP-952 Include Cardinality.list example in VertexProperty section of main docs.
* TINKERPOP-954 Consistent test directory usage
* TINKERPOP-957 Improve speed of addV()
* TINKERPOP-964 Test XXXGraphComputer on a Hadoop2 cluster (non-pseudocluster).
* TINKERPOP-970 ProfileStep should be off Traversal, not GraphTraversal
* TINKERPOP-978 Native TinkerGraph Serializers for GraphSON
* TINKERPOP-981 Deprecate support for credentialsDbLocation in Gremlin Server Config
* TINKERPOP-982 valuesDecr, valuesIncr, keysDecr, and valuesDecr is lame.
* TINKERPOP-983 Provide a way to track open Graph instances in tests
* TINKERPOP-984 Use GraphProvider for id conversion in Groovy Environment test suite
* TINKERPOP-987 Use tinkerpop.apache.org URL in all documentation and homepage
* TINKERPOP-988 SparkGraphComputer.submit shouldn't use ForkJoinPool.commonPool
* TINKERPOP-992 Better support for schema driven Graphs in IO related tests
* TINKERPOP-994 Driver using deprecated Rebindings Still
* TINKERPOP-995 Add Authenticator.newSaslNegotiator(InetAddress)
* TINKERPOP-996 Please delete old releases from mirroring system
* TINKERPOP-998 Deprecate VertexPropertyFeatures.FEATURE_ADD_PROPERTY
* TINKERPOP-1009 Add a CAUTION to documentation about HadoopGraph and getting back elements
* TINKERPOP-1013 Traverser tags as a safer way of using path labels
* TINKERPOP-1018 Allow setting for maxContentLength to be set from yaml in driver
* TINKERPOP-1019 Convert println in test to SLF4j
* TINKERPOP-1022 Automatically warm up ops handlers
* TINKERPOP-1023 Add a spark variable in SparkGremlinPlugin like we do hdfs for HadoopGremlinPlugin
* TINKERPOP-1026 BVLP should store vertex IDs as String
* TINKERPOP-1033 Store sideEffects as a persisted RDD
* TINKERPOP-1035 Better Consistency in Gremlin Server Transaction Management
* TINKERPOP-1045 Client-Side Hangs when attempting to access a HashMap with Keys of type Integer
* TINKERPOP-1047 TinkerGraph GraphSON storage format broken
* TINKERPOP-1051 Add note in best practice docs about gremlin server heap setting
* TINKERPOP-1055 Gremlin Console FileNotFoundException can be misleading
* TINKERPOP-1062 Make LifeCycle beforeEval execute in same thread as eval operation
* TINKERPOP-1064 Allow a ClassResolver to be added to GryoMapper construction
* TINKERPOP-1065 Fix some typos and clarify some wording in the TinkerPop documentation
* TINKERPOP-1066 Add ioRegistries configuration to GraphSON MessageSerializer
* TINKERPOP-1067 Update Groovy to 2.4.5
* TINKERPOP-1072 Allow the user to set persistence options using StorageLevel.valueOf()
* TINKERPOP-1073 HadoopGraph toString() is weird for Spark PersitedRDD data.
* TINKERPOP-1086 Include gryo serializers for java.time related classes
* TINKERPOP-1087 Add has()/order() to FilterRankStrategy
* TINKERPOP-1093 Add Spark init.sh script and update dev documentation.
* TINKERPOP-1100 Look deeply into adding combine()-support in Spark MapReduce.
* TINKERPOP-1117 InputFormatRDD.readGraphRDD requires a valid gremlin.hadoop.inputLocation, breaking InputFormats (Cassandra, HBase) that don't need one

[[release-3-1-0-incubating]]
=== TinkerPop 3.1.0 (Release Date: November 16, 2015)

This release also includes changes from <<release-3-0-1-incubating, 3.0.1-incubating>> and <<release-3-0-2-incubating, 3.0.2-incubating>>.

* Fixed bug in Gryo and GraphSON (with embedded types) serialization for serialization of results returned from `Map.entrySet()`.
* `Transaction` settings for `onReadWrite` and `onClose` are now `ThreadLocal` in nature of standard transactions.
* Optimized `BulkLoaderVertexProgram`. It now uses `EventStrategy` to monitor what the underlying `BulkLoader` implementation does (e.g. whether it creates a new vertex or returns an existing).
* Integrated `NumberHelper` in `SumStep`, `MinStep`, `MaxStep` and `MeanStep` (local and global step variants).
* Gremlin Console remoting to Gremlin Server now supports a configuration option for assigning aliases.
* `CountMatchAlgorithm`, in OLAP, now biases traversal selection towards those traversals that start at the current traverser location to reduce message passing.
* Fixed a file stream bug in Hadoop OLTP that showed up if the streamed file was more than 2G of data.
* Added the ability to set thread local properties in `SparkGraphComputer` when using a persistent context.
* Bumped to Neo4j 2.3.0.
* Deprecated "rebindings" as an argument to Gremlin Server and replaced it with "aliases".
* Added `PersistedInputRDD` and `PersistedOutputRDD` which enables `SparkGraphComputer` to store the graph RDD in the context between jobs (no HDFS serialization required).
* Renamed the `public static String` configuration variable names of TinkerGraph (deprecated old variables).
* Added `GraphComputer.configure(key,value)` to allow engine-specific configurations.
* `GraphStep` is no longer in the `sideEffect`-package and is now in `map`-package (breaking change).
* Added support for mid-traversal `V()`-steps (`GraphStep` semantics updated).
* Fixed `Number` handling in `Operator` enums. Prior this change a lot of operations on mixed `Number` types returned a wrong result (wrong data type).
* Fixed a bug in Gremlin Server/Driver serializer where empty buffers were getting returned in certain cases.
* Renamed `ConjunctionX` to `ConnectiveX` because "conjunction" is assumed "and" (disjunction "or"), where "connective" is the parent concept.
* Removed `PathIdentityStep` as it was a hack that is now solved by `Traversal.Admin.addTraverserRequirement()`.
* Added `Traversal.Admin.addTraverserRequirement()` to allow a traversal strategy or source to add requirements (not only step determined anymore).
* Added `TraverserRequirement.ONE_BULK` to state the traverser does not handle bulk.
* Added `GraphTraversalSource.withBulk(boolean)` to enabled users to compute only using `bulk=1`.
* Gremlin Server supports Netty native transport on linux.
* Removed the need for `GFunction` (etc.) closure wrappers in Gremlin-Groovy as `as Function` can be used to convert closures accordingly.
* Added `SelectColumnStep` (`select(keys)` and `select(values)`). Deprecated `mapKeys()` and `mapValues()`.
* Renamed `gremlin.hadoop.graphInputRDD` and `gremlin.hadoop.graphOutputRDD` to `gremlin.spark.graphInputRDD` and `gremlin.spark.graphOutputRDD`, respectively.
* Fixed a bug in `FoldStep` around bulking. This could be a breaking change, but it is the correct semantics.
* Previous `group()`-behavior steps are accessible via the deprecated `groupV3d0()`-steps.
* `GroupStep` and `GroupSideEffectStep` now do lazy reductions to reduce memory footprint. Breaking change for `group()` semantics.
* Added `GroupStepHelper` with various static methods and classes that are used by both `GroupStep` and `GroupSideEffectStep`.
* Added `BarrierStep` interface with `processAllStarts()` method which process all starts up to yielding the barrier result.
* Fixed a severe threading issue in `TinkerGraphComputer`.
* The location of the jars in HDFS is now `hadoop-gremlin-x.y.z-libs` to ensure multiple TinkerPop versions don't clash.
* `GiraphGraphComputer` will only upload the jars to HDFS if it doesn't already exist (to help speed up startup time).
* `GiraphGraphComputer.workers()` is smart about using threads and machines to load balance TinkerPop workers across cluster.
* `GraphComputer.workers(int)` allows the user to programmatically set the number of workers to spawn.
* Added `GryoSerializer` as the new recommended Spark `Serializer`. Handles `Graph` and `GryoMapper` registries.
* `GryoPool` now makes use of `GryoPool.Builder` for its construction.
* Bumped to Apache Hadoop 2.7.1.
* Bumped to Apache Giraph 1.1.0.
* Bumped to Apache Spark 1.5.1.
* Split Hadoop-Gremlin apart such there is now `hadoop-gremlin`, `spark-gremlin`, and `giraph-gremlin` (and respective `GremlinPlugins`).
* Added `LambdaCollectingBarrierStep` which generalizes `NoOpBarrierStep` and allows for `barrier(normSack)`-type operations.
* Fixed bugs in the Gremlin Server's NIO protocol both on the server and driver side.
* Added `Path.popEquals(Pop,Object)` to check for path equality based on `Pop` (useful for `TraverserRequirement.LABELED_PATH`).
* Added `Operator.assign` to allow setting a direct value.
* `Operator` is now a `BinaryOperator<Object>` with appropriate typecasting for respective number operators.
* Simplified `SackValueStep` so it now supports both `sack(function)` and `sack(function).by()`. Deprecated `sack(function,string)` .
* Added `Parameters` object to allow for the parameters of a step to be retrieved at runtime via a traversal.
* Redesigned (though backwards compatible) `AddEdgeStep`, `AddVertexStep`, and `AddPropertyStep` (and respective `GraphTraversal` API).
* Added `GraphTraversalSource.inject()` so users can spawn a traverser with non-graph objects.
* `GraphStep` can now take a single argument `Collection` which is either elements or element ids (i.e. `g.V([1,2,3])` is supported now).
* Added `LoopsStep` to make the loop counter accessible within `repeat()`, `until()` and `emit()`.
* Gephi Plugin no longer requires manual insert of `store` steps to visualize a traversal.
* Added a `TinkerIoRegistry` that registers a custom serializer for Gryo that will serialize an entire `TinkerGraph` instance.
* Added configuration options to Gephi Plugin for setting the size of nodes visualized.
* Replaced `DedupBijectionStrategy` with the more effective `FilterRankingStrategy`.
* `ComputerAwareSteps` must not only handle step ids, but also step labels.
* Renamed `B_O_P_SE_SL_Traverser` to `B_LP_O_P_SE_SL_Traverser` as it now supports `TraverserRequirement.LABELED_PATH`.
* Added `B_LP_O_S_SE_SL_Traverser` in support of `TraverserRequirement.LABELED_PATH`.
* Added `TraverserRequirement.LABELED_PATH` which only generates path data for steps that are labeled (greatly increases the likelihood of bulking).
* Fixed a bug in `Path` usage that required an API update: `Path.addLabel()` is now `Path.extend(Set<String>)` and `Traverser.addLabels(Set<String>)`.
* Made `Path` iterable, so that it can be ``unfold()``'ed and used by local steps like `min(local)`, `max(local)`, etc.
* `WhereTraversalStep` and `WherePredicateStep` are now the only "special" `Scoping` steps after `MatchStartStep` in `match()`.

==== Bugs

* TINKERPOP-774 order / dedup issues
* TINKERPOP-799 [Proposal] with()-modulator for stream level variable binding.
* TINKERPOP-801 groupCount() fails for vertices (elements?) (using Spark)
* TINKERPOP-811 AddPropertyStepTest fails "all of a sudden"
* TINKERPOP-823 addV() broken for multi-value properties
* TINKERPOP-843 Misspecified HADOOP_GREMLIN_LIBS generates NullPointerException
* TINKERPOP-857 Add GraphComputer.config(key,value)
* TINKERPOP-895 Use "as BinaryOperator" and remove GBinaryOperator
* TINKERPOP-903 Fix empty buffer return upon buffer capacity exceeded
* TINKERPOP-910 In session transaction opened from sessionless request
* TINKERPOP-918 ComputerVerificationStrategy is too restrictive
* TINKERPOP-926 Renamed TinkerGraph public statics to common pattern used for other statics.
* TINKERPOP-948 AbstractGremlinProcessTest.checkMap not asserted in GroupTest
* TINKERPOP-953 Artifact equality is not evaluating properly
* TINKERPOP-955 HashMap$Node not serializable

==== Improvements

* TINKERPOP-297 Ensure Consistent Behavior Over Deleted Elements *(breaking)*
* TINKERPOP-333 Support VertexProperty in PartitionStrategy
* TINKERPOP-391 More fluency in GraphComputer for parameterization.
* TINKERPOP-616 Use Spark 1.3.0 in Hadoop-Gremlin.
* TINKERPOP-624 Passing Detached/Referenced to Graph.vertices/edge()
* TINKERPOP-680 Configurable Channelizer for Gremlin Driver
* TINKERPOP-728 Improve Remote Graph Object Treatment in Console
* TINKERPOP-756 Provide a strict parsing option for GraphMLReader
* TINKERPOP-760 Make loop counter accessible within repeat()
* TINKERPOP-762 Allow mid-traversal V() (and E())
* TINKERPOP-765 Decompose AbstractTransaction for different transactional contexts *(breaking)*
* TINKERPOP-767 Path should play well with "local" steps.
* TINKERPOP-768 MatchStep in OLAP should be smart about current vertex.
* TINKERPOP-769 Make the introduction of the TP3 docs story better.
* TINKERPOP-772 TraverserRequirement.LABELED_PATH
* TINKERPOP-796 Support merge binary operator for Gremlin sacks *(breaking)*
* TINKERPOP-798 [Proposal] Rename mapKeys()/mapValues() to select(keys) and select(values).
* TINKERPOP-802 Provide sack(object) so that the sack can be directly set.
* TINKERPOP-803 A better solution to g.V(someCollection.toArray())
* TINKERPOP-805 Enforce AutoCloseable Semantics on Transaction *(breaking)*
* TINKERPOP-821 Improve testing around TraversalHelper around recursive methods
* TINKERPOP-825 [Proposal] SetBulkStep (sideEffectStep)
* TINKERPOP-826 OneToManyBarrierStrategy
* TINKERPOP-827 Add a console session to the PageRank section of the docs.
* TINKERPOP-829 TinkerGraphComputer should support the user specified thread/worker count.
* TINKERPOP-835 Shade Jackson Dependencies *(breaking)*
* TINKERPOP-836 Support Hadoop2 in place of Hadoop1
* TINKERPOP-850 Reduce Graph.addVertex overload ambiguity *(breaking)*
* TINKERPOP-851 GroupCountStep needs a by() for the count.
* TINKERPOP-861 Solve "The Number Problem" for Operator (and follow on operators)
* TINKERPOP-863 [Proposal] Turn off bulking -- or is there something more general? (hope not).
* TINKERPOP-866 GroupStep and Traversal-Based Reductions *(breaking)*
* TINKERPOP-868 Allow Spark Gremlin Computer to Reuse Spark Contexts
* TINKERPOP-874 Rename Gremlin-Spark properties using gremlin.spark prefix. *(breaking)*
* TINKERPOP-876 Rename VendorOptimizationStrategy XXXOptimizationStrategy *(breaking)*
* TINKERPOP-879 Remove deprecated promoteBindings from GremlinExecutor *(breaking)*
* TINKERPOP-885 Change Transaction.onReadWrite() to be a ThreadLocal setting *(breaking)*
* TINKERPOP-888 GraphTraversal.property overloads *(breaking)*
* TINKERPOP-896 Simplify the {{withSack}} methods of {{GraphTraversalSource}}. *(breaking)*
* TINKERPOP-897 Remove deprecated GSupplier, GFunction, GConsumer, etc. methods. *(breaking)*
* TINKERPOP-898 Rename ConjuctionP and ConjuctionStep to ConnectiveP and ConnectiveStep *(breaking)*
* TINKERPOP-899 Bump to the latest version of Neo4j.
* TINKERPOP-900 Provide by(object) which compiles to by(constant(object))
* TINKERPOP-901 Option for use of Netty epoll on Linux to reduce GC pressure
* TINKERPOP-904 BulkLoaderVertexProgram optimizations
* TINKERPOP-905 Harden time oriented tests in ResultQueueTest
* TINKERPOP-907 getters for RepeatStep.untilTraversal and RepeatStep.emitTraversal
* TINKERPOP-908 Use line breaks in documentation
* TINKERPOP-909 Improve steps that handle numeric data
* TINKERPOP-911 Allow setting Thread Specific Spark JobGroup/Custom Properties based on hadoop conf
* TINKERPOP-913 Rename Gremlin Server arguments rebinding to alias
* TINKERPOP-914 DriverRemoteAcceptor in Gremlin Console supports aliases
* TINKERPOP-917 Add HadoopGraph.open(String)
* TINKERPOP-922 Add a book for Developer Documentation
* TINKERPOP-923 Add a book for Tutorials
* TINKERPOP-925 Use persisted SparkContext to persist an RDD across Spark jobs.
* TINKERPOP-931 Make it possible to extend the core OpProcessor implementations
* TINKERPOP-933 Improve release process to get files named properly
* TINKERPOP-935 Add missing "close" operation to the session opProcessor docs

== TinkerPop 3.0.0 (A Gremlin Rāga in 7/16 Time)

image::https://raw.githubusercontent.com/apache/tinkerpop/master/docs/static/images/gremlin-hindu.png[width=225]

[[release-3-0-2-incubating]]
=== TinkerPop 3.0.2 (Release Date: October 19, 2015)

* Cleaned up `ext/` directory when plugin installation fails for `gremlin-server` and `gremlin-console`.
* Fixed issues in `gremlin-server` when configured for HTTP basic authentication.
* Made `BulkLoaderVertexProgram` work for any persistent TP3-supporting graph (input and output).
* `TreeSideEffectStep` now implements `PathProcessor` which fixed a `ComputerVerificationStrategy` issue.
* Added a shell script that verifies source and binary distributions.
* Fixed a bulk related bug in `GroupStep` when used on `GraphComputer` (OLAP).
* Gremlin Server binary distribution now packages `tinkergraph-gremlin` and `gremlin-groovy` as plugins to be consistent with Gremlin Console's packaging.
* The `RepeatStep` clauses (`until()`,`emit()`,`repeat()`) can only be set at most one time in order to prevent user confusion.
* Fixed a `clone()` bug in `RepeatStep`, `TreeStep`, `GroupCountStep`, `GroupStep`, and `TraversalRing`.
* Fixed a thread context bug in `TinkerGraphComputer`.
* Fixed issues with the `gremlin-driver` related to hanging connections in certain conditions.
* TinkerGraph now has an option for persistence where the data is saved on `close()` and, if present, loaded on `open()`.
* Added an overload for `GremlinExecutor.eval()` that takes a `Lifecycle` object to override some default settings from `GremlinExecutor.Builder`.
* Improved session closing for transactional graphs during shutdown of Gremlin Server.
* Fixed id parameter used in tests for `GroovyStoreTest` and `GroovyRepeatTest` to not be treated as an embedded string.
* `GraphStep` will convert any `Vertex` or `Edge` ids to their id `Object` prior to submission to `GraphComputer` (OLAP).

==== Bugs

* TINKERPOP-814 ConnectionPool can fill with dead Connections
* TINKERPOP-816 Gryo deserialization of error response with null message causes NPE and protocol desync
* TINKERPOP-817 Gryo serialization of large responses fails and causes protocol desync
* TINKERPOP-840 TreeTest Is not being ignored via ComputerVerificationStrategy
* TINKERPOP-849 gremlin-server doesn't close sessions on 'close' opcode
* TINKERPOP-855 sasl authentication type error due to Json format
* TINKERPOP-865 Errors with HTTP REST basic auth
* TINKERPOP-867 TinkerGraphProvider does not initialize temp dir
* TINKERPOP-870 Rebound client requires a connection to occur on the underlying client.
* TINKERPOP-877 Driver hangs if SSL enabled on server but not on client

==== Improvements

* TINKERPOP-828 TinkerGraph can supportPersistence(), should we allow it.
* TINKERPOP-830 process-docs.sh introduces extra white space dependent on console width
* TINKERPOP-839 Docs should have a ${version.number} under the logo.
* TINKERPOP-852 A shell script that validates the distribution artifacts at release time
* TINKERPOP-853 TinkerPop Logo in JavaDoc index.html
* TINKERPOP-858 Cleanup after failed :install

[[release-3-0-1-incubating]]
=== TinkerPop 3.0.1 (Release Date: September 2, 2015)

* `Compare` now uses `BigDecimal` internally to ensure that precision is not lost on standard number comparisons.
* Renamed `ComputerVerificationStrategy` to `VerificationStrategy` so all the verification strategies can use it.
* Added `StandardVerificationStrategy` that throws exceptions for illegal traversal patterns on the standard engine (which extends to `GraphComputer`).
* Added `GraphFeatures.supportsConcurrentAccess()` to allows `Graph` implementations to signify if multiple instances can access the same data.
* Clarified semantics of `Transaction.close()` in unit tests - now refers only to closing the current transaction in the current thread.
* `Neo4jGraph` no longer uses `OptOut` on `TransactionTest.shouldRollbackOnCloseWhenConfigured` (formerly `shouldRollbackOnShutdownWhenConfigured`)
* Gremlin Server initialization scripts can now return a `Map` of values that will become global bindings for the server.
* Introduced the `--dryRun` option to the document generation process which ignores actual script execution in the Gremlin Console.
* Fixed bug in `EventStrategy` around property changed events when calling `property` without cardinality or meta-property values.
* Improved support for the `Accept` header for REST-based requests in Gremlin Server.
* `GraphFactory` now allows specification of the class to use to instantiate the `Graph` through the `GraphFactoryClass` annotation.
* Added `wrapAdjacencyList` and `unwrapAdjacencyList` options to `GraphSONWriter` and `GraphSONReader` respectively, thus allowing valid JSON to be written/read if the user desires.
* Added Gremlin Server/Driver authentication support via SASL.
* Added Basic HTTP authentication support for REST in Gremlin Server.
* Added Gremlin Server plugin to help with "credential graph" management (used in conjunction with authentication features of Gremlin Server).
* Added "secure" Gremlin Server/Driver example configuration files.
* Adjusted configuration for javadoc generation to eliminate error messages.
* Removed "reserved" graph concept names from tests (e.g. "label", "edge", "value") to support the convention of avoiding these strings for property names.
* Introduced `GraphProvider.Descriptor` which annotates a `GraphProvider` implementation to describe what `GraphComputer` implementation will be used.
* Modified `OptOut` to include a `computers` attribute which allows the `Graph` to opt-out of computer-based tests for specific computation engines.
* Added a `SandboxExtension` that can be plugged into `TypeCheckedCustomizerProvider` and `CompileStaticCustomizerProvider` to control classes and methods that can be used in the `GremlinGroovyScriptEngine`.
* Added a number of new `ImportCustomizerProvider` implementations such as, `TimedInterruptCustomizerProvider`, `TypeCheckedCustomizerProvider` and others.
* Refactored `GremlinGroovyScriptEngine` to make more general use of `ImportCustomizerProvider` implementations.
* Removed `SecurityCustomizerProvider` class and the "sandbox" configuration on the `ScriptEngines` class - this was an experimental feature and not meant for public use.
* Removed dependency on `groovy-sandbox` from the `gremlin-groovy` module.

==== Bugs

* TINKERPOP-770 Exception while AddPropertyStep tries to detach vertex property
* TINKERPOP-780 Use of fold() in repeat()
* TINKERPOP-782 map(Traversal) should declare requirements of child
* TINKERPOP-785 Gremlin Server Not Properly Reporting Port Conflict
* TINKERPOP-792 select at start of match traversal on Map can fail
* TINKERPOP-794 IncidentToAdjecentStrategy malfunction
* TINKERPOP-804 Failed installing neo4j-gremlin extension on Windows 7
* TINKERPOP-822 Neo4j GraphStep with element arguments ignores has  *(breaking)*

==== Improvements

* TINKERPOP-576 Gremlin Server Authentication
* TINKERPOP-582 Remove Groovy Sandbox Dependency
* TINKERPOP-610 General graph concept names in test schema
* TINKERPOP-656 IoRegistry Chaining
* TINKERPOP-690 Be able to OPT_OUT for Standard, but not Computer *(breaking)*
* TINKERPOP-699 GraphSON writeGraph not producing valid json object
* TINKERPOP-750 Compare should not have special case for Number
* TINKERPOP-752 Make Gremlin Server Better Respect ACCEPT
* TINKERPOP-764 Unify semantics of Transaction.close() in tests and documentation *(breaking)*
* TINKERPOP-771 IoRegistry Instantiation With GryoPool
* TINKERPOP-778 Support GraphFactory location via annotation.
* TINKERPOP-791 Document rules for committers
* TINKERPOP-797 order() seems to only like List? *(breaking)*
* TINKERPOP-808 TraversalComparator.comparator needs a getter

=== TinkerPop 3.0.0 (Release Date: July 9, 2015)

* Modified the `GremlinExecutor` to catch `Throwable` as opposed to `Exception` so as to properly handle `Error` based exceptions.
* Modified the `GremlinGroovyScriptEngine` compilation configuration to prevent inappropriate script evaluation timeouts on standalone functions.
* Added a custom configuration for "timed interrupt" in the `ScriptEngines` instantiation of the `GremlinGroovyScriptEngine`.
* Added `mapKeys()` (`MapKeyStep`) and `mapValues()` (`MapValueStep`) to get the keys and values of a map, respectively.
* `select()` no longer supports empty arguments. The user must specify the keys they are selecting.
* `MatchStep` and `match()` no longer have a "start label" parameter -- it is computed if the incoming traverser does not have requisite labels.
* Turned transactional testing back on in Gremlin Server using Neo4j.
* Renamed `Transaction.create()` to `Transaction.createThreadedTx()`.
* Added `TraversalParent.removeGlobalChild()` and `TraversalParent.removeLocalChild()`.
* Added a `clear` option to the Gephi Plugin to empty the Gephi workspace.
* Refactored `ResultSet` and related classes to stop polling for results.
* `AbstractStep` now guarantees that bulk-less and null-valued traversers are never propagated.
* Added `dedup(string...)` which allows for the deduplication of a stream based on unique scope values.
* Fixed multiple bugs in the Gephi Plugin related to refactoring of traversal side-effects.
* Split `WhereStep` into `WherePredicateStep` and `WhereTraversalStep` to simplify internals.
* Prevent the driver from attempting to reconnect on a dead host if the `Cluster.close()` method has been called.
* Renamed the "deactivate" option on `:plugin` command to "unuse" to be symmetric with the "use" option.
* Added `Traversal.toStream()` to turn the `Traversal<S,E>` into a `Stream<E>`.
* Added `Scoping.Variable` enum of `START` and `END` which allows the `Scoping` step to specify where its bindings are.
* `ComputerVerificationStrategy` is smart about not allowing `WhereXXXStep` with a start-variable to run in OLAP as it selects the value from the path.
* Rewrote `MatchStep` where it now works on `GraphComputer`, solves more patterns, provides plugable execution plans, supports nested AND/OR, `not()`-patterns, etc.
* Renamed `Graphs` in Gremlin Server to `GraphManager`.
* Fixed bug in Gremlin Driver where client-side serialization errors would not bubble up properly.
* Fixed problem in Gremlin Server to ensure that a final `SUCCESS` or `NO_CONTENT` message assured that the transaction was successful in sessionless requests.
* Arrow keys for cycling through command history now work in Gremlin Console when being used on Windows.
* Added `NotStep` and `not(traversal)` for not'ing a traversal (integrates like `ConjunctionStep`).
* Removed `TraversalP`. Traversals and `P`-predicates are completely separate concepts.
* `has(key,traversal)` is now an alias for `filter(__.values(key).traversal)` using `TraversalFilterStep`.
* Simplified `SubgraphStrategy` by using `TraversalFilterStep` instead of the more complex `WhereStep`.
* Added `TraversalMapStep`, `TraversalFlatMapStep`, `TraversalFilterStep`, and `TraversalSideEffectStep` which all leverage an internal traversal.
* Added `Path.get(pop,label)` as default helpers in `Path`.
* Added `Pop.first`, `Pop.last`, and `Pop.all` as enums for getting single items from a collection or a list of said items.
* Changed `GremlinServer.start()` to return a `CompletableFuture` that contains the constructed `ServerGremlinExecutor`.
* Restructured `IoTest` breaking it up into smaller and more logically grouped test cases.
* Gremlin Server `Settings` now has sensible defaults thus allowing the server to be started with no additional configuration.
* Fixed garbled characters in Gremlin Console that notably showed up in `:help`
* Replaced dependency on `groovy-all` with individual Groovy dependencies as needed.
* Bumped `org.gperfutils:gbench` to the `0.4.3` and a version explicitly compatible with Groovy 2.4.x.
* Renamed `KeyStep` to `PropertyKeyStep` to be consistent with `PropertyValueStep`.
* Added `Gremlin-Lib-Paths` to modify paths in plugin `lib` directory.
* Modified the capabilities of `Gremlin-Plugin-Paths` to delete paths that have no value on the right-hand-side of the equals sign.
* The REST API in Gremlin Server now requires parameters to be defined with a "bindings." prefix.
* Modified the REST API in Gremlin Server to accept rebindings.
* Added `rebindings` optional argument to sessionless requests to allow global bindings to be rebound as needed.
* Added `LazyBarrierStrategy` which "stalls" a traversal of a particular form in order to gain a bulking optimization.
* `CollectingBarrierStep` supports `maxBarrierSize` for "lazy barrier," memory conservation.
* `Scoping` now has `getScopeKeys()` to get the keys desired by the scoping step.
* Refactored SSL support in the Gremlin Server/Driver.
* Factored out `ServerGremlinExecutor` which contains the core elements of server-side script execution in Gremlin Server.
* Bumped to netty 4.0.28.Final.
* Refactored the `Mutating` interface and introduce `CallbackRegistry` interface around `EventStrategy`.
* Changed `onReadWrite` and `onClose` of `AbstractTransaction` to be synchronized.
* Added `LabelP` to support index lookups and `has()` filtering on `Neo4jGraph` multi-label vertices.
* `AddEdgeStep` is now a `Scoping` step.
* Added a fully defined set of `Graph.Feature` implementations to `EmptyGraph`.
* Dropped dependency on `org.json:json` - used existing Jackson dependency.
* Added back neo4j-gremlin as the licensing of the Neo4j API is now Apache2.
* Added `willAllowId` method to features related to vertices, edges and vertex properties to test if an identifier can be use when `supportsUserSuppliedIds` is `true`.
* Fixed a bug in `GraphTraversal.choose(predicate,trueTraversal,falseTraversal)`.
* Removed `MapTraversal`, `MapTraverserTraversal`, `FilterTraversal`, and `FilterTraverserTraversal` as these are simply `__.map(function)` and `__.filter(predicate)`.
* Include `hadoop-gremlin` Hadoop configuration sample files in Gremlin Console distribution.
* Iteration of results in Gremlin Server occur in the same thread as evaluation and prior to transaction close.
* TinkerGraphComputer now supports every `ResultGraph`/`Persist` combination.
* `GraphComputerTest` extended with validation of the semantics of all `ResultGraph`/`Persist` combinations.
* GiraphGraphComputer no longer requires an extra iteration and MapReduce job to derive the full `Memory` result.
* SparkGraphComputer now supports `InputRDD` and `OutputRDD` to allow vendors/users to use a `SparkContext` to read/write the graph adjacency list.
* Added `Scoping.getScopeValue()` method so all "selecting" steps use the same pattern for map, path, and sideEffect data retrieval.

=== TinkerPop 3.0.0.M9 (Release Date: May 26, 2015)

* Removed `GraphComputer.isolation()` as all implementations use standard BSP.
* Added a Gremlin Server `LifeCycleHook` to ensure that certain scripts execute once at startup and once at shutdown.
* `has(key)` and `hasNot(key)` are now aliases for `where(values(key))` and `where(not(values(key)))`, respectively.
* TinkerGraph classes are now final to restrict user and vendor extension.
* Added `TraversalStrategy.VendorOptimization` to ensure that all TinkerPop optimizations execute first on the known TinkerPop steps.
* Added `TailGlobalStep` and `TailLocalStep` (`tail()`) which gets objects from the end of the traversal stream.
* `AndStep` and `OrStep` are now simply markers where `WhereStep(a.and(b).and(c)...and(z))` is the compilation.
* Moved `Compare`, `Contains`, `Order`, `Operator`, and `P` to `process/traversal` from `structure/` as they are process-based objects.
* `HasContainer` now uses `P` predicate as helper methods and tests are more thorough on `P`.
* Changed Gremlin Server integration/performance tests to be runnable from within the `gremlin-server` directory or from the project root.
* Moved the string methods of `TraversalHelper` to `StringFactory`.
* Renamed JSON-related serializers for Gremlin Server to be more consistent with GraphSON naming.
* Removed `HasTraversalStep` in favor of new `P.traversal` model with `HasStep`.
* Fixed bug in `WsGremlinTextRequestDecoder` where custom serializers from graphs were not being used.
* Added `AndP` which allows for the `and()`-ing of `P` predicates.
* `Order.opposite()` is now `reversed()` as that is a `Comparator` interface method with the same semantics.
* `Compare/Contains/P.opposite()` are now `negate()` as that is a `BiPredicate` interface method with the same semantics.
* `has(traversal)` is replaced by `where(traversal)` and `has(key,traversal)`. `HasXXX` is always with respects to an element property.
* Added `TraversalScriptHelper` with static methods for dynamically creating a `Traversal` from a JSR 223 `ScriptEngine`.
* Changed `SubgraphStrategy` to take `Traversal` rather than `Predicate` for filtering.
* Improved `SubgraphStrategy` to only modify the `Traversal` if filtering was required.
* Improved logging of errors in the `HttpGremlinEndpointHandler` to include a stracktrace if one was present.
* Moved `AbstractGremlinSuite.GraphProviderClass` to `org.apache.tinkerpop.gremlin.GraphProviderClass`.
* Simplified the Gremlin-Groovy test suite where there is now no distinction between `STANDARD` and `COMPUTER` tests.
* `VertexProgram` and `MapReduce` now add a `Graph` parameter to `loadState(Graph, Configuration)`.
* Added `ScopingStrategy` which auto-scopes `select()` and `where()` so the language looks clean.
* Added `Scoping` as a marker interface to state that a step desires a particular `Scope`.
* `SelectStep`, `SelectOneStep`, and `WhereStep` support both `Scope.local` and `Scope.global` for `Map<String,Object>` or `Path` analysis, respectively.
* Fixed a bug in the `TraversalStrategies` sort algorithm.
* Removed numerous unused static utility methods in `TraversalHelper`.
* TinkerGraph process suite tests are now running with and without strategies in place.
* Added `IncidentToAdjacentStrategy` which rewrites `outE().inV()`, `inE().outV()` and `bothE().otherV()` to `out()`, `in()` and `both()` respectively.
* Renamed `ComparatorHolderRemovalStrategy` to `OrderGlobalRemovalStrategy` as it now only applies to `OrderGlobalStep`.
* Anonymous traversal no longer have `EmptyGraph` as their graph, but instead use `Optional<Graph>.isPresent() == false`.
* Added `Traversal.Admin.setGraph(Graph)` as strategies that need reference to the graph, need it across all nested traversals.
* `AbstractLambdaTraversal` is now smart about `TraversalParent` and `TraversalStrategies`.
* Fixed bug in `GraphML` reader that was not allowing `<edge>` elements to come before `<node>` elements as allowable by the GraphML specification.
* Added `VertexFeature.getCardinality`.
* Added `AdjacentToIncidentStrategy` which rewrites `out().count()` to `outE().count()` (and similar such patterns).
* `GryoPool` now takes a `Configuration` object which allows setting the size of the pool and the `IoRegistry` instance.
* Added `PersistResultGraphAware` interface which is used by `OutputFormats` to specify persistence possibilities for a Hadoop `GraphComputer`.
* `ElementIdStrategy` now allows the identifier property to be set directly (and not only by specifying `T.id`).
* Added sample configuration files for registering a `TraversalStrategy` in Gremlin Server.
* Added response status code for `NO_CONTENT` to represent output for a successful script execution without a result (e.g. an empty `Iterator`).
* Removed the notion of a "terminator" message from the Gremlin Server protocol - new response status code for `PARTIAL_CONTENT`.
* `Path` and `Step` labels are ordered by the order in which the respective `addLabel()` calls were made.
* A `Step` now has a `Set<String>` of labels. Updated `as()` to take a var args of labels.
* Dropped `BatchGraph` from the code base - it will be replaced by bulk loader functionality over OLAP.
* `TraversalSideEffects` now implements `Optional` semantics. Less code as Java8 provides the helper methods.
* `TraversalScriptSupplier` now takes an `Object` var args for setting `ScriptEngine` bindings if needed.
* `Compare` is now more lenient on `Number`-types.
* Removed `Compare.inside` and `Compare.outside` as they are not primitive comparators and should be composed from primitives.
* Introduced `P` (predicate) for cleaner looking `is()`, `has()`, and `where()` calls -- e.g. `has('age',eq(32))`.
* `GraphTraversalSource` is now the location for `withXXX()` operations. No longer do they exist at `GraphTraversal`.
* All `Traverser` objects now extend from `AbstractTraverser` or a child that ultimately extends from `AbstractTraverser`.
* OLTP `select()` now returns a list for traversals with duplicate labels (as this was a unintended side-effect of `SparsePath`).
* Removed the `SparsePath` optimization as it led to numerous corner-case inconsistencies.
* `VertexWritable` serializes and deserializes the `StarGraph` object -- no more intermediate `DetachedXXX` objects.
* Gremlin Server better supports the settings for the high and low watermark that will slow writes to clients that are lagging.
* Added `GraphReader.readObject()` and `GraphWriter.writeObject` abstractions for those implementations that can support them.
* Altered `GraphWriter.writeVertices()` method to take an `Iterator` of vertices rather than a `Traversal`.
* GraphSON format for output from `GraphWriter.writeVertex`, `GraphWriter.writeVertices`, and `GraphWriter.writeGraph` have all changed now that they use `StarGraph` serialization.
* Gryo format for output from `GraphWriter.writeVertex`, `GraphWriter.writeVertices`, and `GraphWriter.writeGraph` have all changed now that they use `StarGraph` serialization.
* Added read and write methods to `GraphReader` and `GraphWriter` for `Property` and `VertexProperty`.
* Reduced object creation in GraphSON during serialization.
* Moved `T` tokens to the `structure/` package as its more general than `process/`.
* `Attachable.attach()` now takes a `Method` to determine whether to attach via `GET`, `CREATE`, or `GET_OR_CREATE`.
* Decreased size of Gremlin Server `RequestMessage` and `ResponseMessage` serialization payloads and reduced object creation.
* `Graph.empty()` no longer required with the introduction of `ShellGraph` which is a placeholder for a graph class and computer.
* `VertexProperty.Cardinality` default is now vendor chosen. If the vendor has not preference, they should use `Cardinality.single`.
* `Messenger.receiveMessages()` no longer takes a `MessageScope` and thus, consistent behavior between message-passing and message-pulling systems.
* Changed the `gremlin.tests` environment variable for test filtering to the more standard convention of `GREMLIN_TESTS` and made it work for all test suites.
* Removed `back()`-step as `select()`-step provides the same behavior with more intelligent optimizations and `by()`-modulation.
* Removed `Graph.Helper` method annotation and related infrastructure in tests.
* Modified header of Gryo to be 16 bytes instead of 32 (and removed the version stamp).
* Removed the concept of handling version in Gryo via the builder as it wasn't really accomplishing the capability of ensuring backward compatibility.
* Moved `Exceptions.propertyRemovalNotSupported` from `Element` to `Property` for consistency.
* Provided a method for Gremlin Server to bind `TraversalSource` objects for use in scripts.
* Modified the reference implementation for dealing with "custom" identifier serialization in GraphSON - See `IoTest.CustomId` for the example.
* Modified `g.vertices/edges` and related methods and tests to support non-type specific querying (e.g. `g.V(1)` and `g.V(1L)` should both return the same result now).
* `TinkerGraph` supports an `IdManager` which helps enforce identifier types and improve flexibility in terms of how it will respond to queries around identifiers.
* `DetachedXXX` now uses the standard `structure/` exceptions for unsupported operations.
* Added private constructors to all `Exceptions` inner classes in the respective `structure/` interfaces.
* Re-introduced `ReferenceXXX` to ensure a smaller data footprint in OLAP situation (`DetachedXXX` uses too much data).
* `Attachable` now has a set of static exception messages in an `Exceptions` inner class.
* Added `StarGraph` which is a heap efficient representation of a vertex and its incident edges (useful for `GraphComputer` implementations).
* `TraverserSet` uses a `FastNoSuchElementException` on `remove()` for increased performance.
* Add `Profiling` interface to enable vendors to receive a `Step's MutableMetrics`.

=== TinkerPop 3.0.0.M8 (Release Date: April 6, 2015)

* Removed Neo4j-Gremlin from this distribution due to GPL licensing. Working with Neo4j team to reintroduce by M9.
* Altered structure of plugin directories for Gremlin Server and Gremlin Console to allow for the full `lib` directory with all dependencies and the lighter `plugin` directory which contains filtered dependencies given the path.
* Improved `OptOut` to allow for exclusion of a group of tests by specifying a base test class.
* `GraphComputerTest` is now Java8 specific and much easier to extend with new test cases.
* Merged the `gremlin-algorithm` module into `gremlin-test`.
* Removed `LambdaVertexProgram` and `LambdaMapReduce` as it will be one less thing to maintain.
* Gremlin Console accepts a `max-iteration` configuration via the standard `:set` command to limit result iteration.
* `Vertex.property()` default behavior is now `Cardinality.single`.
* Added `ElementIdStrategy` as a `TraversalStrategy`.
* Introduce `AbstractTransaction` to simplify implementation of standard transactional features for vendors.
* Added `EventStrategy` to generate `Graph` modification events to listeners.
* Added test to enforce return of an empty `Property` on `VertexProperty.property(k)` if no meta properties exist.
* Added methods to registered transaction completion listeners on `Transaction` and provided a default implementation.
* Fixed bug in Neo4j where return of an empty meta property was returning a `NullPointerException`.
* Refactored step API -- the TinkerPop3 steps are the foundation for any domain specific language (including graph).
* `MapReduce` now has `workerStart(Stage)` and `workerEnd(Stage)` methods with analagous semantics to `VertexProgram`.
* Hadoop-Gremlin `ObjectWritable` now leverages Kryo for data serialization.
* `GiraphGraphComputer` supports arbitrary objects as the vertex id -- previously, only long ids were supported.
* Added `VertexProgramPool` to support thread safe pooling of vertex programs for graph computers that provide threaded workers.
* Added `GryoPool` to support thread safe pooling of Gryo readers and writers.
* Added `TraversalSource` which contextualizes a traversal to a graph, DSL, execution engine, and runtime strategies.
* Added `AddVertexStep` (`addV`), `AddPropertyStep` (`property`), and changed `AddEdgeStep` to a map-step instead of a sideEffect-step.
* Added `compile` method to `GremlinExecutor` and related classes.
* Fixed bug in Gremlin Server that was generating extra response messages on script evaluation errors.
* Changed the `Memory` API to not return the mutated value on `or`, `and`, `incr` as it is too difficult to implement faithfully in a distributed system.
* Added `SparkGraphComputer` to Hadoop-Gremlin which uses Apache Spark as the underlying computing engine.
* Renamed "Gremlin Kryo" to "Gryo".
* Refactored `TinkerWorkerPool` to use `ExecutorService` so as to reuse threads when executing graph computer functions.
* Removed `Reducing.Reducer` and `ReducingStrategy`. Previous `Reducing` classes are now `MapReducer` classes.
* Refactored the "process" test suite to allow for better test configuration with respect to different `TraversalEngine` implementations.
* Added `hasNot(traversal)` which is a faster way of doing `has(traversal.count().is(0L))`.
* `TraversalStrategy.apply(traversal)` is the new method signature as the `TraversalEngine` can be retrieved from the `Traversal`.
* `TraversalEngine` is now an interface and provided to the traversal by the graph. `Graph` methods added to set the desired traversal engine to use.
* Added `count(local)`, `sum(local)`, `max(local)`, `min(local)`, `mean(local)`, `dedup(local)`, `sample(local)` and `range(local)` for operating on the local object (e.g. collection, map, etc.).
* `TraversalComparator` exists which allows for `order().by(outE().count(),decr)`.
* Added Apache Rat plugin to detect the proper inclusion of license headers in files.
* A `Traversal` now respects thread interruption during iteration, throwing a `TraversalInterruptionException` if it encounters interruption on the current thread.
* Apache refactoring: `com.tinkerpop` -> `org.apache.tinkerpop`.
* `Traversal` is now `Serializable` and with most queries no longer needing lambdas, Gremlin-Java works over the wire.
* Added `VertexProperty.Cardinality` with `list`, `set`, and `single`. No more `Vertex.singleProperty()` method.
* Added `RangeByIsCountStrategy` that adds a `RangeStep` in front of `.count().is(<predicate>, <value>)` to minimize the amount of fetched elements.
* Added `CoalesceStep` / `coalesce()` that emits the first traversal which emits at least one element.
* Added more syntactic sugar tricks to the Gremlin sugar plugin -- `&`, `|`, `select from`, `gt`, etc.
* `Traversal.Admin` is consistent internal to steps, traversals, strategies, etc. For the user, `Traversal` is all they see.
* `TraversalHolder` is now called `TraversalParent` with the child/parent terminology used throughout.
* Added `GroovyEnvironmentPerformanceSuite`.
* Provided more robust shutdown capabilities for the thread pools used in `GremlinExecutor`.
* A massive `process/` package reorganization -- class names are still the same, just in new packages.
* Bumped `neo4j-graph` to Neo4j 2.1.6.
* Bumped to Groovy 2.4.1.
* Added a new "performance" test suite for Gremlin Process.
* Steps now only operate with traversals -- no more lambdas. Lambda-> `Traversal` conversion utilities added.
* `SideEffectStep` always requires a `Consumer`. Steps that were consumer-less simply extends `AbstractStep`.
* Simplified the `Neo4jGraph` implementation by now allowing `cypher()` mid-traversal. Only available via `g.cypher()`.
* Moved `clock()` out of the Utility plugin. It is now available to both Groovy and Java.
* Changed the `OptOut` annotation to allow for ignoring an entire test case using a wildcard.
* Added `AndStep` and `OrStep` filters to support arbitrary conjunction of traversals.
* `__` is now a class with static `GraphTraversal` methods and thus `repeat(out())` is possible.
* Added `IsStep` / `.is()` that supports filtering scalar values.
* `Neo4jGraph` and `TinkerGraph` no longer create new `Feature` instances on each feature check.
* Added `Compare.inside` and `Compare.outside` for testing ranges. Removed `between()` as now its `has('age',inside,[10,30])`.
* `GraphTraversal.has()` no longer requires the element type to be cast in the traversal definition.
* Fixed a `ConcurrentModificationException` bug in TinkerGraph that occurred when doing full vertex/edge scans and removing elements along the way.
* Added `Scope.local` and `Scope.global` in support of `OrderLocalStep` and `OrderGlobalStep` via `order(scope)`.
* Added `Order.keyIncr`, `Order.keyDecr`, `Order.valueIncr`, and `Order.valueDecr` in support of `Map` sorting.
* Added `Order.shuffle` and removed `shuffle()` in favor of `order().by(shuffle)`.
* Changed `Order implements Comparator<Comparable>` to `Order implements Comparator<Object>` as its now generalized to multiple types of objects.
* The `maxContentLength` setting in Gremlin Server is now respected by the HTTP/REST Gremlin endpoint.
* Fixed resource leak in the HTTP/REST Gremlin endpoint of Gremlin Server.
* Refactored Gremlin Server `start` and `stop` functions to return `CompletableFuture`.
* HTTP REST error response JSON objects from Gremlin Server should no longer have issues with control characters, line feeds, etc.
* Added `MeanStep`, `mean()`, and `MeanNumber` for calculating number averages in a traversal.
* Greatly simplified all the traversal `MapReduce` implementations due to the introduction of `VertexTraversalSideEffects`.
* Added `VertexTraversalSideEffects` as a cheap, static way to get a sideEffect-view of a vertex in OLAP.
* Added `TraversalHelper.isLocalStarGraph()` which determines if a traversal is contained within the local star graph.
* Added `TraversalVerificationStrategy` to verify if the traversal can be executed on respective engine.
* Refactored `GraphTraversal.cap()` to `GraphTraversal.cap(String...)` to support multi-sideEffect grabs.
* Added GraphSON serialization for `Path`.
* Added `Traversal.Admin.getTraverserRequirements()` and removed `TraversalHelper.getTraverserRequirements(Traversal)`.
* `Traversal.equals()` is no longer computed by determining if the objects returned are equal.
* Altered messaging in Gremlin Console when using a remote that is not yet activated.
* Fixed potential for deadlock in Gremlin Driver when waiting for results from the server.
* Added the `useMapperFromGraph` serializer option to the Gremlin Server configuration file to allow auto-registration of serialization classes.
* Refactored Netty pipeline structure to not have a second "Gremlin" executor group and instead used a standard `ExecutorService`.
* Refactored the `GremlinExecutor` to take an optional transformation function so as to allow manipulation of results from `eval` in the same thread of execution.
* Fixed issue with the `HttpGremlinEndpointHandler` where requests were getting blocked when `keep-alive` was on.
* Added `MinStep` and `MaxStep` with respective `min()` and `max()`.
* `CountStep` and `SumStep` now extend `ReducingBarrierStep` and no longer are sideEffect steps.
* `SideEffectCapStep` now extends `SupplyingBarrier` and is much simpler than before.
* Added `SupplyingBarrier` which simply drains the traversal and emits the value of a provided supplier.
* Added `TraversalLambda` which implements function, predicate, and consumer over a provided traversal.
* Any non-core `Step` that takes a function or predicate can now take a traversal which maps to `traversal.next()` (function) and `traversal.hasNext()` (predicate).
* `CollectingBarrierStep` is no longer abstract and added `GraphTraversal.barrier()` which is analogous to `fold().unfold()`, though cheaper.
* Added `TraversalOptionHolder` for branching steps to index works with corresponding `GraphTraversal.option()`.
* `BranchStep` is now a proper generalization of `UnionStep` and `ChooseStep`.
* `SubgraphStep` has changed in support of in-traversal filtering and removing the need for path-based traversers.
* Added `HasTraversalStep` which takes an anonymous traversal to determine whether or not to filter the current object.
* Added `Traversal.Admin.getStartStep()` and `Traversal.Admin.getEndStep()`. Removed `TraversalHelper.getStart()` and `TraversalHelper.getEnd()`.
* Refactored `profile()` to use injected steps. `ProfileStep` can now be used without any special JVM command line parameters.
* Added `ReducingBarrierStep` which acts like `CollectingBarrierStep` but operates on a seed with a bi-function.
* Added a preprocessor for AsciiDocs. Documentation code examples are executed and the results are dynamically inserted into the doc file.
* `LocalStep` traversal is treated as a branch, not an isolated traversal. Moreover, moved `LocalStep` to `branch/`.
* Traversal strategies are now applied when the `TraversalVertexProgram` state is loaded, not when submitted. Less error prone as it guarantees strategy application.
* Reworked `TraversalHolder` where there are "local traversals" and "global traversals". Local traversals are not subject to OLAP message passing.
* Fixed a bug in `DedupStep` that made itself apparent in `DedupOptimizerStrategy`.
* Added `RepeatStep.RepeatEndStep` in order to reduce the complexity of the code on OLAP when the predicates are not at the start of `RepeatStep`.

=== TinkerPop 3.0.0.M7 (Release Date: January 19, 2015)

* Added `SideEffectRegistrar` interface and `SideEffectRegistrationStrategy` for allowing steps to register sideEffects at strategy application time.
* Renamed `Traverser.Admin.setFuture()` and `Traverser.Admin.getFuture()` to `setStepId()` and `getStepId()`, respectively.
* Added `TraversalMatrix` for random access to steps in a traversal by their step id. Used by `TraversalVertexProgram`.
* Added unique identifies to `Step` that are not the user provided labels. `Step.getLabel()` now returns an `Optional<String>`.
* Removed `UnionLinearStrategy`, `ChooseLinearStrategy`, and `RepeatLinearStrategy` as nested traversals are now natively supported in OLAP.
* Fixed `Neo4jGraph` around manual transaction behavior on `commit` and `rollback` such that they would throw exceptions if a transaction was not open.
* Redesigned the hidden step labeling mechanism so its consistent across a cluster, easier for rewrite strategies, and will enable nested OLAP traversals.
* `Traverser.incrLoops()` now takes a string step label to enable nested looping constructs (i.e. loop stacks).
* Added `Traversal.tryNext()` which returns an `Optional`, where the provided default method should be sufficient for all vendors.
* Removed `PathConsumer` in favor of `TraverserRequirement.PATH`-model via `Step.getRequirements()`.
* `Step.getRequirements()` returns a `Set<TraverserRequirement>` which is what is required of the `Traverser` by the `Step`.
* `Traverser` now extends `Cloneable` and `Traverser.clone()` is used to good effect in `Traverser.split()`.
* Added `AbstractTraverser` for which all traversers extend.
* Moved `Traversal.SideEffects` to `TraversalSideEffects` as sideEffects are not necessarily tied to the traversal.
* Removed `Graph.of()` for generating anonymous graph traversals -- replaced by `__`-model.
* Removed `Graph` being stored in `Traversal.SideEffects`. Too dangerous when moving between OLTP and OLAP and its limited uses were worked around easily.
* No need for `DefaultXXXGraphTraversal` unless the vendor is extending with new methods (e.g. `DefaultNeo4jGraphTraversal`).
* Reworked `TraversalStrategies` such that the are "emanating object class"-dependant, not `Traversal` dependent.
* Moved `Traverser.sideEffects()` to `Traverser.asAdmin().getSideEffects()`. Users should use `Traverser.sideEffects(key)` and `Traverser.sideEffects(key,value)`.
* Added `SerializationTest` to the `StructureStandardSuite` in `gremlin-test` which validates serialization at a lower level than `IoTest`.
* Removed `IntervalStep` and renamed `interval()` to `between()` which is simply an alias to a `has().has()` chain.
* Added `__` static interface which allows for `__.out().out()`-style construction of anonymous traversals (instead of `g.of()`).
* The only `GraphTraversal` steps that operate on `Traverser` are the base lambdas and `repeat()` (i.e. `emit()` and `until()`).
* Removed dependency on the `reflections` library in `gremlin-test` which removed the default implementation of `GraphProvider.getImplementations()` - vendors now need to implement this method themselves.
* Relaxed the `<S>` typing requirement for anonymous traversals when applied to `choose()`, `repeat()`, `union()`, etc.
* Removed `LoopStep` and `UntilStep` in favor of the new `RepeatStep` model of looping in Gremlin3.
* `BranchStep` is now exposed in `GraphTraversal` via `branch(function)`.
* `UnionStep` now implements `TraversalHolder`.
* Added `RepeatStep` as the new looping construct supporting do/while, while/do, and emit semantics.
* Moved `Traversal.sideEffects()` to `Traversal.Admin.getSideEffects()` as `cap()` should be used to access the sideEffect data of a traversal.
* Renamed vendor `XXXTraversal` to `XXXGraphTraversal` (interface) and `XXXGraphTraversal` to `DefaultXXXGraphTraversal` (implementation class).
* Modified packaging for console plugins to be more consistent by moving them to the `com.tinkerpop.gremlin.console.groovy.plugin` namespace.
* Removed all TinkerPop specific dependencies to Guava to avoid user version conflicts.
* Added support for `-e` (script file execution) and `-v` (version display) options on `gremlin.sh`.
* GraphSON supports the assignment of multiple custom serialization modules.
* `Traverser.get(stepLabel/sideEffectKey)` no longer exists. There now exists: `Traverser.path(stepLabel)` and `Traverser.sideEffects(sideEffectKey)`.
* `SimpleTraverser` now supports "path" but in a very loose, global cache way. Added `SparsePath` as a `Map`-backed `Path` implementation.
* Provided Neo4j multi-label support in Neo4j-Gremlin. Added three `Neo4jVertex`-specific methods: `addLabel()`, `removeLabel()`, `labels()`.
* Bumped to Groovy 2.3.9.
* Added `Graph.Io` interface which allows for simplified helper methods for end users and a way for vendors to override `GraphReader` and `GraphWriter` initial construction when custom serializers are needed.
* Removed methods from `GraphProvider` related to customizing serializers in `IoTest` from the test suite as the new `Graph.Io` interface now serves that purpose.
* Added `Neo4jGraph.checkElementsInTransaction(boolean)` which will (or not) verify whether elements retrieved via Neo4j global graph operations are transactionally consistent.
* Added `ScriptInputFormat` and `ScriptOutputFormat` to Hadoop-Gremlin for reading and writing a file according to an arbitrary parsing script.
* Added `TimeLimitStep.getTimedOut()` to determine if the step timed out or there were no more objects to process.
* `Graph.System` is now `Graph.Hidden` with "hidden" being the vendor namespace and the key prefix being `~`.
* Much better `toString()` handling in `Step` and `Traversal`.
* `ComparatorHolder<V>` interface returns a `List<Comparator<V>>` instead of a `Comparator<V>[]`.
* `T` now implements `Function<Element,Object>`.
* Added `ElementValueComparator` and `ElementFunctionComparator` in support of vendor introspection on `ComparatorHolder`-steps.
* Renamed `Comparing` marker interface to `ComparatorHolder`.
* `FunctionHolder` interface provides vendor introspection via `ElementValueFunction`.
* Removed `OrderByStep` as it is now just `order()` with a `by()`-based comparator.
* Added `SampleStep` (`sample()`) to allow for sampling the set of previous objects. Useful for doing random walks with `local()`.
* Renamed `random()` to `coin()` to better express that the filter is a random coin toss.
* Added `by()`-projection to modulate the meaning of post-processing steps like `aggregate()`, `groupCount()`, `path()`, `order()`, etc.
* Removed the `Strategy` interface and gave `StrategyGraph` direct access to the `GraphStrategy`.
* Added `Graph.strategy()` to help instantiate `StrategyGraph` instances.
* Modified the signature of all `GraphStrategy` methods to include an parameter that contains a reference to the "composing strategy".
* `PartitionStrategy` hides the specified partition key from view when iterating properties, keys, etc.
* Change construction of `GraphStrategy` implementations to be consistent with singleton instances and builder pattern.
* Added `Graph.Helper` annotation to "protected" certain default interface methods from implementation by vendors.
* Transaction retry functions now work with "manual" transactions.
* Improved error messaging when importing "legacy" GraphSON that was not generated with "extended" properties.
* Renamed "iterator" related methods in the `GraphStrategy` interface to be consistent with the method names they represent.
* `PropertyMapStep` (`valueMap()`) now takes a boolean to state if the tokens of the element are desired along with its properties.
* `HadoopGraph` now connected to the `StructureProcessSuite`.
* `HadoopGraph` no longer supports `Graph.Variables` as they were in-memory. A persistence mechanism can be introduced in the future.
* Hidden properties removed in favor of using `GraphStrategy` for such features.
* `Edge.iterators().vertexIterator(BOTH)` now guarantees `OUT` then `IN` vertex iterator order.
* `Graph.v(Object)` and `Graph.e(Object)` no longer exist. Instead, use `Graph.V(Object... ids)` and `Graph.E(Object... ids)`.
* Added `Graph.Iterators` to allow access to vertex and edge iterators based on element ids and bypassing `GraphTraversal`.
* Renamed `GraphStrategy` implementations to be less verbose - removed the word "Graph" from their names (e.g. `IdGraphStrategy` simply changed to `IdStrategy`).
* Removed `Step.NO_OBJECT` as the problem is solves can be solved with proper use of `flatMap` and `EmptyTraverser`.
* `Path` is now part of `GraphSerializer` and thus, not specific to a particular implementation of `Path`.
* Added messaging to show files being downloaded when using the Gremlin Server "install" command.
* Added test name and class arguments to the `GraphProvider.loadGraphWith` method.
* Merged `ReferencedXXX` and `DetachedXXX` so that all migration of graph element data is via `DetachedXXX`.
* Added `StaticVertexProgram` and `StaticMapReduce` which simply return `this` on `clone()`.
* `VertexProgram` and `MapReduce` now implement `Cloneable` and is used for fast copying across workers within the same machine.
* Added `TraversalHolder` interface which extends `PathConsumer` to determine recursively if nested traversals require path calculations turned on.
* Reworked how a `TraverserGenerator` is retrieved and utilized.
* Added `Traversal.toBulkSet()` to make getting resultant data more efficiently for traversals with repeated data.
* Provided a helper `LocalStep.isLocalStarGraph()` so `GraphComputer` implementers know the requisite data boundaries.
* Created `Traversal.Admin` to hide administrative methods. Added `Traversal.asAdmin()` to get at `Traversal.Admin`.
* Fixed up all `Step` cloning operations realizing that Java8 lambdas are always bound to the calling class (no delegates).
* Usage of `:remote close` without configured remotes shows a reasonable message rather than a stack trace.
* Provided `LocalStep` to signify that the internal traversal is locally bound to the incoming object.
* Failed script evaluation in Gremlin Server now triggers the cancel of the process attempting to timeout the script if it were to run too long.
* Greatly increased the speed of `ScriptEngineLambda` by making use of a static `ScriptEngine` cache.
* Fixed a general bug in all sideEffect using steps where the sideEffect should be accessed via the `Traverser` not `Traversal`.
* `GremlinPlugin` interface no longer has the `additionalDependencies` method - those dependencies are now defined by an entry in the manifest file for the jar called `Gremlin-Plugin-Dependencies`.
* Added `TinkerWorkerPool` which is used for resource efficient threading in `TinkerGraphComputer`.
* `MapReduce.createMapReduce(Configuration)` now exists and serves the same purpose as `VertexProgram.createVertexProgram(Configuration)`.
* Enabled SessionOps to be extended. Added eval handler hook.
* Setting a property with an unsupported data type throw `IllegalArgumentException` instead of `UnsupportedOperationException` as the operation is supported, but the argument is not.

=== TinkerPop 3.0.0.M6 (Release Date: December 2, 2014)

* `javatuples.Pair` avoided on `MapReduce` API in favor of a new `KeyValue` class.
* Renamed `Gremlin-Plugin` manifest entry for plugins to `Gremlin-Plugin-Paths`.
* Added `Gremlin-Plugin-Dependencies` manifest entry to list other dependencies that should be retrieved with a plugin jar.
* `Memory.Admin.asImmutable()` yields an immutable representation of the GraphComputer `Memory`.
* Fixed host selection in `gremlin-driver` by properly accounting for all hosts being marked unavailable at the instantiation of a `Client`.
* Removed Giraph-Gremlin in favor of new Hadoop-Gremlin with `GiraphGraphComputer` support. Future support for `MapReduceGraphComputer`.
* Greatly simplified the `InputFormat` and `OutputFormat` model for working with Giraph (and Hadoop).
* Added a serializer for `Property` for GraphSON correcting format of serialization of a single `Property` on an `Edge`.
* Fixed bug in Gremlin Console that prevented assignments to empty `List` objects.
* Added `VertexProgram.getMessageScopes()` to allow vendors to know which `MessageScopes` at a particular `Memory` state.
* Reduced the number of methods in `MessageScope.Local` as its up to vendors to inspect provided incident `Traversal` accordingly.
* Renamed `MessagesType` to `MessageScope` to make it less ambiguous regarding the class of the messages being sent.
* Changed the message type of `TraversalVertexProgram` to `TraverserSet` to support message combining.
* Added `VertexProgram.getMessageCombiner()` to support the combining of messages in route to a vertex.
* Reduced object creation in `TraversalVertexProgram` around vertex-local traversal sideEffects.
* Renamed `Traverser.Admin.makeChild()` and `Traverser.Admin.makeSibling()` to `Traverser.Admin.split()` to correspond with `merge()`.
* Added `Traverser.Admin.merge(Traverser)` method so that the merging algorithm is with the `Traverser`.
* Added `Operator` enum that contains sack-helpful `BinaryOperators`: sum, minus, mult, div, max, min, etc.
* Added `GraphTraversal.withSack()` and renamed `trackPaths()` and `with()` to `withPath()` and `withSideEffect()`, respectively.
* Added the "Gremlin Sacks" feature to allow a `Traverser` to carry local information along its walk.
* GraphSON format no longer makes use of `hiddens` JSON key. Its all just `properties`.
* Added `DoubleIterator` to make vendor implementations of `Edge.iterators().vertexIterator()` efficient.
* `PropertiesStep` is smart about hiddens vs. properties.
* `Element.iterators().hiddenProperties()` no longer exists. For vendors, simply provide an iterator of properties.
* `GIRAPH_GREMLIN_LIBS` supports colon separated directories for loading jars from multiple paths.
* Introduced method to control the location of dependencies dynamically loaded to the Gremlin Console as part of the `:install` command.
* Fixed problem with the Neo4j Gremlin Plugin not loading properly after Gremlin Console restart.
* Removed the "use" configuration from Gremlin Server.
* Moved `SugarGremlinPlugin` from `gremlin-console` to `gremlin-groovy` so that it could be shared with Gremlin Server.
* Fixed bug in serialization of `null` results returned to the Gremlin Console when serializing to strings.
* Moved the `GremlinPlugin` for `TinkerGraph` to `tinkergraph-gremlin` module (it is no longer in `gremlin-console`).
* Added a `plugin-info.txt` file to Gremlin Console `/ext/{module}` subdirectories to identify the module that was originally requested.
* Gremlin Server now allows for the explicit configuration of plugin activation.
* Refactored `GremlinPlugin` and `AbstractGremlinPlugin` to better account for plugins that run on the server and those that run in the console.
* Added a `plugins` configuration to Gremlin Server to control the plugins that are enabled on initialization.
* Added a builder option to `GremlinExecutor` to control the plugins that are enabled on initialization.
* Added `RemoteException` for usage with `RemoteAcceptor` implementations for the Gremlin Console so as to better standardize their development.
* Standardized all text being written to the Gremlin Console using starting upper case letter.
* Prevented error in the Console when `:submit` is called but no remotes were configured.
* Provided a way to clean the `grapes` directory as part of a standard build with `mvn clean install`.

=== TinkerPop 3.0.0.M5 (Release Date: November 7, 2014)

* Removed `PropertyFilterIterator` as using Java8 streams was just as efficient for the use case.
* Renamed `KryoWritable` to `GremlinWritable` as it is not necessarily Kryo that is the serialization mechanism.
* Fixed an input split bug in Giraph that was making it so that splits were not always at vertex boundaries.
* Fixed a combiner bug in `GirapGraphComputer`. Combiners were always calling `MapReduce.reduce()`, not `MapReduce.combine()`.
* Greatly simplified `SubgraphStrategy` by removing requirements for `Traversal` introspection.
* `StrategyWrappedGraph` mimics vendor use of `GraphStep` and `GraphTraversal` and no longer requires dynamic strategy application.
* `TraversalStrategies` make use of a dependency tree sorting algorithm to ensure proper sorts prior to application.
* `TraversalStrategies` are now immutable and are bound to the `Traversal` class.
* Fixed bug in Gephi Plugin that prevented it from communicating with the Gephi Streaming Server.
* Renamed `MessageType.XXX.to()` to `MessageType.XXX.of()` so it makes sense in both the sending and receiving context.
* Improved messaging with respect to tests that are ignored due to features to make it clear that those tests are not in error.
* Relaxed exception consistency checks in the test suite to only check that a thrown exception from an implementation extends the expected exception class (but no longer validates that it is the exact class or that the message text).
* `VertexProgram` now has `workerIterationStart()` and `workerIterationEnd()` to allow developers to control vertex split static data structures.
* `TraversalVertexProgram` startup time greatly reduced due to being smart about `loadState()` behavior.
* Gremlin Server sessions now allow serialization of results that were part of an open transaction.
* Refactor `OpProcessors` implementations in Gremlin Server for better reusability.
* `Vertex.iterators()` no longer have a `branchFactor`. This is now at the query language level with `localLimit()`.
* Added `limit(long)` and `localLimit(int,int)` which simply call the range equivalents with 0 as the low.
* Added `LocalRangeStep` which supports ranging the edges and properties of an element -- `localRange(int,int)`.
* `GraphTraversal.value(String)` no longer exists. Instead, use `GraphTraversal.values(String)`.
* `HiddenXXXStep` and `ValueXXXStep` no longer exist. `PropertyXXXStep` takes a `PropertyType` to denote value and hidden access.
* Added `PropertyType` to the structure-package which provide markers for denoting property types (vs. property classes).
* Renamed `setWorkingDirectory` to `workingDirectory` in the `KryoReader` builder.
* `Path.get(String)` returns the object if only one object is referenced by label, else it returns a `List` of referenced objects.
* Added overload to `GremlinKryo` to allow a serializer to be configured as a `Function<Kryo,Serializer>` to allow better flexibility in serializer creation.
* Added method to `GraphProvider` to allow implementers to provide a mechanism to convert GraphSON serialized identifiers back to custom identifiers as needed.
* Added methods to `GraphProvider` so that implementers could specify a custom built `GremlinKryo` class and/or `SimpleModule` class in case their implementation had custom classes to be serialized.
* Added `Traversal.forEachRemaining(class,consumer)` for those traversals whose end type is different from declared due to strategy rewriting.
* Removed `Traversal.forEach()` as traversal implements `Iterator` and users should use `forEachRemaining()`.
* `RangeStep` now has an inclusive low and an exclusive high -- a change from Gremlin2.
* `DriverGremlinPlugin` returns raw results with driver results available via the `result` variable.
* Removed test enforcement of `private` constructor for a `Graph` instance.
* `RemoteAcceptor` now supports `@` prefixed lines that will grab the script string from the Gremlin Console shell.
* Modified the signature of `Property.element()` to simply return `Element`
* Added `Reducing` marker and `ReducingStrategy` which supports reduction-functions as a final step in Gremlin OLAP (e.g. `fold()`).
* Once strategies are `complete()`, no more steps can be added to a `Traversal`.
* Renamed `Traversal.strategies()` to `Traversal.getStrategies()` as it is not a "query language"-method.
* Added test to enforce that a `label` on a `VertexProperty` is always set to the key of the owning property.
* Fixed bug with multi-property removal in `Neo4jGraph`.
* Bumped to Neo4j 2.1.5.
* Used standard `UUIDSerializer` from the `kryo-serializers` library for serialization of `UUID` objects.
* Changed GraphSON serialization to only use `iterators()` - there were still remnants of `Traversal` usage from previous refactoring.
* Added overload for `detach` method to allow for the `Element` to be detached as a "reference" only (i.e. without properties).
* Renamed `Item` in `gremlin-driver` to `Result`.
* Renamed `strategy` to `getStrategy` in `StrategyWrappedGraph`.
* Renamed `baseGraph` to `getBaseGraph` in `Neo4jGraph`.
* `Neo4jGraph` now returns an empty property `Vertex.property(k)` when the key is non-existent (a problem only visible when meta/multi property configuration was turned off).
* `Traversal.Strategies.apply()` now takes a `TraversalEngine`. Greatly simplifies strategy application for `STANDARD` or `COMPUTER`.
* Renamed `IdentityReductionStrategy` to `IdentityRemovalStrategy` for reasons of clarity.
* Added `ComparingRemovalStrategy` that removes `Comparing`-marked steps unless they are the end step of the traversal.
* `OrderStep` now works in OLAP, but only makes sense as a traversal end step.
* `MapReduce` API extended to include `getMapKeySort()` and `getReduceKeySort()` to sort outputs accordingly.
* Renamed `TraversalResultMapReduce` to `TraverserMapReduce`. Shorter and makes more sense.
* Improved build automation to package javadocs and asciidoc documentation in the distribution files.
* Improved build automation with a script to automatically bump release versions in the various files that needed it such as the `pom.xml` files.
* The identifier on `VertexProperty` is now read properly to those graphs that can support identifier assignment.
* `GraphSONReader.readGraph()` now properly reads vertex properties.
* Removed `Neo4jGraph.getCypher()` as users should use `Neo4jGraph.cypher()` and get back TinkerPop3 graph objects.
* `GiraphGraph.variables().getConfiguration()` is now replaced by `GiraphGraph.configuration()`.
* Added `Graph.configuration()` which returns the `Configuration` object of `Graph.open()`.
* Removed `TraverserTracker` as now there is only a `TraverserSet` for all halted traversers. A nice simplification of `TraversalVertexProgram`.
* Renamed `Traverser.isDone()` to `Traverser.isHalted()` and `DONE` to `HALT`. Consistent with automata terminology.
* Removed `PathTraverserExecutor` and `SimpleTraverserExecutor` as a single `TraverserExecutor` correctly executes both types of traversers.
* `TraversalVertexProgram` does "reflexive message passing" to reduce the total number of iterations required to execute a traversal.
* `MapReduce` no-argument constructors are private and thus, only for reflection and `loadState()` usage.
* MapReducers for `TraversalVertexProgram` are now smart about `with()` declared data structures.
* Updated `Traversal.SideEffects` to use "registered suppliers" and it now works accordingly in both OLTP and OLAP environments.
* Increased the speed of `FlatMapStep` by approximately 1.5x.

=== TinkerPop 3.0.0.M4 (Release Date: October 21, 2014)

* Added features for `VertexProperty` user supplied ids and related data types.
* Removed `SideEffectCap` marker interface as there is only one `SideEffectCapStep` and thus, `instanceof` is sufficient.
* `Path.getObjects()`/`Path.getLabels()` renamed to `Path.objects()`/`Path.labels()` to be in line with "query language" naming convention.
* Greatly simplified `GiraphInternalVertex` due to `Element.graph()` -- 1/2 the memory footprint and reduced construction time.
* Renamed `Property.getElement()` to `Property.element()` given the "query language" naming convention.
* `Element.graph()` added which returns the `Graph` that the element is contained within.
* Added tests for greater consistency around iterating hidden properties.
* Simplified `TraversalVertexProgram` where only a single `TraverserTracker` exists for both path- and simple-traversers.
* Fixed a major bug where `Arrays.binarySearch` was being used on an unsorted array in TinkerGraph and Neo4jGraph.
* Changed `ComputerResult.getXXX()` to `graph()` and `memory()` to be consistent with "query language" naming convention.
* `Traverser.getXXX()` changed to `loops()`, `bulk()`, `path()`, `sideEffects()` to be consistent with "query language" naming convention.
* Optimization to reduce the number of empty lists created due to no step class existing for respective `TraversalStrategy.apply()`.
* Added `CapTraversal` as a marker interface for the `cap()` method.
* Added `union()` with GraphComputer `UnionLinearStrategy`.
* `TimeLimitStep` was moved to `filter/` package. It was a mistake that it was in `sideEffect/`.
* Provided the configuration for generating both a "full" and "core" set of javadocs, where "full" represents all classes in all projects and "core" is the "user" subset.
* Validated bindings passed to Gremlin Server to ensure that they do not match the most common statically imported values.
* If no script engine name is provided to a `LambdaHolder` it is assumed to be Gremlin-Groovy.
* `MapEmitter` and `ReduceEmitter` have an `emit(value)` default method where the key is the `MapReduce.NullObject` singleton.
* `Traverser.Admin` now implements `Attachable` as the `Traversal.SideEffects` can be generated from the `Vertex`.
* Made a solid effort to ensure that all TinkerPop keys are `Graph.System` to leave `Graph.Key` for users.
* The `Graph.System` prefix is now `^` instead of `%&%`. Simpler and easier on the `toString()`-eyes.
* Added `Traversal.SideEffects.ifPresent(Consumer)` as a default helper method.
* Added `profile()`-step which provides detailed information about the performance of each step in a traversal.
* No more `CountCapStep` and `CountStep`, there is only `CountStep` and it is elegant.
* Created a `AbstractTraversalStrategy` with good `toString()`, `hasCode()`, and `equals()` implementations.
* Added `CountTraversal` as a marker-interface stating that the `Traversal` has a `count() -> Long` method.
* `Traversal` no longer has any step methods as its not required for DSL implementers to have "core steps."
* Added "linearization" strategy for `ChooseStep` so it is executed correctly on GraphComputer.
* Added `GraphTraversalStrategyRegistry` which has respective global strategies to make turning on/off strategies easier.
* Added a generic `BranchStep` to be used for re-writing "meta-steps" for execution on GraphComputer.
* Moved `JumpStep`, `UntilStep`, and `ChooseStep` to a new `branch/` package.
* Added test cases to the Structure Suite to enforce consistent operations of reading properties after removal of their owning `Element`.
* GraphSON format change for full `Graph` serialization - Graph variables are now serialized with the key "variables" as opposed to "properties".
* Relaxed `Graph.toString()` test requirements for implementers.
* Made the `toString` operations in `GraphStrategy` consistent.
* Added `VertexFeatures.supportsRemoveProperty`.
* Added `VertexPropertyFeatures.supportsRemoveProperty`.
* Added `EdgeFeatures.supportsRemoveProperty`.
* Added `VertexFeatures.supportsRemoveVertices`.
* Added `EdgeFeatures.supportsRemoveEdges`.
* Vendors should now get a clear error when mis-spelling something in an `@OptOut` (or more likely if a test name changes) and it now works all the test suites.
* All plugins now have a default prefix of "tinkerpop." as a namespace.
* `GraphComputer` now executes a `Set<MapReduce>` and `hashCode()`/`equals()` were implemented for existing `MapReduce` implementations.
* Changed `Contains.in/notin` to `Contains.within/without` as `in` is a reserved term in most languages (including Java and Groovy).
* Added helper methods for loading data into collections in `TraversalHelper`.
* Core `Traversal` methods are smart about bulking -- e.g. `iterate()`, `fill()`, `remove()`, etc.
* `GroupByStep` and `GroupByMapReduce` leverage `BulkSet` as the default group data structure.
* `Element.Iterator` has renamed methods so implementers can do `MyElement implements Element, Element.Iterators`.
* Renamed `MessageType.Global` and `MessageType.Local` creators from `of()` to `to()` as it makes more sense to send messages `to()`.
* With `Traverser.get/setBulk()` there is no need for a `TraverserMessage`. The `Traverser` is now the message in `TraversalVertexProgram`.
* Provided static `make()` methods for constructing `Path` implementations.
* Provided a more space/time efficient algorithm for `Path.isSimple()`.
* The `JumpStep` GraphComputer algorithm `Queue` is now a `TraverserSet`.
* `AggregateStep` and `StoreStep` now use `BulkSet` as their default backing `Collection` (much more space/time efficient).
* Added `BulkSet` which is like `TraverserSet` but for arbitrary objects (i.e. a weighted set).
* `UnrollJumpStrategy` is no longer a default strategy as it is less efficient with the inclusion of `TraverserSet`.
* Introduced `TraverserSet` with bulk updating capabilities. Like OLAP, OLTP looping is now linear space/time complexity.
* TinkerGraph's MapReduce framework is now thread safe with a parallel execution implementation.
* Added a default `Traverser.asAdmin()` method as a typecast convenience to `Traverser.Admin`.
* Renamed `Traverser.System` to `Traverser.Admin` as to not cause `java.lang.System` reference issues.
* Renamed `Memory.Administrative` to `Memory.Admin` to make it shorter and consistent with `Traverser.Admin`.
* Fixed a TinkerGraph bug around user supplied vertex property ids.
* Most `Step` classes are now defined as `public final class` to prevent inheritance.
* `ShuffleStep` now extends `BarrierStep` which enables semantically correct step-sideEffects.
* Leveraged `Traverser.getBulk()` consistently throughout all steps.

=== TinkerPop 3.0.0.M3 (Release Date: October 6, 2014)

* All `Step` fields are now `private`/`protected` with respective getters as currently needed and will be added to as needed.
* Gremlin Server no longer has the `traverse` operation as lambdas aren't really serialized.
* `Path` is now an interface with `ImmutablePath` and `MutablePath` as implementations (2x speedup on path calculations).
* `Traverser` now implements `Comparable`. If the underlying object doesn't implement `Comparable`, then a runtime exception.
* Added abstract `BarrierStep` which greatly simplifies implementing barriers like `AggregateStep`, `OrderStep`, etc.
* `SelectStep` is now intelligent about when to trigger path computations based on label selectors and barriers.
* `T` no longer has `eq`, `neq`, `lt`, `in`, etc. Renamed all respective enums and with `static import`, good in console (e.g. `Compare.eq`).
* Added `Order` enum which provides `Order.decr` and `Order.incr`.
* `Traverser.loops` and `Jump.loops` are now shorts (`32767` max-loops is probably sufficient for 99.9999% of use cases).
* `Traverser.bulk` exists which is how many instances does the traverser represent. For use in grouping with bulk computations.
* Greatly simplified sideEffect steps where there is no distinction between OLAP vs. OLTP (from the `Step` perspective).
* Removed the need for `Bulkable` and `VertexCentric` marker interfaces in process API.
* Renamed configuration parameters in Giraph-Gremlin to be consistent with a `giraph.gremlin`-prefix.
* Made it possible to pass a `ScriptEngine` name and string script in `TraversalVertexProgram` and `LambdaVertexProgram`.
* Made `TinkerGraph` a plugin for the Console as it is no longer a direct dependency in `gremlin-groovy`.
* Added features for supporting the addition of properties via `Element.property(String,Object)`.
* `GiraphGraph` OLTP tested against Gremlin-Java8 and Gremlin-Groovy -- OLAP tested against Gremlin-Groovy.
* `Neo4jGraph` is now tested against both Gremlin-Java8 and Gremlin-Groovy.
* Renamed the test cases in `ProcessTestSuite` to be consistent with other Gremlin language variants.
* Added a `gremlin-groovy-test` suite that can be used to validate implementations against the Groovy variant of Gremlin.
* `TinkerGraph` is no longer serializable, use a `GraphReader`/`GraphWriter` to serialize the graph data.
* Removed `implements Serializable` on numerous classes to ensure safety and proper usage of utilities for cloning.
* `Traversal` now implements `Cloneable` as this is the means that inter-JVM threads are able to get sibling `Traversals`.
* Created "integration" test for `Neo4jGraph` that runs the test suite with multi/meta property features turned off.
* Added `GraphStrategy` methods for `VertexProperty`.
* Converted the `id` data type from string to integer in the Grateful Dead sample data.
* Removed all notions of serializable lambdas as this is a misconception and should not be part of TinkerPop.
* Greatly simplified `TraversalVertexProgram` with three arguments: a `Traversal<Supplier>`, `Class<Traversal<Supplier>>`, or a script string with `ScriptEngine` name.
* Added `TraversalScript` interface with `GroovyTraversalScript` as an instance. To be used by OLAP engines and any language variant (e.g. gremlin-scala, gremlin-js, etc.).
* `UntilStep` now leverages `UnrollJumpStrategy` accordingly.
* Fixed a bug where the `toString()` of `Traversal` was being hijacked by `SugarGremlinPlugin`.
* Fixed compilation bug in `UntilStep` that is realized when used in multi-machine OLAP.
* Simplified `Enumerator` and implementations for `MatchStep`.

=== TinkerPop 3.0.0.M2 (Release Date: September 23, 2014)

* Added an exhaust `InnerJoinEnumerator` fix in `MatchStep` to get all solutions correctly.
* `Neo4jGraph` can be configured to allow or disallow meta- and multi-properties.
* Added `until()`-step as a simpler way to express while-do looping which compiles down to a `jump()`-step equivalent.
* Added "The Crew" (`CREW`) toy graph which contains multi-properties, meta-properties, graph variables, hiddens, etc.
* If the Giraph job fails, then the subsequent `MapReduce` jobs will not execute.
* Added `Graph.System` class which generates keys prefixed with `%&%` which is considered the vendor namespace and not allowed by users.
* Added `ReferencedVertex` (etc. for all graph object types) for lightweight message passing of graph object ids.
* `T.*` now has `label`, `id`, `key`, `value` and no longer are these `String` representations reserved in TinkerPop.
* `Traverser` now has a transient reference to `Traversal.SideEffects`.
* "Detached" classes are now tested by the standard test suite.
* Compartmentalized `Traverser` interface so there is now a `Traverser.System` sub-interface with methods that users shouldn't call.
* Added `OrderByStep` which orders `Elements` according to the value of a provided key.
* 2x speed increase on steps that rely heavily on `ExpandableStepIterator` with massive memory footprint reduction as well.
* Added `VertexProperty<V>` as the property type for vertices -- provides multi-properties and properties on properties for vertices.
* Changed `VertexProgram` such that `getElementComputeKeys()` is simply a `Set<String>`.
* Significant changes to the format of the `ResponseMessage` for Gremlin Server - these changes break existing clients.
* Close any open transactions on any configured `Graph` when a session in Gremlin Server is killed.
* Grateful Dead Graph now uses vertex labels instead of "type" properties.
* There is now a `GraphComputerStrategy` and `EngineDependent` marker interface to allow steps to decide their algorithm depending if they are OLAP or OLTP.
* A labeled step now stores its current traverser value in `Traversal.SideEffects` (no longer can sideEffectKeys and step labels be the same).
* `GraphFactory` support for opening a `Graph` with multiple `GraphStrategy` instances - if there are multiple strategies they are wrapped in order via `SequenceGraphStrategy`.
* The result type for result termination messages returned from Gremlin Server is now set to "no content".
* The `maxContentLength` setting for Gremlin Driver now blocks incoming frames that are too large.
* After initialization scripts are executed in Gremlin Server, the `Graph` instances are re-bound back to their global references, thus allowing `GraphStrategy` initialization or even dynamic `Graph` creation through scripts.
* Added "Modern" graph back which is basically the "Classic" graph with double values for the "weight" property on edges and non-default vertex labels.
* `Traversal.addStep()` is now hard typed so type casting isn't required and traversal APIs look clean.
* Changed the hidden key prefix from `%$%` to `~` in `Graph.Key.hide()`.
* Added `has(label,key,predicate,value)` to allow for `has('person','name','marko')`. Various overloaded methods provided.
* Update to traversal API where if a `SFunction<S,?>` was required, but can process a `Traverser<S>`, then the function is `SFunction<Traverser<S>,?>`.
* Added `WhereStep` as a way to further constrain `select()` and `match()`.
* Extensive work on `GiraphMemory` and its interaction with Giraph aggregators.
* If the input path of a `GiraphGraphComputer` does not exist, failure happens prior to job submission.
* `SugarPlugin` now has all inefficient methods and Gremlin-Groovy proper is only efficient Groovy techniques.
* Prevented concurrency problems by only modifying bindings within the same thread of execution in the `GremlinExecutor`.
* Calls to `use` on the `DependencyManager` now return the list of `GremlinPlugin` instances to initialize instead of just initializing them automatically because it causes problems with `ScriptEngine` setup if a plugin requires a script to be evaluated and a required dependency is not yet loaded.
* `Traversal.SideEffects` has `getGraph()`, `setGraph()`, and `removeGraph()` default helpers.
* `Traversal.Memory` -> `Traversal.SideEffects` and `GraphComputer.SideEffects` -> `GraphComputer.Memory`.
* `StrategyWrappedVertex` and `StrategyWrappedEdge` properly wrap `Element` objects returned from non-traversal based methods.
* Gremlin-Server now sends a single write with status 200 for Object and empty response messages.
* `GremlinGroovyScriptEngine` allows imports to re-import dependencies added via "use".
* Changed order in which the `GremlinExecutor` is initialized such that dependency loading via "use" are handled first which fixes problems with starting Gremlin Server with `gremlin-server-neo4j.yaml`.
* Corrected issues with the "branch factor" related traversals under `SubgraphStrategy`.  This change also altered the semantics of the `SubgraphStrategy` a bit as it became more restrictive around `Edge` inclusion (requires both vertices to be in the subgraph).
* The Gephi Plugin now visualizes traversals and has numerous configuration options.
* Added more specific features around the types of "identifiers" a graph can support.
* Added a new test graph called `MODERN` that is copy of the `CLASSIC` graph, but represents floats as doubles.  This graph will be the default graph for testing going forward.
* Fix bug in `Neo4jGraph` that was not processing multiple vertex labels properly when doing a `has()` step with `IN`.
* Changed semantics of `@LoadGraphWith` in gremlin-test to only refer to the ability of a test implementation to process the data types of the test graph (not to actually load it).
* `StartStep` is a `SideEffect` as it is a process to get data into the stream (like a keyboard) and more efficient as such.
* Greatly simplified the implementations of `Map`, `FlatMap`, `Filter`, and `SideEffect`.
* `Path` data structure changed to an ordered list of objects with each associated to a `Set<String>` of as-labels.
* All sideEffect-based steps no longer extend `FilterStep` with predicate equal true, but a more efficient `SideEffectStep`.
* `TreeStep` now has `TreeMapReduce` for executing on `GraphComputer`.
* `Neo4jTraversal.cypher()` is fluent throughout.
* Reverted back to TP2 model of `as()` referring to step names, not variable names of sideEffects.
* Updated `AddEdge`-step to support property key/value pairs for appending to newly created edges.
* Renamed `Graph.getFeatures()` to `Graph.features()` to be consistent with other API methods.
* `Vertex` and `Edge` now implement all `GraphTraversal` methods to ensure consistency throughout stack.
* `Neo4jTraversal` is auto-generated from `Neo4jTraversalStub` with technique generalizable to other vendors.
* Added test suite to ensure that all traversals are of the same type: `g.V`, `g.E`, `g.of()`, `v.identity()`, `e.identity()`, v-, e-methods.
* Giraph HDFS helpers now support `hdfs.mkdir(string)` and `local.mkdir(string)`
* Added `@OptIn` and `@OptOut` for implementers to specify on their `Graph` implementations for test compliance information.
* `GraphComputer` `Memory` now immutable after computation is complete.
* Dependency grabbing for plugins filter out slf4j logging dependencies so as to avoid multiple bindings with the standard TinkerPop distributions.
* Fixed `GiraphMemory` to be fully consistent with GraphComputer specification.
* Removed fatJar assembly from Giraph-Graph as it is no longed needed with distributed cache model.
* Reworked `GiraphRemoteAcceptor` to provide a `result` variable back to the console with `ComputerResult`.
* `VertexProgram` is no longer `Serializable` (use `loadState` and `storeState` for wire-propagation).
* Moved `GiraphGraph.getOutputGraph()` to `GiraphHelper`.
* Changed `GIRAPH_GREMLIN_HOME` to `GIRAPH_GREMLIN_LIB` to reference directory where jars are to be loaded.
* Updated README with release instructions.

=== TinkerPop 3.0.0.M1 (Release Date: August 12, 2014)

* First official release of TinkerPop3 and thus, no changes.<|MERGE_RESOLUTION|>--- conflicted
+++ resolved
@@ -60,11 +60,8 @@
 * Prevented fast `NoHostAvailableException` in favor of more direct exceptions when borrowing connections from the `ConnectionPool`.
 * Fixed an issue in Go and Python GLVs where modifying per request settings to override request_id's was not working correctly.
 * Fixed incorrect implementation for `GraphTraversalSource.With` in `gremlin-go`.
-<<<<<<< HEAD
 * Changed Gremlin.version() to return `"VersionNotFound"` if the version is missing from the manifest.
-=======
 * Fixed a case sensitivity issue when comparing request UUIDs in `gremlin-javascript`.
->>>>>>> 3992be1f
 
 ==== Bugs
 
