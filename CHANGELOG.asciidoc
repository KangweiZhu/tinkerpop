////
Licensed to the Apache Software Foundation (ASF) under one or more
contributor license agreements.  See the NOTICE file distributed with
this work for additional information regarding copyright ownership.
The ASF licenses this file to You under the Apache License, Version 2.0
(the "License"); you may not use this file except in compliance with
the License.  You may obtain a copy of the License at

  http://www.apache.org/licenses/LICENSE-2.0

Unless required by applicable law or agreed to in writing, software
distributed under the License is distributed on an "AS IS" BASIS,
WITHOUT WARRANTIES OR CONDITIONS OF ANY KIND, either express or implied.
See the License for the specific language governing permissions and
limitations under the License.
////
= TinkerPop3 CHANGELOG

== TinkerPop 3.6.0 (NOT NAMED YET)



[[release-3-6-0]]
=== TinkerPop 3.6.0 (Release Date: NOT OFFICIALLY RELEASED YET)

* `TraversalOpProcessor` no longer accepts a `String` representation of `Bytecode` for the "gremlin" argument which was left to support older versions of the drivers.
* Removed requirement that "ids" used to filter vertices and edges need to be all of a single type.

== TinkerPop 3.5.0 (The Sleeping Gremlin: No. 18 Entr'acte Symphonique)

image::https://raw.githubusercontent.com/apache/tinkerpop/master/docs/static/images/gremlin-sleeping-beauty.png[width=185]

[[release-3-5-1]]
=== TinkerPop 3.5.1 (Release Date: NOT OFFICIALLY RELEASED YET)

This release also includes changes from <<release-3-4-12, 3.4.12>>.

* Fixed bug in Javascript error message related to validating anonymous traversal spawns.
* Removed sending of deprecated session close message from Gremlin.Net driver.

[[release-3-5-0]]
=== TinkerPop 3.5.0 (Release Date: May 3, 2021)

This release also includes changes from <<release-3-4-11, 3.4.11>>.

* Changed transport implementation to use AIOHTTP instead of Tornado for gremlin-python.
* Added max_content_length and unit test for it in gremlin-python.
* Removed compression_option support for transport in gremlin-python.
* Fixed event loop issues and added unit test for it in gremlin-python.
* Fixed DriverRemoteConnection multithreading issues and added unit test for it in gremlin-python.
* Fixed heartbeat timeout issues and tested with local server manually for gremlin-python.
* Fixed build errors emitted for gremlin-python (asyncio task destroyed but is pending error).
* Added `gremlin-language` module.
* Allowed the possibility for the propagation of `null` as a `Traverser` in Gremlin.
* Added a fully shaded version of `gremlin-driver`.
* Exposed websocket connection status in JavaScript driver.
* Fixed a bug where spark-gremlin was not re-attaching properties when using `dedup()`.
* Fixed a bug in `WsAndHttpChannelizer` pipeline configuration where failed object aggregation could not write back HTTP responses.
* Ensured better consistency of the use of `null` as arguments to mutation steps.
* Added a `ResponseStatusCode` to indicate that a client should retry its request.
* Added `TemporaryException` interface to indicate that a transaction can be retried.
* Prevented `TraversalStrategy` instances from being added more than once, where the new instance replaces the old.
* Improved error message for `addE()` when the `from()` or `to()` does not resolve to a `Vertex`.
* Improved error message for `addE()` when cardinality is specified on `property()` assignments.
* Allowed `property(T.label,Object)` to be used if no value was supplied to `addV(String)`.
* Dropped support for .NET Standard 1.3 in Gremlin.Net. Only .NET Standard 2.0 is supported starting with this version.
* Added GraphBinary support for .NET.
* Added `UnifiedChannelizer` which exposes HTTP and Websockets connections and processes both sessionless and in-session requests with the same `gremlinPool`.
* Bounded the `gremlinPool` in Gremlin Server to enforce rate limiting which will then produce a `TOO_MANY_REQUESTS` response status code.
* Switched from `Newtonsoft.Json` to `System.Text.Json` as the JSON library for Gremlin.Net.
* Allowed additional arguments to `Client.submit()` in Javascript driver to enable setting of parameters like `scriptEvaluationTimeout`.
* Gremlin.Net driver no longer supports skipping deserialization by default. Users can however create their own `IMessageSerializer` if they need this functionality.
* Supported deserialization of `dict` and `list` as a key in a `dict` for Python.
* Changed the aliased `Client` to proxy `close()` methods to its underlying client.
* Added support for remote `g.tx()` usage.
* Added support for bytecode-based sessions.
* Added a `Graph.Feature` for `supportsNullPropertyValues`.
* Modified `TokenTraversal` to support `Property` thus `by(key)` and `by(value)` can now apply to `Edge` and meta-properties.
* Added `SeedStrategy` to allow deterministic behavior for `coin()`, `sample()` and `Order.shuffle`.
* Added `Grouping` step interface.
* Added `TraversalParent.replaceTraversal()` which can replace a direct child traversal.
* Added `ByModulatorOptimizationStrategy` which replaces certain standard traversals w/ optimized traversals (e.g. `TokenTraversal`).
* Improved `IdentityRemovalStrategy` by accounting for `EndStep` situations.
* Added `IdentityRemovalStrategy` to the standard list of `TraversalStrategies`.
* Modified `PathRetractionStrategy` to leave labels more often with `match()` cases to return more consistent results.
* Refactored `MapStep` to move its logic to `ScalarMapStep` so that the old behavior could be preserved while allow other implementations to have more flexibility.
* Modified TinkerGraph to support `null` property values and can be configured to disable that feature.
* Modified `null` handling in mutations to be consistent for a new `Vertex` as well as update to an existing one.
* Enforced use of anonymous child traversals.
* Removed support for Python 2.x in gremlinpython.
* Upgraded to Apache Commons Configuration2.
* Renamed `StoreStep` to `AggregateLocalStep`.
* Renamed `AggregateStep` to `AggregateGlobalStep`.
* Renamed `SERVER_ERROR_SCRIPT_EVALUATION` to `SERVER_ERROR_EVALUATION` given that this response code applies to remote traversals as well as scripts.
* Refactored `TraversalStrategies` to implement `Iterable`.
* Refactored `Traversal` semantics to always expect `EmptyStep` as a parent if it is meant to be the root `Traversal`.
* Configured GraphBinary as the default binary serialization format for the Java Driver.
* Configured GraphSON 3.0 as the default text serialization format when no serializer can be determined.
* Configured GraphSON 3.0 as the default setting for the `GraphSONMapper`.
* Added `JavascriptTranslator` for Java.
* Added `DotNetTranslator` for Java.
* Added Groovy `Translator` for Python.
* Fixed bug in `PythonTranslator` for processing `TraversalStrategy` instances in GraphBinary.
* Fixed bug in bytecode `Bindings` where calling `of()` prior to calling a child traversal in the same parent would cause the initial binding to be lost.
* Migrated from Tornado to AIOHTTP for gremlinpython.
* Bumped to Neo4j 3.4.11.
* Bumped to Spark 3.0.0.
* Bumped to Jackson 2.11.x.
* Supported build for Java 11.
* Added `MessageSerializer.getMapper()` to return the underlying object that handles serialization for a particular implementation.
* Added a parameterized `TypeTranslator` for use with `GroovyTranslator` that should produce more cache hits.
* Added support for `TextP` in Neo4j using its string search functions.
* Added a kerberos KDC to the docker container for testing GLV's.
* Added kerberos authentication to Gremlin-Python.
* Added audit logging to bytecode-based traversals.
* Changed `TraversalStrategy` application methodology to apply each strategy in turn to each level of the traversal hierarchy starting from root down to children.
* Added a VertexProgramRestrictionStrategy.
* Prevented more than one `Client` from connecting to the same Gremlin Server session.
* Changed the Groovy to an optional dependency in `gremlin-driver`.
* Added support for configuring an `Authorizer` implementation to Gremlin Server, allowing for authorization of individual gremlin requests.
* Added `gremlint` module to house the Gremlin query formatting JavaScript library powering gremlint.com.
* Removed internal functionality for the session close message in Gremlin Server - the message is accepted but ignored if sent.
* Removed `Property.Exceptions.propertyValueCanNotBeNull` exception type as `null` now has meaning in Gremlin.
* Removed the "experimental" support for multi/meta-properties in Neo4j.
* Removed Gryo serialization configurations from Gremlin Server sample configurations and default configurations.
* Removed previously deprecated custom keep-alive functionality in the Java driver.
* Removed previously deprecated `BytecodeUtil`.
* Removed previously deprecated `Cluster.maxWaitForSessionClose` configuration option.
* Removed previously deprecated `TraversalStrategies.applyStrategies()`.
* Removed previously deprecated `scriptEvaluationTimeout`.
* Removed previously deprecated `NioChannelizer` and related classes.
* Removed previously deprecated remote traversal side-effects and related infrastructure.
* Removed previously deprecated `Serializers.DEFAULT_RESULT_SERIALIZER` and `Serializers.DEFAULT_REQUEST_SERIALIZER`.
* Removed previously deprecated `decr` and `incr` from `Order`.
* Removed previously deprecated `TraversalSource.withRemote()`.
* Removed previously deprecated `ResponseHandlerContext` infrastructure.
* Removed previously deprecated `VertexProgram` related infrastructure.
* Removed previously deprecated SSL settings: `keyCertChainFile`, `keyFile`, `keyPassword` and `trustCertChainFile` and related infrastructure.
* Removed previously deprecated `PropertyMapStep` constructor and `isIncludeTokens`.
* Removed previously deprecated `StarGraph.builder()` and `StarGraph.Builder.create()`.
* Removed previously deprecated `AbstractOpProcessor.generateMetaData(ChannelHandlerContext, RequestMessage, ResponseStatusCode, Iterator)`
* Removed previously deprecated `BulkDumperVertexProgram` and `BulkLoaderVertexProgram`.

==== Bugs

* TINKERPOP-1619 TinkerGraphComputer worker count affects OptionalStep query results
* TINKERPOP-2107 Spark fails to reattach properties
* TINKERPOP-2157 SparkStarBarrierInterceptor injects (Byte) 0
* TINKERPOP-2159 EventStrategy doesn't handle multi-valued properties
* TINKERPOP-2175 Executor thread is not returned on channel close
* TINKERPOP-2185 Use commons-configuration2 instead of commons-configuration *(breaking)*
* TINKERPOP-2192 Gremlin.Net.Driver.Connection.Parse throws a NullReferenceException
* TINKERPOP-2224 Detect and fix resource leak
* TINKERPOP-2230 match() step unexpected behaviours
* TINKERPOP-2232 RemoteStrategy does not call parent class TraversalStrategy __init__
* TINKERPOP-2238 Fix remaining iterator leaks marked by @IgnoreIteratorLeak
* TINKERPOP-2241 Client exception don't match Server exception when server  throw StackOverflowError
* TINKERPOP-2248 Instability of driver for blocked requests
* TINKERPOP-2257 transaction itty  may still be visited after commit
* TINKERPOP-2264 Gremlin Python should deserialize g:Date to UTC
* TINKERPOP-2266 Keep alive not started at connection creation
* TINKERPOP-2274 Test of TinkerGraph Gremlin fail on Windows and non EN locale
* TINKERPOP-2276 No constructor for remote connection in DSL generated traversal source
* TINKERPOP-2283 GraphStep's ids null exception
* TINKERPOP-2285 Error object is unreachable
* TINKERPOP-2288 Get ConnectionPoolBusyException and then ServerUnavailableExceptions
* TINKERPOP-2289 Use address instead of hostname for connection
* TINKERPOP-2290 Javascript GLV connection refused error handling
* TINKERPOP-2291 TraversalExplanation deserialization in GraphSON
* TINKERPOP-2298 Bytecode.java  flattenArguments throw exception when null
* TINKERPOP-2303 GremlinDsl generate addV instead of addE
* TINKERPOP-2318 Edge properties dedup() not work with spark-gremlin *(breaking)*
* TINKERPOP-2337 In upgrade guide for 3.4.2, the option RemoteConnection.PER_REQUEST_TIMEOUT does not exist
* TINKERPOP-2338 drop() not removing all edge/meta properties
* TINKERPOP-2341 GremlinClientExtensions.SubmitAsync hangs as it tries to dispose connection
* TINKERPOP-2345 NullPointerException when Map key is not found for math()
* TINKERPOP-2347 Remove invalid service descriptors from gremlin-shaded
* TINKERPOP-2350 clone() is not deep copying Traversal internals
* TINKERPOP-2351 Local Map ordering of keys can generate cast errors
* TINKERPOP-2352 Gremlin Python driver default pool size makes Gremlin keep-alive difficult
* TINKERPOP-2353 Error while Shutting Down Gremlin Server
* TINKERPOP-2360 failed to deserializer int32 when gremlin-python submit bytecode with a big int value
* TINKERPOP-2364 Injected ProfileStep should not be displayed in child traversals
* TINKERPOP-2365 LazyBarrierStrategy adds a NoOpBarrierStep when profile() is present
* TINKERPOP-2368 JAVA_OPTIONS are not properly expanded in gremlin-console
* TINKERPOP-2369 Connections in ConnectionPool are not replaced in background when underlying channel is closed
* TINKERPOP-2374 SaslAndHttpBasicAuthenticationHandler can't extract authorization
* TINKERPOP-2383 has(T,Traversal) does not return results
* TINKERPOP-2384 Inject and withSideEffect causing different outcomes in order step
* TINKERPOP-2388 gremlinpython: Can't close DriverRemoteConnection
* TINKERPOP-2403 Gremlin javascript Translator does not handle child traversals
* TINKERPOP-2405 gremlinpython: traversal hangs when the connection is established but the servers stops responding later
* TINKERPOP-2408 Iterator leak in HasContainer
* TINKERPOP-2409 js: DriverRemoteConnection never times out if server uri not available.
* TINKERPOP-2410 Free up server threads when client is closed
* TINKERPOP-2425 Server closes HTTP connection for keepAlive as true
* TINKERPOP-2432 Generate correct toString() representation of bytecode in Javascript
* TINKERPOP-2433 typo in javadocs match() Type Parameters
* TINKERPOP-2435 Gremlin Python sugar syntax for values() can lead to unexpected problems
* TINKERPOP-2437 gremlin-driver hangs if ResultSet.statusAttributes().get() is called when the request throws
* TINKERPOP-2439 P and TextP toString() is broken
* TINKERPOP-2458 Bytecode Bindings lost when followed by a child traversal
* TINKERPOP-2465 TestHelper.generateTempFileFromResource file handling is invalid on windows
* TINKERPOP-2475 Barrier step touches one more element of next loop
* TINKERPOP-2478 Console byte code translator has issues with "new Date()"
* TINKERPOP-2496 GremlinDslProcessor fails when SocialTraversalSourceDsl overrides close
* TINKERPOP-2505 Gremlin Python Client Query Times out at 30 seconds instead of the server timeout
* TINKERPOP-2512 Duplicate jars in classpath when running gremlin-server.sh
* TINKERPOP-2513 Generics insufficiently strict on property()
* TINKERPOP-2514 Java client driver requests with same request ids hang
* TINKERPOP-2516 Property folding has trouble with coalesce
* TINKERPOP-2529 Global dedup() in reducing by() of group() detaches elements for OLTP
* TINKERPOP-2531 Gremlin .NET driver ConnectionPool can remain without connections if server is down for 1-2 minutes

==== Improvements

* TINKERPOP-709 Consider Bounding Gremlin Pool Queue Size
* TINKERPOP-1084 Branch option tokens should be allowed to be traversals.
* TINKERPOP-1553 Deprecate store() in favor of aggregate(Scope)
* TINKERPOP-1568 Change strategy application order *(breaking)*
* TINKERPOP-1641 Kerberos authentication for gremlin-python
* TINKERPOP-1682 by-modulator optimization strategy
* TINKERPOP-1733 hasKey, hasValues should work on Element and Property
* TINKERPOP-1810 Add Lambda.binaryOperator and Lambda.unaryOperator
* TINKERPOP-1838 Python sample script
* TINKERPOP-1886 Gremlin Python driver to periodically issue ping / heartbeat to gremlin server
* TINKERPOP-1921 Support hasNext terminal step in GLVs
* TINKERPOP-1994 LazyBarrierStrategy fully responsible for barrier() additions
* TINKERPOP-2001 Support lambdas in Javascript
* TINKERPOP-2014 Allow an ability to specify seeding for random methods such as coin, sample and Order.shuffle
* TINKERPOP-2020 Support withComputer() for javascript
* TINKERPOP-2046 Gremlin-Python: Support custom request headers in WebSocket request
* TINKERPOP-2054 Support TraversalStrategy specification in gremlin-javascript
* TINKERPOP-2076 Build with Java 11
* TINKERPOP-2080 Remove deprecated TraversalSource.withRemote() *(breaking)*
* TINKERPOP-2099 Property setting with null has different behavior between add and update *(breaking)*
* TINKERPOP-2133 Use neo4j index lookup in Neo4jGraphStep with HasContainers containing TextP predicates
* TINKERPOP-2168 GraphSON: P deserialization should be optimized
* TINKERPOP-2213 Replace scriptEvaluationTimeout in favor of something more suitable to bytecode
* TINKERPOP-2215 Better exception message for connection problems
* TINKERPOP-2223 Update jackson databind to 2.9.9
* TINKERPOP-2231 Remove deprecated bulk dumping/loading VertexPrograms *(breaking)*
* TINKERPOP-2233 Remove deprecated Order decr/incr *(breaking)*
* TINKERPOP-2235 Better handle the concept of null in traversals *(breaking)*
* TINKERPOP-2236 Improve error messaging for TinkerGraph IdManagers that fail on conversions
* TINKERPOP-2237 Prevent error when closing sessions that don't exist *(breaking)*
* TINKERPOP-2239 Remove previously deprecated SSL configuration options *(breaking)*
* TINKERPOP-2242 Bump to netty 4.1.36
* TINKERPOP-2243 Add user-agent to RequestOptions
* TINKERPOP-2245 Consolidate the executor for bytecode & string based client
* TINKERPOP-2246 Consolidate the error propagation to the client
* TINKERPOP-2250 Support toString serialization in GraphBinary
* TINKERPOP-2251 Remove deprecated VertexProgram-related methods *(breaking)*
* TINKERPOP-2252 A meaningful way to support session based byteCode interaction through gremlin-driver
* TINKERPOP-2254 Rename AggregateStep and StoreStep given aggregate(Scope,String) *(breaking)*
* TINKERPOP-2256 processAllStarts of AggregateStep should only be called when barrier is empty
* TINKERPOP-2259 Default Java based driver and server operations to GraphBinary and remove Gryo *(breaking)*
* TINKERPOP-2260 Update jackson databind 2.9.9.1
* TINKERPOP-2262 Improve Netty protocol handling
* TINKERPOP-2265 Deprecate Traversal.getSideEffects() functionality for remoting purposes
* TINKERPOP-2269 Remove remote side-effect related infrastructure *(breaking)*
* TINKERPOP-2270 Deprecate multi/metaproperty support in Neo4j
* TINKERPOP-2271 Add console preference to control server-originated warning display
* TINKERPOP-2272 Rename steps and tokens that conflict with standard python functions
* TINKERPOP-2273 Remove deprecated ResponseHandlerContext infrastructure *(breaking)*
* TINKERPOP-2277 Python sdk postpone the timing to create transport
* TINKERPOP-2279 GraphBinary support in Python
* TINKERPOP-2280 Prevent use of T values as property key overloads
* TINKERPOP-2284 Make it easier to return more structure of graph elements
* TINKERPOP-2295 Remove deprecated scriptEvaluationTimeout *(breaking)*
* TINKERPOP-2296 Per query timeout not working from Python
* TINKERPOP-2302 Add isOnGraphComputer() field accessor to ElementMapStep
* TINKERPOP-2307 Add better error message for badly configured Channelizer
* TINKERPOP-2310 Reduce Traversal.isRoot() to a check of EmptyStep *(breaking)*
* TINKERPOP-2311 TraversalStrategies implementing Iterable *(breaking)*
* TINKERPOP-2312 Empty keys to group() should group to null
* TINKERPOP-2314 Employ by(String) for Map when possible and improve errors around incorrect types
* TINKERPOP-2315 Implement some form of clone() or reset() for Traversal in GLVs
* TINKERPOP-2317 Remove Python 2 support *(breaking)*
* TINKERPOP-2320 [SECURITY] XMLInputFactory initialization in GraphMLReader introduces
* TINKERPOP-2325 Generate traversals that will better yield index lookups with SPARQL
* TINKERPOP-2327 Remove deprecated NIO protocol support *(breaking)*
* TINKERPOP-2328 Do not close all connections if just one has became closed
* TINKERPOP-2335 Drop support for older GLV runtimes
* TINKERPOP-2336 Allow close of channel without having to wait for server
* TINKERPOP-2349 Switch from Newtonsoft.Json to System.Text.Json *(breaking)*
* TINKERPOP-2354 Document recommendation to reuse graph traversal source
* TINKERPOP-2356 Bump to Jackson 2.10.x
* TINKERPOP-2357 Add a command to clear the Gremlin Console screen
* TINKERPOP-2361 Prevent using GraphTraversalSource spawned traversals as children *(breaking)*
* TINKERPOP-2371 Add possibility to import constants with ImportGremlinPlugin
* TINKERPOP-2376 Probability distribution controlled by weight when using sample step
* TINKERPOP-2377 Investigate intermittent .NET GLV test failures
* TINKERPOP-2389 Authorization support in TinkerPop
* TINKERPOP-2391 Drop GLV Templating System
* TINKERPOP-2392 Improve module level documentation for GLVs
* TINKERPOP-2394 Unable to use __ class of a custom DSL when passing a script even if this class is imported *(breaking)*
* TINKERPOP-2395 Gremlin Python doesn't support list as keys in groupCount
* TINKERPOP-2396 TraverserSet should be extendable for GraphDB provider
* TINKERPOP-2397 Don't create the default Gyro serializer if the caller specifies a different one
* TINKERPOP-2401 Upgrade Jackson-databind to 2.11.x
* TINKERPOP-2406 Delegate processing from event loop to worker threads
* TINKERPOP-2407 Support deserialization of a dict that has a dict as a key
* TINKERPOP-2412 Add missing query tests
* TINKERPOP-2413 Prefer withEmbedded() to withGraph() on AnonymousTraversalSource
* TINKERPOP-2415 Avoid unnecessary detached objects if not required
* TINKERPOP-2416 MultiIterator should implement AutoCloseable
* TINKERPOP-2418 Store authenticated user on server pipeline
* TINKERPOP-2420 Support per query request options in .NET
* TINKERPOP-2421 Support per query options in javascript
* TINKERPOP-2426 Use Netty's WebSocketClientProtocolHandler
* TINKERPOP-2427 Simplify Netty reference counting
* TINKERPOP-2430 Looping Recipies
* TINKERPOP-2431 Operating on Dropped Elements Recipes
* TINKERPOP-2436 The gremlin server starts even if all graphs instantiation has failed
* TINKERPOP-2438 Provide a way for scripts to respect with() specification of timeout
* TINKERPOP-2440 Simplify driver by delegating keepAlive logic to Netty
* TINKERPOP-2441 Add compression to WebSocket frames sent from client
* TINKERPOP-2442 Make Translators that work in Java part of gremlin-core
* TINKERPOP-2443 Improve testing of Translator instances for non-JVM languages with focus on Python as a model
* TINKERPOP-2445 Speed up client initialization *(breaking)*
* TINKERPOP-2446 Add Recipe for Optional Looping
* TINKERPOP-2447 Improve handling of StackOverflowError for long traversals
* TINKERPOP-2451 JavascriptTranslator for Java
* TINKERPOP-2452 DotNetTranslator for Java
* TINKERPOP-2453 Add WebSocket compression to gremlin-python
* TINKERPOP-2455 Remove deprecated custom keep-alive functionality in the Java driver Channelizer *(breaking)*
* TINKERPOP-2457 Add a max_content_length parameter to DriverRemoteConnection in the Python client
* TINKERPOP-2460 Change groovy to provided scope in gremlin-driver *(breaking)*
* TINKERPOP-2461 Align CoreImports with GroovyTranslator
* TINKERPOP-2462 Duplicated BytecodeUtil and BytecodeHelper classes
* TINKERPOP-2466 Improve syntax for Groovy scripts that use withStrategies()
* TINKERPOP-2468 Stabilize shouldProcessSessionRequestsInOrder() test
* TINKERPOP-2469 KrbException - Principal does not exist in test
* TINKERPOP-2470 Bump gremlinpython to tornado 6.x
* TINKERPOP-2472 GraphBinary support in .NET
* TINKERPOP-2473 Prevent TraversalStrategy instances of the same type to be added to a TraversalSource
* TINKERPOP-2474 withSack() Groovy translation output could be simplified
* TINKERPOP-2476 Provide fully shaded version of Java driver
* TINKERPOP-2479 Provide a way to set a custom GraphSONMapper for :bytecode command
* TINKERPOP-2481 IdentityRemovalStrategy not installed *(breaking)*
* TINKERPOP-2482 Rename wsConnectionTimeout to connectionSetupTimeout
* TINKERPOP-2484 Python  IOLoop close errors
* TINKERPOP-2485 Invalid http tests with ?gremlin=1-1
* TINKERPOP-2494 Document Translator parameter extraction functionality
* TINKERPOP-2499 PathRetractionStrategy returns inconsistent results when match() is not detected as the final step *(breaking)*
* TINKERPOP-2500 Add none() step for all GLVs
* TINKERPOP-2506 Expose client WebSocket connection status
* TINKERPOP-2517 Introduce a retry status code to the server protocol
* TINKERPOP-2527 Add a GroovyTranslator equivalent method to the Python client
* TINKERPOP-2530 Transfer OyvindSabo/gremlint and OyvindSabo/gremlint.com to apache/tinkerpop/gremlint
* TINKERPOP-2532 MaxBarrierSize of NoOpBarrierStep should be accessible
* TINKERPOP-2533 Develop a grammar for Gremlin
* TINKERPOP-2535 Netty 4.1.52 flagged as medium security violation
* TINKERPOP-2537 Support bytecode based requests in sessions and remote tx()
* TINKERPOP-2544 Modify site publishing scripts to include gremlint
* TINKERPOP-2546 Change transport layer to use AIOHTTP instead of Tornado
* TINKERPOP-2547 Provide an option to supply a callback before handshake submission
* TINKERPOP-2550 Deadlock on Client initialization

== TinkerPop 3.4.0 (Avant-Gremlin Construction #3 for Theremin and Flowers)

image::https://raw.githubusercontent.com/apache/tinkerpop/master/docs/static/images/avant-gremlin.png[width=185]

[[release-3-4-12]]
=== TinkerPop 3.4.12 (Release Date: NOT OFFICIALLY RELEASED YET)

<<<<<<< HEAD
* Changed TinkerGraph to allow identifiers to be heterogeneous when filtering.
=======
* Coerced single `set` arguments to `P.within` and `P.without` to `list` in Python which serializes to a more expected form for `P` instances.
>>>>>>> 39251c5f
* Fixed bug in the `vertexLabelKey` validation for `GraphMLWriter` which was inadvertently validating the `edgeLabelKey`.
* Changed `IndexStep` to make it easier for providers to determine the type of indexer being used.

[[release-3-4-11]]
=== TinkerPop 3.4.11 (Release Date: May 3, 2021)

* Prevented Java driver from sending multiple request messages with the same identifier.
* Improved error message for `property(T,Object)` when mutating graph elements.
* Added method caching for GraphSON 3.0 deserialization of `P` and `TextP` instances.
* Allowed setting `ssl_options` for gremlin-python.  
* Fixed bug with global `dedup()` when used in reducing `by()` of `group()`.
* Fixed bug with Javascript Groovy `Translator` when generating Gremlin with multiple embedded traversals.
* Modified Gremlin Server `Settings` to be more extensible allowing for custom options with the YAML parser.
* Fixed `toString()` representation of `P` when string values are present in Javascript.
* Exposed barrier size with getter for `NoOpBarrierStep`.
* Bumped to Netty 4.1.61.
* Added `max_content_length` as a Python driver setting.
* Fixed bug in Java `Client` initialization, reconnect and shutdown where certain thread pool configurations might produce a deadlock.
* Ensured that `barrier()` additions by strategies were controlled solely by `LazyBarrierStrategy`.
* Fixed `NullPointerException` in `ResponseMessage` deserialization for GraphSON.
* Enabled the Gremlin.Net driver to repair its connection pool after the server was temporarily unavailable.
* Added the ability to supply a `HandshakeInterceptor` to a `Cluster` which will provide access to the initial HTTP request that establishes the websocket.

==== Bugs

* TINKERPOP-2512 Duplicate jars in classpath when running gremlin-server.sh
* TINKERPOP-2514 Java client driver requests with same request ids hang
* TINKERPOP-2516 Property folding has trouble with coalesce
* TINKERPOP-2529 Global dedup() in reducing by() of group() detaches elements for OLTP
* TINKERPOP-2531 Gremlin .NET driver ConnectionPool can remain without connections if server is down for 1-2 minutes

==== Improvements

* TINKERPOP-1994 LazyBarrierStrategy fully responsible for barrier() additions
* TINKERPOP-2168 GraphSON: P deserialization should be optimized
* TINKERPOP-2457 Add a max_content_length parameter to DriverRemoteConnection in the Python client
* TINKERPOP-2532 MaxBarrierSize of NoOpBarrierStep should be accessible
* TINKERPOP-2535 Netty 4.1.52 flagged as medium security violation
* TINKERPOP-2547 Provide an option to supply a callback before handshake submission
* TINKERPOP-2550 Deadlock on Client initialization

[[release-3-4-10]]
=== TinkerPop 3.4.10 (Release Date: January 18, 2021)

* Added `GremlinScriptChecker` to provide a way to extract properties of scripts before doing an actual `eval()`.
* Added `none()` step for all language variants.
* Fixed bug in `PythonTranslator` which was improperly translating `Lambda` scripts.
* Fixed bug in `GremlinDslProcessor` where certain return types in `TraversalSource` definitions were not generating code that would compile.
* Changed the default read and write timeout values for the `TornadoTransport` to `None` to disable it.
* Bumped to Groovy 2.5.14.

==== Bugs

* TINKERPOP-2496 GremlinDslProcessor fails when SocialTraversalSourceDsl overrides close
* TINKERPOP-2505 Gremlin Python Client Query Times out at 30 seconds instead of the server timeout

==== Improvements

* TINKERPOP-2447 Improve handling of StackOverflowError for long traversals
* TINKERPOP-2485 Invalid http tests with ?gremlin=1-1
* TINKERPOP-2500 Add none() step for all GLVs

[[release-3-4-9]]
=== TinkerPop 3.4.9 (Release Date: December 7, 2020)

* Modified the text of `profile()` output to hide step instances injected for purpose of collecting metrics.
* Bumped to Jackson 2.11.x.
* Bumped Netty 4.1.52.
* Added lambda support for `gremlin-javascript`.
* Provided a more concise syntax for constructing strategies in Groovy.
* Aligned `CoreImports` with `GroovyTranslator` to generate more succinct syntax.
* Improved `gremlin-groovy` understanding of `withSack()` overloads to avoid forced casts.
* Moved `Translator` instances to `gremlin-core`.
* Prevented barriers from over-reaching their limits by one.
* Added `CheckedGraphManager` to prevent Gremlin Server from starting if there are no graphs configured.
* Fixed bug in bytecode `Bindings` where calling `of()` prior to calling a child traversal in the same parent would cause the initial binding to be lost.
* Established a default read and write timeout for the `TornadoTransport` in Python, allowing it to be configurable.
* Delegated handling of erroneous response to the worker thread pool instead of event loop thread pool in Java Driver.
* Removed `Connection` from `Connection Pool` when server closes a connection with no pending requests in Java Driver.
* Improved initialization time of Java Driver if the default serializer is replaced.
* Deprecated `withGraph()` in favor of `withEmbedded()` on `AnonymousTraversalSource`.
* Added support for per-request level configurations, like timeouts, in .NET, Python and Javascript.
* Fixed bug in Javascript `Translator` that wasn't handling child traversals well.
* Prevented Gremlin Python sugar from being confused by Python magic methods.
* Allowed Gremlin Python sugar calls from anonymous context.
* Implemented `AutoCloseable` on `MultiIterator`.
* Fixed an iterator leak in `HasContainer`.
* Fixed bug in `:bytecode` command preventing translations with whitespace from working properly.
* Added `reset` and `config` options to the `:bytecode` command to allow for greater customization options.
* Added GraphSON extension module and the `TinkerIoRegistry` to the default `GraphSONMapper` configuration used by the `:bytecode` command.
* Added `GremlinASTChecker` to provide a way to extract properties of scripts before doing an actual `eval()`.
* Avoided creating unnecessary detached objects in JVM.
* Added support for `TraversalStrategy` usage in Javascript.
* Added `Traversal.getTraverserSetSupplier()` to allow providers to supply their own `TraverserSet` instances.
* Release server threads waiting on connection if the connection is dead.
* Fixed bug where server closes HTTP connection on request error even if keep alive is set to true.
* Deprecated driver `Channelizer` keep-alive related methods.
* Delegate handling of WebSocket handshake to Netty instead of custom code in Java Driver.
* Delegate detection of idle connection to Netty instead of custom keep alive logic for `WebSocketChannelizer`.
* Added support for WebSocket frame compression extension ( [RFC7692](https://tools.ietf.org/html/rfc7692) ) for `WebSocketChannelizer` in Java/Python driver.
* Added server support for WebSocket compression extension ( [RFC7692](https://tools.ietf.org/html/rfc7692) ).
* Fixed bug with Bytecode serialization when `Bytecode.toString()` is used in Javascript.
* Fixed "toString" for P and TextP to produce valid script representation from bytecode glv steps containing a string predicate in Javascript.
* Fixed a bug which could cause Java driver to hang when using `ResultSet.statusAttributes()`
* Added a listener to javascript's `DriverRemoteConnection` to find note errors from websocket connection setup.
* Fixed bug with `ReservedVerificationStrategy.getConfiguration()` which was omitting the reserved `keys` value.
* Changed all configuration keys on `AbstractWarningVerificationStrategy` implementations to `public`.
* Deprecated `BytecodeUtil` and merged its functionality to the existing `BytecodeHelper`.
* Added configuring implementation in HasStep
* Remove static initialization for `GraphSONMessageSerializerV1d0` and `GraphSONMessageSerializerV1d0` in Java driver.
* Connections to the server in a connection pool are created in parallel instead of serially in Java Driver.
* Connection pools for multiple endpoints are created in parallel instead of serially in Java Driver.
* Introduced new HostNotAvailable exception to represent cases when no server with active connection is available.
* Don't wait for new requests during shutdown of event loop group in Java Driver.

==== Bugs

* TINKERPOP-2364 Injected ProfileStep should not be displayed in child traversals
* TINKERPOP-2369 Connections in ConnectionPool are not replaced in background when underlying channel is closed
* TINKERPOP-2403 Gremlin javascript Translator does not handle child traversals
* TINKERPOP-2405 gremlinpython: traversal hangs when the connection is established but the servers stops responding later
* TINKERPOP-2408 Iterator leak in HasContainer
* TINKERPOP-2409 js: DriverRemoteConnection never times out if server uri not available.
* TINKERPOP-2410 Free up server threads when client is closed
* TINKERPOP-2425 Server closes HTTP connection for keepAlive as true
* TINKERPOP-2432 Generate correct toString() representation of bytecode in Javascript
* TINKERPOP-2433 typo in javadocs match() Type Parameters
* TINKERPOP-2435 Gremlin Python sugar syntax for values() can lead to unexpected problems
* TINKERPOP-2437 gremlin-driver hangs if ResultSet.statusAttributes().get() is called when the request throws
* TINKERPOP-2439 P and TextP toString() is broken
* TINKERPOP-2458 Bytecode Bindings lost when followed by a child traversal
* TINKERPOP-2465 TestHelper.generateTempFileFromResource file handling is invalid on windows
* TINKERPOP-2475 Barrier step touches one more element of next loop
* TINKERPOP-2478 Console byte code translator has issues with "new Date()"

==== Improvements

* TINKERPOP-2001 Support lambdas in Javascript
* TINKERPOP-2054 Support TraversalStrategy specification in gremlin-javascript
* TINKERPOP-2296 Per query timeout not working from Python
* TINKERPOP-2392 Improve module level documentation for GLVs
* TINKERPOP-2396 TraverserSet should be extendable for GraphDB provider
* TINKERPOP-2397 Don't create the default Gyro serializer if the caller specifies a different one
* TINKERPOP-2401 Upgrade Jackson-databind to 2.11.x
* TINKERPOP-2406 Delegate processing from event loop to worker threads
* TINKERPOP-2412 Add missing query tests
* TINKERPOP-2413 Prefer withEmbedded() to withGraph() on AnonymousTraversalSource
* TINKERPOP-2415 Avoid unnecessary detached objects if not required
* TINKERPOP-2416 MultiIterator should implement AutoCloseable
* TINKERPOP-2420 Support per query request options in .NET
* TINKERPOP-2421 Support per query options in javascript
* TINKERPOP-2426 Use Netty's WebSocketClientProtocolHandler
* TINKERPOP-2427 Simplify Netty reference counting
* TINKERPOP-2430 Looping Recipies
* TINKERPOP-2431 Operating on Dropped Elements Recipes
* TINKERPOP-2436 The gremlin server starts even if all graphs instantiation has failed
* TINKERPOP-2438 Provide a way for scripts to respect with() specification of timeout
* TINKERPOP-2440 Simplify driver by delegating keepAlive logic to Netty
* TINKERPOP-2441 Add compression to WebSocket frames sent from client
* TINKERPOP-2442 Make Translators that work in Java part of gremlin-core
* TINKERPOP-2445 Speed up client initialization *(breaking)*
* TINKERPOP-2446 Add Recipe for Optional Looping
* TINKERPOP-2453 Add WebSocket compression to gremlin-python
* TINKERPOP-2461 Align CoreImports with GroovyTranslator
* TINKERPOP-2462 Duplicated BytecodeUtil and BytecodeHelper classes
* TINKERPOP-2466 Improve syntax for Groovy scripts that use withStrategies()
* TINKERPOP-2468 Stabilize shouldProcessSessionRequestsInOrder() test
* TINKERPOP-2469 KrbException - Principal does not exist in test
* TINKERPOP-2474 withSack() Groovy translation output could be simplified
* TINKERPOP-2479 Provide a way to set a custom GraphSONMapper for :bytecode command
* TINKERPOP-2482 Rename wsConnectionTimeout to connectionSetupTimeout

[[release-3-4-8]]
=== TinkerPop 3.4.8 (Release Date: August 3, 2020)

* Fixed bug in `has(T,Traversal)` where results were not being returned.
* Fixed bug in `select(Traversal)` where side-effects were getting lost if accessed from the child traversal.
* Fixed authorization bug when using `WsAndHttpChannelizerHandler` with keep-alive enabled.
* Fixed bug in option-less construction of `DriverRemoteConnection` in Javascript.
* Bumped Jackson to 2.9.10.5.
* Improved sampling distribution for global scope `sample()` operations.

==== Bugs

* TINKERPOP-2288 Get ConnectionPoolBusyException and then ServerUnavailableExceptions
* TINKERPOP-2352 Gremlin Python driver default pool size makes Gremlin keep-alive difficult
* TINKERPOP-2374 SaslAndHttpBasicAuthenticationHandler can't extract authorization
* TINKERPOP-2383 has(T,Traversal) does not return results
* TINKERPOP-2384 Inject and withSideEffect causing different outcomes in order step

==== Improvements

* TINKERPOP-2328 Do not close all connections if just one has became closed
* TINKERPOP-2376 Probability distribution controlled by weight when using sample step

[[release-3-4-7]]
=== TinkerPop 3.4.7 (Release Date: June 1, 2020)

This release also includes changes from <<release-3-3-11, 3.3.11>>.

* Gremlin.NET driver: Fixed a `NullReferenceException` and throw clear exception if received message is empty.
* Bumped to Groovy 2.5.11.
* Modified `ImportGremlinPlugin` to allow for field imports.
* Improved error message for `math()` when the selected key in a `Map` is `null` or not a `Number`.
* Added `:cls` command to Gremlin Console to clear the screen.
* Bumped Netty 4.1.49.

==== Bugs

* TINKERPOP-2192 Gremlin.Net.Driver.Connection.Parse throws a NullReferenceException
* TINKERPOP-2345 NullPointerException when Map key is not found for math()
* TINKERPOP-2347 Remove invalid service descriptors from gremlin-shaded
* TINKERPOP-2350 clone() is not deep copying Traversal internals
* TINKERPOP-2351 Local Map ordering of keys can generate cast errors
* TINKERPOP-2353 Error while Shutting Down Gremlin Server
* TINKERPOP-2355 Jackson-databind version in Gremlin shaded dependency needs to be increased  - introduces vulnerability issues
* TINKERPOP-2360 failed to deserializer int32 when gremlin-python submit bytecode with a big int value
* TINKERPOP-2365 LazyBarrierStrategy adds a NoOpBarrierStep when profile() is present
* TINKERPOP-2368 JAVA_OPTIONS are not properly expanded in gremlin-console

==== Improvements

* TINKERPOP-2215 Better exception message for connection problems
* TINKERPOP-2336 Allow close of channel without having to wait for server
* TINKERPOP-2339 Gremlin.Net: Update System.Net.WebSockets.Client dependency
* TINKERPOP-2354 Document recommendation to reuse graph traversal source
* TINKERPOP-2357 Add a command to clear the Gremlin Console screen
* TINKERPOP-2371 Add possibility to import constants with ImportGremlinPlugin

[[release-3-4-6]]
=== TinkerPop 3.4.6 (Release Date: February 20, 2020)

* Fixed bug in `drop()` of properties which was introduced in 3.4.5.

==== Bugs

* TINKERPOP-2338 drop() not removing all edge/meta properties

[[release-3-4-5]]
=== TinkerPop 3.4.5 (Release Date: February 3, 2020)

This release also includes changes from <<release-3-3-10, 3.3.10>>.

* Expanded the use of `by(String)` modulator so that it can work on `Map` as well as `Element`.
* Improved error messaging for `by(String)` so that it is more clear as to what the problem is
* Bumped to Netty 4.1.42
* Improved SPARQL query translation to better allow for index optimizations during execution.
* Improved Gremlin Server websocket handling preventing automatic server close of the channel for protocol errors.
* Introduced internal `Buffer` API as a way to wrap Netty's Buffer API and moved `GraphBinaryReader`, `GraphBinaryWriter` and `TypeSerializer<T>` to `gremlin-core`.
* Unified the behavior of property comparison: only compare key&value.
* Supported `hasKey()` and `hasValue()` step for edge property and meta property, like `g.E().properties().hasKey('xx')`.
* Modified driver to send `overrideRequestId` and `userAgent` to server when they are present in `RequestOptions` for bytecode requests.

==== Bugs

* TINKERPOP-2175 Executor thread is not returned on channel close
* TINKERPOP-2266 Keep alive not started at connection creation
* TINKERPOP-2274 Test of TinkerGraph Gremlin fail on Windows and non EN locale
* TINKERPOP-2318 Edge properties dedup() not work with spark-gremlin *(breaking)*
* TINKERPOP-2332 JavaScript GLV: structure element toString() should internally call toString()
* TINKERPOP-2333 JavaScript GLV: GraphSON2/3 Edge deserialization is invalid

==== Improvements

* TINKERPOP-1733 hasKey, hasValues should work on Element and Property
* TINKERPOP-2262 Improve Netty protocol handling
* TINKERPOP-2305 GraphBinary: Wrap Buffer API
* TINKERPOP-2307 Add better error message for badly configured Channelizer
* TINKERPOP-2309 Bump gremlinpython to Tornado 5.x
* TINKERPOP-2314 Employ by(String) for Map when possible and improve errors around incorrect types
* TINKERPOP-2315 Implement some form of clone() or reset() for Traversal in GLVs
* TINKERPOP-2320 [SECURITY] XMLInputFactory initialization in GraphMLReader introduces
* TINKERPOP-2322 Deprecate Jython support
* TINKERPOP-2324 Deprecate the raw NIO support in the Java driver
* TINKERPOP-2325 Generate traversals that will better yield index lookups with SPARQL
* TINKERPOP-2329 JavaScript GLV: Update websocket library dependency
* TINKERPOP-2330 JavaScript GLV should expose GraphSON2Writer and GraphSONReader

[[release-3-4-4]]
=== TinkerPop 3.4.4 (Release Date: October 14, 2019)

This release also includes changes from <<release-3-3-9, 3.3.9>>.

* Provided support for DSLs by way of remote connections through `AnonymousTraversalSource`.
* Added `elementMap()` step.
* Added GraphBinary support for Python.
* Allowed for embedded map assertions in GLV tests.
* Added `Direction` deserialization support in GLVs.

==== Bugs

* TINKERPOP-2159 EventStrategy doesn't handle multi-valued properties
* TINKERPOP-2276 No constructor for remote connection in DSL generated traversal source
* TINKERPOP-2283 GraphStep's ids null exception
* TINKERPOP-2285 Error object is unreachable
* TINKERPOP-2289 Use address instead of hostname for connection
* TINKERPOP-2290 Javascript GLV connection refused error handling
* TINKERPOP-2291 TraversalExplanation deserialization in GraphSON
* TINKERPOP-2298 Bytecode.java  flattenArguments throw exception when null
* TINKERPOP-2303 GremlinDsl generate addV instead of addE

==== Improvements

* TINKERPOP-1810 Add Lambda.binaryOperator and Lambda.unaryOperator
* TINKERPOP-1838 Python sample script
* TINKERPOP-2046 Gremlin-Python: Support custom request headers in WebSocket request
* TINKERPOP-2213 Replace scriptEvaluationTimeout in favor of something more suitable to bytecode
* TINKERPOP-2275 Update jackson databind 2.9.9.3+
* TINKERPOP-2277 Python sdk postpone the timing to create transport
* TINKERPOP-2279 GraphBinary support in Python
* TINKERPOP-2280 Prevent use of T values as property key overloads
* TINKERPOP-2284 Make it easier to return more structure of graph elements
* TINKERPOP-2302 Add isOnGraphComputer() field accessor to ElementMapStep

[[release-3-4-3]]
=== TinkerPop 3.4.3 (Release Date: August 5, 2019)

This release also includes changes from <<release-3-3-8, 3.3.8>>.

* Improved error messaging on timeouts returned to the console from `:>`.
* Added a `toString()` serializer for GraphBinary.
* Configured the Gremlin Console to use GraphBinary by default.
* Fixed transaction management for empty iterators in Gremlin Server.
* Deprecated `MessageSerializer` implementations for Gryo in Gremlin Server.
* Deprecated `Serializers` enum values of `GRYO_V1D0` and `GRYO_V3D0`.
* Deprecated `SerTokens` values of `MIME_GRYO_V1D0` and `MIME_GRYO_V3D0`.
* Added a Docker command to start Gremlin Server with the standard GLV test configurations.
* Added `aggregate(Scope,String)` and deprecated `store()` in favor of `aggregate(local)`.
* Modified `NumberHelper` to better ignore `Double.NaN` in `min()` and `max()` comparisons.
* Bumped to Netty 4.1.36.
* Bumped to Groovy 2.5.7.
* Added `userAgent` to RequestOptions. Gremlin Console sends `Gremlin Console/<version>` as the `userAgent`.
* Fixed DriverRemoteConnection ignoring `with` `Token` options when multiple were set.
* Added `:set warnings <true|false>` to Gremlin Console.

==== Bugs

* TINKERPOP-1619 TinkerGraphComputer worker count affects OptionalStep query results
* TINKERPOP-2157 SparkStarBarrierInterceptor injects (Byte) 0
* TINKERPOP-2224 Detect and fix resource leak
* TINKERPOP-2230 match() step unexpected behaviours
* TINKERPOP-2232 RemoteStrategy does not call parent class TraversalStrategy __init__
* TINKERPOP-2238 Fix remaining iterator leaks marked by @IgnoreIteratorLeak
* TINKERPOP-2241 Client exception don't match Server exception when server  throw StackOverflowError
* TINKERPOP-2248 Instability of driver for blocked requests
* TINKERPOP-2257 transaction itty  may still be visited after commit
* TINKERPOP-2264 Gremlin Python should deserialize g:Date to UTC

==== Improvements

* TINKERPOP-1084 Branch option tokens should be allowed to be traversals.
* TINKERPOP-1553 Deprecate store() in favor of aggregate(Scope)
* TINKERPOP-1921 Support hasNext terminal step in GLVs
* TINKERPOP-2020 Support withComputer() for javascript
* TINKERPOP-2223 Update jackson databind to 2.9.9
* TINKERPOP-2236 Improve error messaging for TinkerGraph IdManagers that fail on conversions
* TINKERPOP-2237 Prevent error when closing sessions that don't exist *(breaking)*
* TINKERPOP-2242 Bump to netty 4.1.36
* TINKERPOP-2243 Add user-agent to RequestOptions
* TINKERPOP-2246 Consolidate the error propagation to the client
* TINKERPOP-2250 Support toString serialization in GraphBinary
* TINKERPOP-2256 processAllStarts of AggregateStep should only be called when barrier is empty
* TINKERPOP-2260 Update jackson databind 2.9.9.1
* TINKERPOP-2265 Deprecate Traversal.getSideEffects() functionality for remoting purposes
* TINKERPOP-2270 Deprecate multi/metaproperty support in Neo4j
* TINKERPOP-2271 Add console preference to control server-originated warning display
* TINKERPOP-2272 Rename steps and tokens that conflict with standard python functions

[[release-3-4-2]]
=== TinkerPop 3.4.2 (Release Date: May 28, 2019)

This release also includes changes from <<release-3-3-7, 3.3.7>>.

* Allow a `Traversal` to know what `TraversalSource` it spawned from.
* Fixed problem with connection pool sizing and retry.
* Added status attribute for warnings to be returned to the client.
* Modified Gremlin Console to report warning status attributes.
* Changed `:>` in Gremlin Console to submit the client-side timeout on each request.
* Provided method to override the request identifier with `RequestOptions`.
* Added option to set per-request settings on a `Traversal` submitted via `Bytecode`.
* Fixed the Gryo registration for `OptionsStrategy` as it was not serializing state properly.

==== Bugs

* TINKERPOP-2090 After running backend for a day or so System.IO.IOException keep throwing
* TINKERPOP-2112 Folding in property() step is not being optimally performed
* TINKERPOP-2180 gremlin.sh doesn't work when directories contain spaces
* TINKERPOP-2183 InterpreterModeASTTransformation needs to be more specific about what it transforms
* TINKERPOP-2189 ConnectedComponent test assumes fixed order of vertices
* TINKERPOP-2194 Enforcing an order on properties in one test method of ChooseTest
* TINKERPOP-2196 PartitionStrategy with includeMetaProperties(true) can't add labeled vertex
* TINKERPOP-2198 Documentation for Store contradicts itself
* TINKERPOP-2199 within step does not work with more than two parameters with python
* TINKERPOP-2200 AddEdgeStartStep used DetachedFactory.detach instead of EventStrategy.detach
* TINKERPOP-2204 Client receives no response on failed request
* TINKERPOP-2206 Certain types in javascript don't appear to serialize with a GraphSON type
* TINKERPOP-2212 Path is not detaching properly under certain conditions
* TINKERPOP-2217 Race condition in Gremlin.net driver connection

==== Improvements

* TINKERPOP-2089 Javascript DSL support
* TINKERPOP-2179 Have o.a.t.g.driver.ser.SerializationException extend IOException
* TINKERPOP-2181 Allow ctrl+c to break out of a long running process in Gremlin Console
* TINKERPOP-2182 Remove gperfutils from Gremlin Console *(breaking)*
* TINKERPOP-2190 Document Gremlin sanitization best practices
* TINKERPOP-2191 Implement EdgeLabelVerificationStrategy
* TINKERPOP-2193 Allow a Traversal to know what TraversalSource it spawned from
* TINKERPOP-2203 Bind the console timeout to the request timeout
* TINKERPOP-2208 Include inject() in DSLs generated with Java annotation processor
* TINKERPOP-2211 Provide API to add per request option for a bytecode
* TINKERPOP-2216 Consider adding conventional status attribute key for warnings
* TINKERPOP-2219 Upgrade Netty version

[[release-3-4-1]]
=== TinkerPop 3.4.1 (Release Date: March 18, 2019)

This release also includes changes from <<release-3-3-6, 3.3.6>>.

* Gremlin.NET driver: Fixed removal of closed connections and added round-robin scheduling.
* Added GraphBinary serializer for TraversalMetrics
* Added registration for `SparqlStrategy` for GraphSON.
* Fixed up `SparqlStrategy` so that it could be used properly with `RemoteStrategy`.
* Fixed `ByteBuffer` serialization for GraphBinary.
* Fixed `Path.toString()` in `gremlin-javascript` which was referencing an invalid object.
* Fixed potential for an infinite loop in connection creation for `gremlin-dotnet`.
* Added fallback resolver to `TypeSerializerRegistry` for GraphBinary.
* Added easier to understand exceptions for connection problems in the Gremlin.Net driver.
* Support configuring the type registry builder for GraphBinary.
* Bumped to Groovy 2.5.6.
* Release working buffers in case of failure for GraphBinary.
* GraphBinary: Use the same `ByteBuf` instance to write during serialization. Changed signature of write methods in type serializers.
* Remove unused parameter in GraphBinary's `ResponseMessageSerializer`.
* Changed `SparqlTraversalSource` so as to enable Gremlin steps to be used to process results from the `sparql()` step.
* GraphBinary: Cache expression to obtain the method in `PSerializer`.

==== Bugs

* TINKERPOP-1992 count has negative time in profile
* TINKERPOP-2126 toString() methods not thread-safe
* TINKERPOP-2135 Gremlin.Net ConnectionPool doesn't handle closed idle connections properly
* TINKERPOP-2139 Errors during request serialization in WebSocketGremlinRequestEncoder/NioGremlinRequestEncoder are not reported to the client
* TINKERPOP-2141 ByteBufferSerializer modifies buffer's position
* TINKERPOP-2148 "no connection available!" is being thrown despite lots of free connections
* TINKERPOP-2152 Path toString fails in Gremlin JavaScript
* TINKERPOP-2153 Remove unused parameter from ResponseMessageSerializer *(breaking)*
* TINKERPOP-2154 GraphBinary: Serializers should release resources in case of failures
* TINKERPOP-2155 Situation can occur that causes infinite amount of connection to be opened, causing System.Net.WebSockets.WebSocketException
* TINKERPOP-2161 GraphBinary: Write serialization performance issue
* TINKERPOP-2169 Responses exceeding maxContentLength cause subsequent queries to hang
* TINKERPOP-2172 PartitionStrategy doesn't apply to AddEdgeStartStep
* TINKERPOP-2173 Incorrect reset of log level in integration test
* TINKERPOP-2177 Streaming response immediately after authentication stops after first partial response

==== Improvements

* TINKERPOP-1435 Support for extended GraphSON in gremlin-python
* TINKERPOP-1882 Apply range and limit steps as early as possible
* TINKERPOP-1998 IoGraphTest use different schemas for standard and readGraph configurations
* TINKERPOP-2088 Enable SourceLink for Gremlin.Net
* TINKERPOP-2098 Improve gremlin-server.sh help output
* TINKERPOP-2122 Expose status codes from server errors
* TINKERPOP-2124 InlineFilterStrategy produces wrong result
* TINKERPOP-2125 Extend release validation script
* TINKERPOP-2127 Add g:TraversalMetrics and g:Metrics deserializers for gremlinpython
* TINKERPOP-2129 Mask security secret or password in logs
* TINKERPOP-2130 Cannot instantiate DriverRemoteConnection without passing an options object
* TINKERPOP-2131 NoConnectionAvailableException doesn't reveal the reason
* TINKERPOP-2134 Bump to Groovy 2.5.6
* TINKERPOP-2136 Inside lower bound inclusion (documentation)
* TINKERPOP-2138 Provide a configuration to disable the global closure cache
* TINKERPOP-2140 Test build with Docker automatically
* TINKERPOP-2144 Better handle Authenticator instance failures
* TINKERPOP-2147 Add GraphBinary serializer for TraversalMetrics
* TINKERPOP-2149 GraphBinary: Make type serializer resolution pluggable
* TINKERPOP-2150 GraphBinary: Support configuring the TypeSerializerRegistry builder class in config
* TINKERPOP-2163 JavaTranslator performance enhancements
* TINKERPOP-2164 Bytecode's hashCode impl (and its inner classes) can produce hash collisions
* TINKERPOP-2165 Prefer commons-lang3 to commons-lang
* TINKERPOP-2166 GraphBinary: P deserialization should be optimized
* TINKERPOP-2167 Gremlin Javascript Traversal as async iterable
* TINKERPOP-2171 Allow SPARQL to be extended with Gremlin steps
* TINKERPOP-2174 Improve Docker Image Security

[[release-3-4-0]]
=== TinkerPop 3.4.0 (Release Date: January 2, 2019)

This release also includes changes from <<release-3-3-4, 3.3.4>> and <<release-3-3-5, 3.3.5>>.

* Changed Python "bindings" to use an actual `Bindings` object rather than a 2-tuple.
* Improved the Gremlin.NET driver: It now uses request pipelining and its `ConnectionPool` has a fixed size.
* Implemented `IndexStep` which allows to transform local collections into indexed collections or maps.
* Made `valueMap()` aware of `by` and `with` modulators and deprecated `valueMap(boolean)` overloads.
* Use `Compare.eq` in `Contains` predicates to ensure the same filter behavior for numeric values.
* Added `OptionsStrategy` to allow traversals to take arbitrary traversal-wide configurations.
* Added text predicates.
* Added `BulkSet` as a GraphSON type with support in all language variants.
* Added `ReferenceElementStrategy` to auto-detach elements to "reference" from a traversal.
* Added initial release of the GraphBinary serialization format with Java support.
* Allowed `ImportCustomizer` to accept fields.
* Removed groovy-sql dependency.
* Modified `Mutating` steps so that they are no longer marked as `final`.
* Rewrote `ConnectiveStrategy` to support an arbitrary number of infix notations in a single traversal.
* GraphSON `MessageSerializer` s will automatically register the GremlinServerModule to a provided GraphSONMapper.
* Removed support for `-i` option in Gremlin Server which was previously deprecated.
* Implemented `ShortestPathVertexProgram` and the `shortestPath()` step.
* `AbstractGraphProvider` uses `g.io()` for loading test data.
* Added the `io()` start step and `read()` and `write()` termination steps to the Gremlin language.
* Added `GraphFeatures.supportsIoRead()` and `GraphFeatures.supportsIoWrite()`.
* Deprecated `Graph.io()` and related infrastructure.
* `GraphMLReader` better handles edge and vertex properties with the same name.
* Maintained order of annotations in metrics returned from `profile()`-step.
* Refactored `TypeTranslator` to be directly extensible for `ScriptTranslator` functions.
* Bumped to Netty 4.1.25.
* Bumped to Spark 2.4.0.
* Bumped to Groovy 2.5.4.
* Modified Gremlin Server to return a "host" status attribute on responses.
* Added ability to the Java, .NET, Python and JavaScript drivers to retrieve status attributes returned from the server.
* Modified Java and Gremlin.Net `ResponseException` to include status code and status attributes.
* Modified Python `GremlinServerError` to include status attributes.
* Modified the return type for `IGremlinClient.SubmitAsync()` to be a `ResultSet` rather than an `IReadOnlyCollection`.
* Deprecated two `submit()`-related methods on the Java driver `Client` class.
* Added `Client.submit()` overloads that accept per-request `RequestOptions`.
* Added sparql-gremlin.
* Fixed a bug in dynamic Gryo registration where registrations that did not have serializers would fail.
* Moved `Parameterizing` interface to the `org.apache.tinkerpop.gremlin.process.traversal.step` package with other marker interfaces of its type.
* Replaced `Parameterizing.addPropertyMutations()` with `Configuring.configure()`.
* Changed interface hierarchy for `Parameterizing` and `Mutating` interfaces as they are tightly related.
* Introduced the `with(k,v)` and `with(k)` step modulators which can supply configuration options to `Configuring` steps.
* Added `OptionsStrategy` to allow traversals to take arbitrary traversal-wide configurations.
* Introduced the `with(k,v)` and `with(k)` traveral source configuration options which can supply configuration options to the traversal.
* Added `connectedComponent()` step and related `VertexProgram`.
* Added `supportsUpsert()` option to `VertexFeatures` and `EdgeFeatures`.
* `min()` and `max()` now support all types implementing `Comparable`.
* Change the `toString()` of `Path` to be standardized as other graph elements are.
* `hadoop-gremlin` no longer generates a test artifact.
* Allowed `GraphProvider` to expose a cached `Graph.Feature` object so that the test suite could re-use them to speed test runs.
* Fixed a bug in `ReducingBarrierStep`, that returned the provided seed value despite no elements being available.
* Changed the order of `select()` scopes. The order is now: maps, side-effects, paths.
* Moved `TraversalEngine` to `gremlin-test` as it has long been only used in testing infrastructure.
* Nested loop support added allowing `repeat()` steps to be nested.
* Events from `EventStrategy` raised from "new" mutations will now return a `KeyedVertexProperty` or `KeyedProperty` as is appropriate.
* `MutationListener#vertexPropertyChanged(Vertex, VertexProperty, Object, Object...)` no longer has a default implementation.
* Deprecated `GraphSONMessageSerializerV2d0` as it is now analogous to `GraphSONMessageSerializerGremlinV2d0`.
* Moved previously deprecated `RemoteGraph` to `gremlin-test` as it is now just a testing component.
* Removed previously deprecated `RemoteStrategy.instance()` and the strategy no longer has any connection to `RemoteGraph`.
* Removed previously deprecated methods in `SubgraphStrategy` and `PartitionStrategy` builders.
* Removed previously deprecated Credentials DSL infrastructure.
* Removed previously deprecated `RemoteConnection#submit(Traversal)` and `RemoteConnection#submit(Bytecode)` methods.
* Removed previously deprecated `MutationListener#vertexPropertyChanged(Vertex, Property, Object, Object...)`.
* Removed previously deprecated `OpSelectorHandler` constructor.
* Removed previously deprecated `close()` from `GremlinGroovyScriptEngine` which no longer implements `AutoCloseable`.
* Removed previously deprecated `getGraphInputFormat()` and `getGraphOutputFormat()` from `HadoopConfiguration`.
* Removed previously deprecated `AbstractOpProcessor#makeFrame()` method.
* Removed previously deprecated `AuthenticationSettings.className` configuration option in Gremlin Server.
* Removed previously deprecated `GraphManager` methods `getGraphs()` and `getTraversalSources()`.
* Removed previously deprecated Gremlin Server setting for `serializedResponseTimeout`.
* Removed previously deprecated Structure API exceptions related to "element not found" situations.
* Removed previously deprecated `rebindings` options from the Java driver API.
* Removed previously deprecated `LambdaCollectingBarrierStep.Consumers` enum.
* Removed previously deprecated `HasContainer#makeHasContainers(String, P)`
* Removed support for Giraph.
* Removed previously deprecated JavaScript Driver property `traversers` of the `ResultSet`.
* gremlin-python: use explicit Bindings object for python instead of a 2-tuple

==== Bugs

* TINKERPOP-1777 Gremlin .max step returns -2147483648 for empty result sets *(breaking)*
* TINKERPOP-1869 Profile step and iterate do not play nicely with each other
* TINKERPOP-1898 Issue with bindings in strategies and lambdas
* TINKERPOP-1927 Gherkin scenario expects list with duplicates, but receives g:Set
* TINKERPOP-1933 gremlin-python maximum recursion depth exceeded on large responses
* TINKERPOP-1947 Path history isn't preserved for keys in mutations
* TINKERPOP-1949 Formatting error on website
* TINKERPOP-1958 TinkerGraphCountStrategy can return wrong counts
* TINKERPOP-1961 Duplicate copies of images directory in docs
* TINKERPOP-1962 GroovyTranslator doesn't handle empty maps
* TINKERPOP-1963 Use of reducing step in choose()
* TINKERPOP-1972 inject() tests are throwing exceptions in .NET GLV tests
* TINKERPOP-1978 Check for Websocket connection state when retrieved from Connection Pool missing
* TINKERPOP-1979 Several OLAP issues in MathStep
* TINKERPOP-1988 minor error in documentation
* TINKERPOP-1999 [Java][gremlin-driver] Query to a remote server via the websocket client hangs indefinitely if the server becomes unavailable
* TINKERPOP-2005 Intermittent NullPointerException in response handling
* TINKERPOP-2006 GraphML serialization invalid if a vertex and edge have similar named property
* TINKERPOP-2009 Pick.any and Pick.none should be exposed in Gremlin-JavaScript
* TINKERPOP-2021 Prevent maximum recursion depth failure
* TINKERPOP-2028 AbstractGraphSONMessageSerializerV2d0 should register GremlinServerModule when mapper is provided
* TINKERPOP-2029 ConcurrentModificationException for InlineFilterStrategy
* TINKERPOP-2030 KeepAlive task executed for every Connection.write call
* TINKERPOP-2032 Update jython-standalone
* TINKERPOP-2044 Cannot reconnect to Azure cosmos host that becomes available again
* TINKERPOP-2058 Contains predicates should rely on Compare predicates *(breaking)*
* TINKERPOP-2081 PersistedOutputRDD materialises rdd lazily with Spark 2.x
* TINKERPOP-2091 Wrong/Missing feature requirements in StructureStandardTestSuite
* TINKERPOP-2094 Gremlin Driver Cluster Builder serializer method does not use mimeType as suggested
* TINKERPOP-2095 GroupStep looks for irrelevant barrier steps
* TINKERPOP-2096 gremlinpython: AttributeError when connection is closed before result is received
* TINKERPOP-2100 coalesce() creating unexpected results when used with order()
* TINKERPOP-2113 P.Within() doesn't work when given a List argument

==== Improvements

* TINKERPOP-550 Gremlin IO needs to support both OLTP and OLAP naturally.
* TINKERPOP-967 Support nested-repeat() structures
* TINKERPOP-1113 GraphComputer subclasses should support native methods
* TINKERPOP-1143 Remove deprecated TraversalSource.Builder and TraversalEngine. *(breaking)*
* TINKERPOP-1296 Remove deprecated serializedResponseTimeout from Gremlin Server *(breaking)*
* TINKERPOP-1342 Allow setting scriptEvaluationTimeout in driver
* TINKERPOP-1365 Log the seed used to initialize Random in tests
* TINKERPOP-1410 mvn install -Dmaven.test.skip=true doesn't work on a clean machine *(breaking)*
* TINKERPOP-1446 Add a StringFactory for Path which prefixes with type.
* TINKERPOP-1447 Add some JavaScript intelligence to the documentation so that comments and output are not copied in a copy paste
* TINKERPOP-1494 Means of exposing execution information from a result produced by RemoteConnection
* TINKERPOP-1518 Provide a way for providers to expose static Graph.Features to tests
* TINKERPOP-1522 Order of select() scopes *(breaking)*
* TINKERPOP-1595 Go through TraversalVertexProgram with a profile and optimize.
* TINKERPOP-1628 Implement TraversalSelectStep
* TINKERPOP-1685 Introduce optional feature to allow for upserts without read-before-write
* TINKERPOP-1705 Remove deprecated rebindings option *(breaking)*
* TINKERPOP-1707 Remove deprecated AuthenticationSettings.className option *(breaking)*
* TINKERPOP-1755 No docs for ReferenceElements
* TINKERPOP-1769 Python graph[empty] string representation is confusing
* TINKERPOP-1774 Gremlin .NET: Support min and max sizes in Connection pool
* TINKERPOP-1775 Gremlin .NET: Implement a Connection write queue to support request pipelining
* TINKERPOP-1778 Do not promote timedInterrupt option for Gremlin Server script processing
* TINKERPOP-1780 Add authentication tests for gremlin-python
* TINKERPOP-1831 Refactor EventStrategy  *(breaking)*
* TINKERPOP-1836 .NET sample project
* TINKERPOP-1841 Include Python GLV tests on TravisCI
* TINKERPOP-1849 Provide a way to fold() with an index
* TINKERPOP-1864 Gremlin Python tests for GraphSON 2.0 and 3.0
* TINKERPOP-1878 Sparql to Gremlin Compiler
* TINKERPOP-1888 Extend max and min to all Comparable properties, not just Numbers *(breaking)*
* TINKERPOP-1889 JavaScript GLV: Use heartbeat to prevent connection timeout
* TINKERPOP-1897 Provide Docker images of Gremlin Server and Console
* TINKERPOP-1906 Make ResponseException explorable
* TINKERPOP-1912 Remove MD5 checksums
* TINKERPOP-1913 Expose metadata from Gremlin Server to Clients
* TINKERPOP-1930 Drop support for Giraph *(breaking)*
* TINKERPOP-1934 Bump to latest version of httpclient
* TINKERPOP-1936 Performance enhancement to Bytecode deserialization
* TINKERPOP-1941 Remove deprecated Structure API exception methods *(breaking)*
* TINKERPOP-1942 Binary serialization format
* TINKERPOP-1945 Add support for extended GraphSon types to Gremlin.net
* TINKERPOP-1946 Remove the deprecated Credentials DSL infrastructure *(breaking)*
* TINKERPOP-1950 Traversal construction performance enhancements
* TINKERPOP-1951 gremlin-server.bat doesn't support paths containing spaces
* TINKERPOP-1953 Bump to Groovy 2.4.15
* TINKERPOP-1954 Remove deprecated GraphManager methods *(breaking)*
* TINKERPOP-1959 Provide a way to submit scripts to the server in gremlin-javascript
* TINKERPOP-1967 Add a connectedComponent() step
* TINKERPOP-1968 Refactor elements of Gremlin Server testing
* TINKERPOP-1975 Introduce with() step modulator *(breaking)*
* TINKERPOP-1976 Include Computer tests for GLVs
* TINKERPOP-1977 Gremlin-JavaScript: Support SASL authentication
* TINKERPOP-1984 Allow support for multiple serializer versions in Gremlin Server HTTP *(breaking)*
* TINKERPOP-1985 Update position on bulk loading
* TINKERPOP-1986 Remove deprecation from PartitionStrategy, SubgraphStrategy and GremlinScriptEngine *(breaking)*
* TINKERPOP-1987 Bump to Netty 4.1.x
* TINKERPOP-1989 Preserve order that plugins are applied in Gremlin Console
* TINKERPOP-1990 Add a shortestPath() step
* TINKERPOP-1993 Bump to Spark 2.3.1
* TINKERPOP-1995 DriverRemoteConnection close() method returns undefined
* TINKERPOP-1996 Introduce read() and write() steps
* TINKERPOP-2002 Create a blog post explaining the value of using TinkerPop
* TINKERPOP-2010 Generate jsdoc for gremlin-javascript
* TINKERPOP-2011 Use NumberHelper on choose()
* TINKERPOP-2012 Target .NET Standard 2.0 for Gremlin.Net
* TINKERPOP-2013 Process tests that are auto-ignored stink
* TINKERPOP-2015 Allow users to configure the WebSocket connections
* TINKERPOP-2016 Upgrade Jackson FasterXML to 2.9.5 or later to fix security vulnerability
* TINKERPOP-2017 Check for Column in by()
* TINKERPOP-2018 Generate API docs for Gremlin.Net
* TINKERPOP-2022 Cluster SSL should trust default ca certs by default
* TINKERPOP-2023 Gremlin Server should not create self-signed certs *(breaking)*
* TINKERPOP-2024 Gremlin Server Application archetype should connect via withRemote
* TINKERPOP-2025 Change to SHA-256/512 and drop SHA-1 for releases
* TINKERPOP-2026 Gremlin.Net.Driver should check ClientWebSocket.State before closing
* TINKERPOP-2031 Remove support for -i in gremlin-server.sh *(breaking)*
* TINKERPOP-2033 Maintain order of profile() annotations
* TINKERPOP-2034 Register synchronizedMap() with Gryo
* TINKERPOP-2037 Remove unused groovy-sql dependency
* TINKERPOP-2038 Make groovy script cache size configurable
* TINKERPOP-2039 Bump to Groovy 2.5.2 *(breaking)*
* TINKERPOP-2040 Improve flexibility of GroovyTranslator to handle custom types
* TINKERPOP-2041 Text Predicates
* TINKERPOP-2045 Remove non-indy groovy dependencies
* TINKERPOP-2049 Single argument with() overload
* TINKERPOP-2050 Add a :bytecode command to Gremlin Console
* TINKERPOP-2053 Provider OptionsStrategy for traversal configurations
* TINKERPOP-2055 Provide support for special number cases like Infinity in GraphSON
* TINKERPOP-2056 Use NumberHelper in Compare
* TINKERPOP-2059 Modulation of valueMap() *(breaking)*
* TINKERPOP-2060 Make Mutating steps non-final
* TINKERPOP-2061 Add with() configuration as global to a traversal
* TINKERPOP-2062 Add Traversal class to CoreImports
* TINKERPOP-2064 Add status attributes to results for gremlin-javascript
* TINKERPOP-2065 Optimize iterate() for remote traversals
* TINKERPOP-2066 Bump to Groovy 2.5.3
* TINKERPOP-2067 Allow getting raw data from Gremlin.Net.Driver.IGremlinClient
* TINKERPOP-2068 Bump Jackson Databind 2.9.7
* TINKERPOP-2069 Document configuration of Gremlin.Net
* TINKERPOP-2070 gremlin-javascript: Introduce Connection representation
* TINKERPOP-2071 gremlin-python: the graphson deserializer for g:Set should return a python set
* TINKERPOP-2072 Refactor custom type translation for ScriptTranslators *(breaking)*
* TINKERPOP-2073 Generate tabs for static code blocks
* TINKERPOP-2074 Ensure that only NuGet packages for the current version are pushed
* TINKERPOP-2075 Introduce ReferenceElementStrategy
* TINKERPOP-2077 VertexProgram.Builder should have a default create() method with no Graph
* TINKERPOP-2078 Hide use of EmptyGraph or RemoteGraph behind a more unified method for TraversalSource construction
* TINKERPOP-2079 Move RemoteGraph to test package *(breaking)*
* TINKERPOP-2084 For remote requests in console display the remote stack trace
* TINKERPOP-2092 Deprecate default GraphSON serializer fields
* TINKERPOP-2093 Bump to Groovy 2.5.4
* TINKERPOP-2097 Create a DriverRemoteConnection with an initialized Client
* TINKERPOP-2101 Support Spark 2.4
* TINKERPOP-2103 Remove deprecated submit() options on RemoteConnection *(breaking)*
* TINKERPOP-2104 Allow ImportCustomizer to handle fields
* TINKERPOP-2106 When gremlin executes timeout, throw TimeoutException instead of TraversalInterruptedException/InterruptedIOException
* TINKERPOP-2110 Allow Connection on Different Path (from /gremlin)
* TINKERPOP-2111 Add BulkSet as a GraphSON type *(breaking)*
* TINKERPOP-2114 Document common Gremlin anti-patterns
* TINKERPOP-2116 Explicit Bindings object for Python *(breaking)*
* TINKERPOP-2117 gremlin-python: Provide a better data structure for a Binding
* TINKERPOP-2119 Validate C# code samples in docs
* TINKERPOP-2121 Bump Jackson Databind 2.9.8

== TinkerPop 3.3.0 (Gremlin Symphony #40 in G Minor)

image::https://raw.githubusercontent.com/apache/tinkerpop/master/docs/static/images/gremlin-mozart.png[width=185]

[[release-3-3-11]]
=== TinkerPop 3.3.11 (Release Date: June 1, 2020)

* Added `trustStoreType` such that keystore and truststore can be of different types in the Java driver.
* Added session support to all GLVs: Javascript, .NET and Python.
* Fixed bug in Gremlin Server shutdown if failures occurred during `GraphManager` initialization.
* Modified Gremlin Server to close the session when the channel itself is closed.
* Fixed bug in `Order` where comparisons of `enum` types wouldn't compare with `String` values.
* Added `maxWaitForClose` configuration option to the Java driver.
* Deprecated `maxWaitForSessionClose` in the Java driver.
* Bumped to Jackson 2.9.10.4.
* Remove invalid service descriptors from gremlin-shaded.
* Fixed bug in Python and .NET traversal `clone()` where deep copies of bytecode were not occurring.
* Fixed bug where `profile()` was forcing `LazyBarrierStrategy` to add an extra `barrier()` to the end of traversals.
* Fixed bug in Python about integer serializer which was out of range of `g:Int32`
* Bumped commons-codec 1.14

==== Bugs

* TINKERPOP-2347 Remove invalid service descriptors from gremlin-shaded
* TINKERPOP-2350 clone() is not deep copying Traversal internals
* TINKERPOP-2351 Local Map ordering of keys can generate cast errors
* TINKERPOP-2353 Error while Shutting Down Gremlin Server
* TINKERPOP-2355 Jackson-databind version in Gremlin shaded dependency needs to be increased  - introduces vulnerability issues
* TINKERPOP-2360 failed to deserializer int32 when gremlin-python submit bytecode with a big int value
* TINKERPOP-2365 LazyBarrierStrategy adds a NoOpBarrierStep when profile() is present

==== Improvements

* TINKERPOP-2336 Allow close of channel without having to wait for server
* TINKERPOP-2339 Gremlin.Net: Update System.Net.WebSockets.Client dependency
* TINKERPOP-2354 Document recommendation to reuse graph traversal source

[[release-3-3-10]]
=== TinkerPop 3.3.10 (Release Date: February 3, 2020)

* Improved error messaging for a `Cluster` with a bad `Channelizer` configuration in the Java driver.
* Made `Cluster` be able to open configuration file on resources directory.
* Implemented `Traversal.clone()` operations for all language variants.
* Refactored `PathProcessorStrategy` to use the marker model.
* Bumped to Tornado 5.x for gremlin-python.
* Started keep-alive polling on `Connection` construction to ensure that a `Connection` doesn't die in the pool.
* Deprecated `TraversalStrategies.applyStrategies()`.
* Deprecated Jython support in `gremlin-python`.
* Deprecated `NioChannelizer` and related classes in `gremlin-driver` and `gremlin-server`.
* Fixed a bug in the `ClassCacheRequestCount` metric for `GremlinGroovyScriptEngine` which wasn't including the cache hit count, only the misses.
* Improved Gremlin Server executor thread handling on client close requests.
* Reverted: Modified Java driver to use IP address rather than hostname to create connections.
* Allow custom XMLInputFactory to be used with GraphMLReader.

==== Bugs

* TINKERPOP-2175 Executor thread is not returned on channel close
* TINKERPOP-2266 Keep alive not started at connection creation
* TINKERPOP-2274 Test of TinkerGraph Gremlin fail on Windows and non EN locale
* TINKERPOP-2332 JavaScript GLV: structure element toString() should internally call toString()
* TINKERPOP-2333 JavaScript GLV: GraphSON2/3 Edge deserialization is invalid

==== Improvements

* TINKERPOP-2307 Add better error message for badly configured Channelizer
* TINKERPOP-2309 Bump gremlinpython to Tornado 5.x
* TINKERPOP-2315 Implement some form of clone() or reset() for Traversal in GLVs
* TINKERPOP-2320 [SECURITY] XMLInputFactory initialization in GraphMLReader introduces
* TINKERPOP-2322 Deprecate Jython support
* TINKERPOP-2324 Deprecate the raw NIO support in the Java driver
* TINKERPOP-2329 JavaScript GLV: Update websocket library dependency
* TINKERPOP-2330 JavaScript GLV should expose GraphSON2Writer and GraphSONReader

[[release-3-3-9]]
=== TinkerPop 3.3.9 (Release Date: October 14, 2019)

* Exposed response status attributes in a `ResponseError` in gremlin-javascript.
* Added `ImmutableExplanation` for a `TraversalExplanation` that just contains data.
* Added support for `UnaryOperator` and `BinaryOperator` for `Lambda` instances.
* Fixed `TraversalExplanation` deserialization in GraphSON 2 and 3 which was not supported before in Java.
* Added support for custom request headers in Python.
* Fixed Java DSL annotation for generation of `addE()` which was formerly calling the wrong step.
* Deprecated `scriptEvaluationTimeout` in favor of the more generic `evaluationTimeout`.
* Bumped jackson-databind to 2.9.10 due to CVE-2019-14379, CVE-2019-14540, CVE-2019-16335.
* Added `ReservedKeysVerificationStrategy` to allow warnings or exceptions when certain keys are used for properties.
* Added the `AbstractWarningVerificationStrategy` base class for "warning" style `VerificationStrategy` implementations.
* Refactored `EdgeLabelVerificationStrategy` to use `AbstractWarningVerificationStrategy`.
* Added `EdgeLabelVerificationStrategy` to Python.
* Improved handling of `null` values in bytecode construction.
* Fixed Java driver authentication problems when calling the driver from multiple threads.
* Modified Java driver to use IP address rather than hostname to create connections.
* Fixed potential for `NullPointerException` with empty identifiers in `GraphStep`.
* Postponed the timing of transport creation to `connection.write` in Gremlin Python.
* Made `EventStrategy` compatible with multi-valued properties.
* Changed `TraversalOpProcessor` to throw a `SERVER_ERROR_SCRIPT_EVALUATION` (597) if lambdas don't compile.
* Bumped `commons-compress` to 1.19 due to CVE-2018-11771.
* gremlin-javascript: Use `socketError` Connection event to prevent exit on error and expose Connection events.

==== Bugs

* TINKERPOP-2159 EventStrategy doesn't handle multi-valued properties
* TINKERPOP-2283 GraphStep's ids null exception
* TINKERPOP-2285 Error object is unreachable
* TINKERPOP-2289 Use address instead of hostname for connection
* TINKERPOP-2290 Javascript GLV connection refused error handling
* TINKERPOP-2291 TraversalExplanation deserialization in GraphSON
* TINKERPOP-2298 Bytecode.java  flattenArguments throw exception when null
* TINKERPOP-2303 GremlinDsl generate addV instead of addE

==== Improvements

* TINKERPOP-1810 Add Lambda.binaryOperator and Lambda.unaryOperator
* TINKERPOP-1838 Python sample script
* TINKERPOP-2046 Gremlin-Python: Support custom request headers in WebSocket request
* TINKERPOP-2213 Replace scriptEvaluationTimeout in favor of something more suitable to bytecode
* TINKERPOP-2275 Update jackson databind 2.9.9.3+
* TINKERPOP-2277 Python sdk postpone the timing to create transport
* TINKERPOP-2280 Prevent use of T values as property key overloads

[[release-3-3-8]]
=== TinkerPop 3.3.8 (Release Date: August 5, 2019)

* Provided support for `withComputer()` in gremlin-javascript.
* Deprecated remote traversal side-effect retrieval and related infrastructure.
* Bumped to Groovy 2.4.17.
* Bumped to Jackson Databind 2.9.9.1.
* Fixed bug with Python in `g:Date` of GraphSON where local time zone was being used during serialization/deserialization.
* Improved error messaging when an attempt is made to serialize multi-properties to GraphML.
* Deprecated multi/meta-property support in `Neo4jGraph`.
* Improved exception and messaging for gt/gte/lt/lte when one of the object isn't a `Comparable`.
* Added test infrastructure to check for storage iterator leak.
* Fixed multiple iterator leaks in query processor.
* Fixed `optional()` so that the child traversal is treated as local.
* Changed default keep-alive time for driver to 3 minutes.
* Fixed bug where server-side keep-alive was not always disabled when its setting was zero.
* Added support for `hasNext()` in Javascript and .NET.
* Improved error messaging for invalid inputs to the TinkerGraph `IdManager` instances.
* Forced replacement of connections in Java driver for certain exception types that seem to ultimately kill the connection.
* Changed the `reverse()` of `desc` and `asc` on `Order` to not use the deprecated `decr` and `incr`.
* Fixed bug in `MatchStep` where the correct was not properly determined.
* Fixed bug where client/server exception mismatch when server throw StackOverflowError
* Added underscore suffixed steps and tokens in Gremlin-Python that conflict with global function names.
* Prevent exception when closing a session that doesn't exist.
* Allow predicates and traversals to be used as options in `BranchStep`.
* Ensure only a single final response is sent to the client with Gremlin Server.
* Deprecated `ResponseHandlerContext` with related infrastructure and folded its functionality into `Context` in Gremlin Server.
* Improved performance of `aggregate()` by avoiding excessive calls to `hasNext()` when the barrier is empty.

==== Bugs

* TINKERPOP-1619 TinkerGraphComputer worker count affects OptionalStep query results
* TINKERPOP-2224 Detect and fix resource leak
* TINKERPOP-2230 match() step unexpected behaviours
* TINKERPOP-2232 RemoteStrategy does not call parent class TraversalStrategy __init__
* TINKERPOP-2238 Fix remaining iterator leaks marked by @IgnoreIteratorLeak
* TINKERPOP-2241 Client exception don't match Server exception when server  throw StackOverflowError
* TINKERPOP-2248 Instability of driver for blocked requests
* TINKERPOP-2264 Gremlin Python should deserialize g:Date to UTC

==== Improvements

* TINKERPOP-1084 Branch option tokens should be allowed to be traversals.
* TINKERPOP-1921 Support hasNext terminal step in GLVs
* TINKERPOP-2020 Support withComputer() for javascript
* TINKERPOP-2223 Update jackson databind to 2.9.9
* TINKERPOP-2236 Improve error messaging for TinkerGraph IdManagers that fail on conversions
* TINKERPOP-2237 Prevent error when closing sessions that don't exist *(breaking)*
* TINKERPOP-2246 Consolidate the error propagation to the client
* TINKERPOP-2256 processAllStarts of AggregateStep should only be called when barrier is empty
* TINKERPOP-2260 Update jackson databind 2.9.9.1
* TINKERPOP-2265 Deprecate Traversal.getSideEffects() functionality for remoting purposes
* TINKERPOP-2270 Deprecate multi/metaproperty support in Neo4j
* TINKERPOP-2272 Rename steps and tokens that conflict with standard python functions

[[release-3-3-7]]
=== TinkerPop 3.3.7 (Release Date: May 28, 2019)

* Developed DSL pattern for gremlin-javascript.
* Generated uberjar artifact for Gremlin Console.
* Improved folding of `property()` step into related mutating steps.
* Added `inject()` to steps generated on the DSL `TraversalSource`.
* Removed `gperfutils` dependencies from Gremlin Console.
* Fixed `PartitionStrategy` when setting vertex label and having `includeMetaProperties` configured to `true`.
* Ensure `gremlin.sh` works when directories contain spaces.
* Prevented client-side hangs if metadata generation fails on the server.
* Fixed bug with `EventStrategy` in relation to `addE()` where detachment was not happening properly.
* Ensured that `gremlin.sh` works when directories contain spaces.
* Fixed bug in detachment of `Path` where embedded collection objects would prevent that process.
* Enabled `ctrl+c` to interrupt long running processes in Gremlin Console.
* Quieted "host unavailable" warnings for both the driver and Gremlin Console.
* Fixed construction of `g:List` from arrays in gremlin-javascript.
* Fixed bug in `GremlinGroovyScriptEngine` interpreter mode around class definitions.
* Implemented `EdgeLabelVerificationStrategy`.
* Fixed behavior of `P` for `within()` and `without()` in GLVs to be consistent with Java when using varargs.
* Cleared the input buffer after exceptions in Gremlin Console.
* Added parameter to configure the `processor` in the gremlin-javascript `client` constructor.
* Bumped `Netty` to 4.1.32.

==== Bugs

* TINKERPOP-2112 Folding in property() step is not being optimally performed
* TINKERPOP-2180 gremlin.sh doesn't work when directories contain spaces
* TINKERPOP-2183 InterpreterModeASTTransformation needs to be more specific about what it transforms
* TINKERPOP-2194 Enforcing an order on properties in one test method of ChooseTest
* TINKERPOP-2196 PartitionStrategy with includeMetaProperties(true) can't add labeled vertex
* TINKERPOP-2198 Documentation for Store contradicts itself
* TINKERPOP-2199 within step does not work with more than two parameters with python
* TINKERPOP-2200 AddEdgeStartStep used DetachedFactory.detach instead of EventStrategy.detach
* TINKERPOP-2204 Client receives no response on failed request
* TINKERPOP-2206 Certain types in javascript don't appear to serialize with a GraphSON type
* TINKERPOP-2212 Path is not detaching properly under certain conditions

==== Improvements

* TINKERPOP-2089 Javascript DSL support
* TINKERPOP-2179 Have o.a.t.g.driver.ser.SerializationException extend IOException
* TINKERPOP-2181 Allow ctrl+c to break out of a long running process in Gremlin Console
* TINKERPOP-2182 Remove gperfutils from Gremlin Console *(breaking)*
* TINKERPOP-2191 Implement EdgeLabelVerificationStrategy
* TINKERPOP-2211 Provide API to add per request option for a bytecode

[[release-3-3-6]]
=== TinkerPop 3.3.6 (Release Date: March 18, 2019)

* Docker images use user `gremlin` instead of `root`
* Added a new `ResponseStatusCode` for client-side serialization errors.
* Refactored use of `commons-lang` to use `common-lang3` only, though dependencies may still use `commons-lang`.
* Bumped `commons-lang3` to 3.8.1.
* Improved handling of client-side serialization errors that were formerly just being logged rather than being raised.
* Add Python `TraversalMetrics` and `Metrics` deserializers.
* Masked sensitive configuration options in the logs of `KryoShimServiceLoader`.
* Added `globalFunctionCacheEnabled` to the `GroovyCompilerGremlinPlugin` to allow that cache to be disabled.
* Added `globalFunctionCacheEnabled` override to `SessionOpProcessor` configuration.
* Added status code to `GremlinServerError` so that it would be more directly accessible during failures.
* Added GraphSON serialization support for `Duration`, `Char`, `ByteBuffer`, `Byte`, `BigInteger` and `BigDecimal` in `gremlin-python`.
* Added `ProfilingAware` interface to allow steps to be notified that `profile()` was being called.
* Fixed bug where `profile()` could produce negative timings when `group()` contained a reducing barrier.
* Improved logic determining the dead or alive state of a Java driver `Connection`.
* Improved handling of dead connections and the availability of hosts.
* Bumped `httpclient` to 4.5.7.
* Bumped `slf4j` to 1.7.25.
* Bumped `commons-codec` to 1.12.
* Bumped to Groovy 2.5.6.
* Bumped to Hadoop 2.7.7.
* Fixed partial response failures when using authentication in `gremlin-python`.
* Fixed concurrency issues in `TraverserSet.toString()` and `ObjectWritable.toString()`.
* Fixed a bug in `InlineFilterStrategy` that mixed up and's and or's when folding merging conditions together.
* Fixed a bug in `PartitionStrategy` where `addE()` as a start step was not applying the partition.
* Improved handling of failing `Authenticator` instances thus improving server responses to drivers.
* Improved performance of `JavaTranslator` by reducing calls to `Method.getParameters()`.
* Implemented `EarlyLimitStrategy` which is supposed to significantly reduce backend operations for queries that use `range()`.
* Reduced chance of hash collisions in `Bytecode` and its inner classes.
* Added `Symbol.asyncIterator` member to the `Traversal` class to provide support for `await ... of` loops (async iterables).

==== Bugs

* TINKERPOP-2081 PersistedOutputRDD materialises rdd lazily with Spark 2.x
* TINKERPOP-2091 Wrong/Missing feature requirements in StructureStandardTestSuite
* TINKERPOP-2094 Gremlin Driver Cluster Builder serializer method does not use mimeType as suggested
* TINKERPOP-2095 GroupStep looks for irrelevant barrier steps
* TINKERPOP-2096 gremlinpython: AttributeError when connection is closed before result is received
* TINKERPOP-2100 coalesce() creating unexpected results when used with order()
* TINKERPOP-2105 Gremlin-Python connection not returned back to the pool on exception from gremlin server
* TINKERPOP-2113 P.Within() doesn't work when given a List argument

==== Improvements

* TINKERPOP-1889 JavaScript GLV: Use heartbeat to prevent connection timeout
* TINKERPOP-2010 Generate jsdoc for gremlin-javascript
* TINKERPOP-2013 Process tests that are auto-ignored stink
* TINKERPOP-2018 Generate API docs for Gremlin.Net
* TINKERPOP-2038 Make groovy script cache size configurable
* TINKERPOP-2050 Add a :bytecode command to Gremlin Console
* TINKERPOP-2062 Add Traversal class to CoreImports
* TINKERPOP-2065 Optimize iterate() for remote traversals
* TINKERPOP-2067 Allow getting raw data from Gremlin.Net.Driver.IGremlinClient
* TINKERPOP-2068 Bump Jackson Databind 2.9.7
* TINKERPOP-2069 Document configuration of Gremlin.Net
* TINKERPOP-2070 gremlin-javascript: Introduce Connection representation
* TINKERPOP-2071 gremlin-python: the graphson deserializer for g:Set should return a python set
* TINKERPOP-2073 Generate tabs for static code blocks
* TINKERPOP-2074 Ensure that only NuGet packages for the current version are pushed
* TINKERPOP-2077 VertexProgram.Builder should have a default create() method with no Graph
* TINKERPOP-2078 Hide use of EmptyGraph or RemoteGraph behind a more unified method for TraversalSource construction
* TINKERPOP-2084 For remote requests in console display the remote stack trace
* TINKERPOP-2092 Deprecate default GraphSON serializer fields
* TINKERPOP-2097 Create a DriverRemoteConnection with an initialized Client
* TINKERPOP-2102 Deprecate static fields on TraversalSource related to remoting
* TINKERPOP-2106 When gremlin executes timeout, throw TimeoutException instead of TraversalInterruptedException/InterruptedIOException
* TINKERPOP-2110 Allow Connection on Different Path (from /gremlin)
* TINKERPOP-2114 Document common Gremlin anti-patterns
* TINKERPOP-2118 Bump to Groovy 2.4.16
* TINKERPOP-2121 Bump Jackson Databind 2.9.8

[[release-3-3-5]]
=== TinkerPop 3.3.5 (Release Date: January 2, 2019)

This release also includes changes from <<release-3-2-11, 3.2.11>>.

* Fixed and/or folding in `InlineFilterStrategy`.
* Fixed configuration and serialization of `SubgraphStrategy` which was missing the `checkAdjacentVertices` flag.
* Captured `TraversalInterruptionException` and converted to `TimeoutException` for `GremlinExecutor`.
* Fixed a bug in `CoalesceStep` which squared the bulk if the step followed a `Barrier` step.
* Fixed a bug in `GroupStep` that assigned wrong reducing bi-operators
* Added `:bytecode` command to help developers debugging `Bytecode`-based traversals.
* Added option to set the path for the URI on the Java driver.
* Fixed `PersistedOutputRDD` to eager persist RDD by adding `count()` action calls.
* Deserialized `g:Set` to a Python `Set` in GraphSON in `gremlin-python`.
* Deprecated `StarGraph.builder()` and `StarGraph.Builder.build()` in favor of the more common "builder" patterns of `build()` and `create()` respectively.
* Deprecated `Serializers.DEFAULT_RESULT_SERIALIZER` and `DEFAULT_REQUEST_SERIALIZER`.
* Deprecated `TraversalSource#GREMLIN_REMOTE` and `TraversalSource#GREMLIN_REMOTE_CONNECTION_CLASS` moving them to `RemoteConnection`.
* Fixed the setting of the default label for a `ReferenceVertex` when the original vertex was of type `ComputerAdjacentVertex`.
* Changed Java driver to expect a generic `RemoteTraverser` object rather than the specific `DefaultRemoteTraverser`.
* Better handled server disconnect condition for the `gremlin-python` driver by throwing a clear exception.
* Display the remote stack trace in the Gremlin Console when scripts sent to the server fail.
* Added `AnonymousTraversalSource` which provides a more unified means of constructing a `TraversalSource`.
* Added `DriverRemoteConnection.using(Client)` to provide users better control over the number of connections being created.
* Changed behavior of GraphSON deserializer in gremlin-python such that `g:Set` returns a Python `Set`.
* Bumped to Groovy 2.4.16.
* Fixed bug that prevented `TraversalExplanation` from serializing properly with GraphSON.
* Changed behavior of `iterate()` in Python, Javascript and .NET to send `none()` thus avoiding unnecessary results being returned.
* Provided for a configurable class map cache in the `GremlinGroovyScriptEngine` and exposed that in Gremlin Server.
* `GraphProvider` instances can be annotated with `OptOut` configurations that will be applied in addition to the `OptOut` instances on a `Graph`.

==== Bugs

* TINKERPOP-2081 PersistedOutputRDD materialises rdd lazily with Spark 2.x
* TINKERPOP-2091 Wrong/Missing feature requirements in StructureStandardTestSuite
* TINKERPOP-2094 Gremlin Driver Cluster Builder serializer method does not use mimeType as suggested
* TINKERPOP-2095 GroupStep looks for irrelevant barrier steps
* TINKERPOP-2096 gremlinpython: AttributeError when connection is closed before result is received
* TINKERPOP-2100 coalesce() creating unexpected results when used with order()
* TINKERPOP-2113 P.Within() doesn't work when given a List argument

==== Improvements

* TINKERPOP-1889 JavaScript GLV: Use heartbeat to prevent connection timeout
* TINKERPOP-2010 Generate jsdoc for gremlin-javascript
* TINKERPOP-2013 Process tests that are auto-ignored stink
* TINKERPOP-2018 Generate API docs for Gremlin.Net
* TINKERPOP-2038 Make groovy script cache size configurable
* TINKERPOP-2050 Add a :bytecode command to Gremlin Console
* TINKERPOP-2062 Add Traversal class to CoreImports
* TINKERPOP-2065 Optimize iterate() for remote traversals
* TINKERPOP-2067 Allow getting raw data from Gremlin.Net.Driver.IGremlinClient
* TINKERPOP-2069 Document configuration of Gremlin.Net
* TINKERPOP-2070 gremlin-javascript: Introduce Connection representation
* TINKERPOP-2071 gremlin-python: the graphson deserializer for g:Set should return a python set
* TINKERPOP-2073 Generate tabs for static code blocks
* TINKERPOP-2074 Ensure that only NuGet packages for the current version are pushed
* TINKERPOP-2077 VertexProgram.Builder should have a default create() method with no Graph
* TINKERPOP-2078 Hide use of EmptyGraph or RemoteGraph behind a more unified method for TraversalSource construction
* TINKERPOP-2084 For remote requests in console display the remote stack trace
* TINKERPOP-2092 Deprecate default GraphSON serializer fields
* TINKERPOP-2097 Create a DriverRemoteConnection with an initialized Client
* TINKERPOP-2102 Deprecate static fields on TraversalSource related to remoting
* TINKERPOP-2106 When gremlin executes timeout, throw TimeoutException instead of TraversalInterruptedException/InterruptedIOException
* TINKERPOP-2110 Allow Connection on Different Path (from /gremlin)
* TINKERPOP-2114 Document common Gremlin anti-patterns
* TINKERPOP-2118 Bump to Groovy 2.4.16
* TINKERPOP-2121 Bump Jackson Databind 2.9.8

[[release-3-3-4]]
=== TinkerPop 3.3.4 (Release Date: October 15, 2018)

This release also includes changes from <<release-3-2-10, 3.2.10>>.

* Added synchronized `Map` to Gryo 3.0 registrations.
* Removed `timedInterrupt` from documentation as a way to timeout.
* Deprecated `Order` for `incr` and `decr` in favor of `asc` and `desc`.
* Fixed bug in `math()` for OLAP where `ComputerVerificationStrategy` was incorrectly detecting path label access and preventing execution.

==== Bugs

* TINKERPOP-1898 Issue with bindings in strategies and lambdas
* TINKERPOP-1933 gremlin-python maximum recursion depth exceeded on large responses
* TINKERPOP-1958 TinkerGraphCountStrategy can return wrong counts
* TINKERPOP-1961 Duplicate copies of images directory in docs
* TINKERPOP-1962 GroovyTranslator doesn't handle empty maps
* TINKERPOP-1963 Use of reducing step in choose()
* TINKERPOP-1972 inject() tests are throwing exceptions in .NET GLV tests
* TINKERPOP-1978 Check for Websocket connection state when retrieved from Connection Pool missing
* TINKERPOP-1979 Several OLAP issues in MathStep
* TINKERPOP-1988 minor error in documentation
* TINKERPOP-1999 [Java][gremlin-driver] Query to a remote server via the websocket client hangs indefinitely if the server becomes unavailable
* TINKERPOP-2005 Intermittent NullPointerException in response handling
* TINKERPOP-2009 Pick.any and Pick.none should be exposed in Gremlin-JavaScript
* TINKERPOP-2021 Prevent maximum recursion depth failure
* TINKERPOP-2030 KeepAlive task executed for every Connection.write call
* TINKERPOP-2032 Update jython-standalone
* TINKERPOP-2044 Cannot reconnect to Azure cosmos host that becomes available again

==== Improvements

* TINKERPOP-1113 GraphComputer subclasses should support native methods
* TINKERPOP-1365 Log the seed used to initialize Random in tests
* TINKERPOP-1447 Add some JavaScript intelligence to the documentation so that comments and output are not copied in a copy paste
* TINKERPOP-1595 Go through TraversalVertexProgram with a profile and optimize.
* TINKERPOP-1778 Do not promote timedInterrupt option for Gremlin Server script processing
* TINKERPOP-1780 Add authentication tests for gremlin-python
* TINKERPOP-1836 .NET sample project
* TINKERPOP-1841 Include Python GLV tests on TravisCI
* TINKERPOP-1864 Gremlin Python tests for GraphSON 2.0 and 3.0
* TINKERPOP-1897 Provide Docker images of Gremlin Server and Console
* TINKERPOP-1945 Add support for extended GraphSon types to Gremlin.net
* TINKERPOP-1951 gremlin-server.bat doesn't support paths containing spaces
* TINKERPOP-1956 Deprecate Order incr/decr for asc/desc
* TINKERPOP-1959 Provide a way to submit scripts to the server in gremlin-javascript
* TINKERPOP-1968 Refactor elements of Gremlin Server testing
* TINKERPOP-1976 Include Computer tests for GLVs
* TINKERPOP-1977 Gremlin-JavaScript: Support SASL authentication
* TINKERPOP-1985 Update position on bulk loading
* TINKERPOP-1989 Preserve order that plugins are applied in Gremlin Console
* TINKERPOP-1995 DriverRemoteConnection close() method returns undefined
* TINKERPOP-2011 Use NumberHelper on choose()
* TINKERPOP-2012 Target .NET Standard 2.0 for Gremlin.Net
* TINKERPOP-2015 Allow users to configure the WebSocket connections
* TINKERPOP-2016 Upgrade Jackson FasterXML to 2.9.5 or later to fix security vulnerability
* TINKERPOP-2017 Check for Column in by()
* TINKERPOP-2022 Cluster SSL should trust default ca certs by default
* TINKERPOP-2023 Gremlin Server should not create self-signed certs *(breaking)*
* TINKERPOP-2024 Gremlin Server Application archetype should connect via withRemote
* TINKERPOP-2025 Change to SHA-256/512 and drop SHA-1 for releases
* TINKERPOP-2026 Gremlin.Net.Driver should check ClientWebSocket.State before closing
* TINKERPOP-2034 Register synchronizedMap() with Gryo
* TINKERPOP-2035 Gremlin-JavaScript: Pass custom headers to the websocket connection
* TINKERPOP-2040 Improve flexibility of GroovyTranslator to handle custom types
* TINKERPOP-2045 Remove non-indy groovy dependencies
* TINKERPOP-2055 Provide support for special number cases like Infinity in GraphSON
* TINKERPOP-2056 Use NumberHelper in Compare

[[release-3-3-3]]
=== TinkerPop 3.3.3 (Release Date: May 8, 2018)

This release also includes changes from <<release-3-2-9, 3.2.9>>.

* Implemented `TraversalSelectStep` which allows to `select()` runtime-generated keys.
* Coerced `BulkSet` to `g:List` in GraphSON 3.0.
* Deprecated `CredentialsGraph` DSL in favor of `CredentialsTraversalDsl` which uses the recommended method for Gremlin DSL development.
* Allowed `iterate()` to be called after `profile()`.

==== Bugs

* TINKERPOP-1869 Profile step and iterate do not play nicely with each other
* TINKERPOP-1927 Gherkin scenario expects list with duplicates, but receives g:Set
* TINKERPOP-1947 Path history isn't preserved for keys in mutations

==== Improvements

* TINKERPOP-1628 Implement TraversalSelectStep
* TINKERPOP-1755 No docs for ReferenceElements
* TINKERPOP-1903 Credentials DSL should use the Java annotation processor
* TINKERPOP-1912 Remove MD5 checksums
* TINKERPOP-1934 Bump to latest version of httpclient
* TINKERPOP-1936 Performance enhancement to Bytecode deserialization
* TINKERPOP-1943 JavaScript GLV: Support GraphSON3
* TINKERPOP-1944 JavaScript GLV: DriverRemoteConnection is not exported in the root module
* TINKERPOP-1950 Traversal construction performance enhancements
* TINKERPOP-1953 Bump to Groovy 2.4.15

[[release-3-3-2]]
=== TinkerPop 3.3.2 (Release Date: April 2, 2018)

This release also includes changes from <<release-3-2-8, 3.2.8>>.

* Fixed regression issue where the HTTPChannelizer doesn't instantiate the specified AuthenticationHandler.
* Defaulted GLV tests for gremlin-python to run for GraphSON 3.0.
* Fixed a bug with `Tree` serialization in GraphSON 3.0.
* In gremlin-python, the GraphSON 3.0 `g:Set` type is now deserialized to `List`.

==== Bugs

* TINKERPOP-1053 installed plugins are placed in a directory relative to where gremlin.sh is started
* TINKERPOP-1509 Failing test case for tree serialization
* TINKERPOP-1738 Proper functioning of GraphSONReader depends on order of elements in String representation
* TINKERPOP-1758 RemoteStrategy should be before all other DecorationStrategies.
* TINKERPOP-1855 Update Rexster links
* TINKERPOP-1858 HttpChannelizer regression: Does not create specified AuthenticationHandler
* TINKERPOP-1859 Complex instance of P not serializing to bytecode properly
* TINKERPOP-1860 valueMap(True) result in error in gremlin-python
* TINKERPOP-1862 TinkerGraph VertexProgram message passing doesn't work properly when using Direction.BOTH
* TINKERPOP-1867 union() can produce extra traversers
* TINKERPOP-1872 Apply edgeFunction in SparkMessenger
* TINKERPOP-1873 min() and max() work only in the range of Integer values
* TINKERPOP-1874 P does not appear to be serialized consistently in GraphSON
* TINKERPOP-1875 Gremlin-Python only aggregates to list when using GraphSON3
* TINKERPOP-1879 Gremlin Console does not resepect equal sign for flag argument assignments
* TINKERPOP-1880 Gremlin.NET Strong name signature could not be verified. (HRESULT: 0x80131045)
* TINKERPOP-1883 gremlinpython future will never return
* TINKERPOP-1890 getAnonymousTraversalClass() is not being generated for Java DSLs
* TINKERPOP-1891 Serialization of P.not() for gremlin-javascript
* TINKERPOP-1892 GLV test failures for .NET
* TINKERPOP-1894 GraphSONMessageSerializerV2d0 fails to deserialize valid P.not()
* TINKERPOP-1896 gremlin-python lambdas error
* TINKERPOP-1907 Fix failing GLV test for withSack() in .NET
* TINKERPOP-1917 gx:BigDecimal serialization broken in Gremlin.Net on systems with ',' as decimal separator
* TINKERPOP-1918 Scenarios fail because of wrong numerical types
* TINKERPOP-1919 Gherkin runner doesn't work with P.And() and P.Or() in Gremlin.Net
* TINKERPOP-1920 Tests fail because P.Within() arguments are wrapped in an array in Gremlin.Net
* TINKERPOP-1922 Gherkin features fail that contain P.not() in Gremlin.Net

==== Improvements

* TINKERPOP-1357 Centrality Recipes should mention pageRank and OLAP.
* TINKERPOP-1489 Provide a Javascript Gremlin Language Variant
* TINKERPOP-1586 SubgraphStrategy in OLAP
* TINKERPOP-1726 Support WebSockets ping/pong keep-alive in Gremlin server
* TINKERPOP-1842 iterate() missing in terminal steps documentation
* TINKERPOP-1844 Python GLV test should run for GraphSON 3.0 *(breaking)*
* TINKERPOP-1850 Range step has undocumented special values
* TINKERPOP-1854 Support lambdas in Gremlin.Net
* TINKERPOP-1857 GLV test suite consistency and completeness
* TINKERPOP-1863 Delaying the setting of requestId till the RequestMessage instantiation time
* TINKERPOP-1865 Run Gremlin .NET GLV tests with GraphSON 3.0
* TINKERPOP-1866 Support g:T for .NET
* TINKERPOP-1868 Support inject source step in Gremlin.Net
* TINKERPOP-1870 n^2 synchronious operation in OLAP WorkerExecutor.execute() method
* TINKERPOP-1871 Exception handling is slow in element  ReferenceElement creation
* TINKERPOP-1877 Add new graph data for specialized testing scenarios
* TINKERPOP-1884 Bump to Netty 4.0.56.Final
* TINKERPOP-1885 Various Gremlin.Net documentation updates
* TINKERPOP-1901 Enable usage of enums in more steps in Gremlin.Net
* TINKERPOP-1908 Bump to Groovy 2.4.14
* TINKERPOP-1911 Refactor JavaTranslator to cache all reflective calls
* TINKERPOP-1914 Support construct a GremlinServer instance from gremlin executor service

[[release-3-3-1]]
=== TinkerPop 3.3.1 (Release Date: December 17, 2017)

This release also includes changes from <<release-3-2-7, 3.2.7>>.

* Added `NoneStep` and `Traversal.none()` for full filtering integration with `iterate()`.
* Fixed bug in serialization of `Path` for GraphSON 3.0 in `gremlin-python`.
* Added support for GraphSON 3.0 in Gremlin.Net.
* Added `math()`-step which supports scientific calculator capabilities for numbers within a traversal.
* Added missing `GraphTraversalSource.addE()`-method to `GremlinDslProcessor`.
* Changed `to()` and `from()` traversal-based steps to take a wildcard `?` instead of of `E`.
* Added `addV(traversal)` and `addE(traversal)` so that created element labels can be determined dynamically.
* `PageRankVertexProgram` supports `maxIterations` but will break out early if epsilon-based convergence occurs.
* Added support for epsilon-based convergence in `PageRankVertexProgram`.
* Fixed two major bugs in how PageRank was being calculated in `PageRankVertexProgram`.
* Added `Io.requiresVersion(Object)` to allow graph providers a way to check the `Io` type and version being constructed.
* Defaulted `IoCore.gryo()` and `IoCore.graphson()` to both use their 3.0 formats which means that `Graph.io()` will use those by default.
* Bumped Neo4j 3.2.3

==== Bugs

* TINKERPOP-1773 Lop should be created as a "software" and not a "person"
* TINKERPOP-1783 PageRank gives incorrect results for graphs with sinks *(breaking)*
* TINKERPOP-1799 Failure to serialize path() in gremlin-python
* TINKERPOP-1847 tinkergraph-gremlin dependency on gremlin-test, bad scope?

==== Improvements

* TINKERPOP-1632 Create a set of default functions
* TINKERPOP-1692 Bump to Neo4j 3.2.3
* TINKERPOP-1717 Update name and link of DynamoDB storage backend in landing page
* TINKERPOP-1730 Gremlin .NET support for GraphSON 3.0
* TINKERPOP-1767 Method for graph providers to check an IO version and type
* TINKERPOP-1793 addE() should allow dynamic edge labels
* TINKERPOP-1834 Consider iterate() as a first class step

[[release-3-3-0]]
=== TinkerPop 3.3.0 (Release Date: August 21, 2017)

This release also includes changes from <<release-3-2-6, 3.2.6>>.

* Removed previously deprecated `ScriptElementFactory`.
* Added `GraphTraversalSource.addE(String)` in support of `g.addE().from().to()`.
* Added support for `to(Vertex)` and `from(Vertex)` as a shorthand for `to(V(a))` and `from(V(b))`.
* Bumped to support Spark 2.2.0.
* Detected if type checking was required in `GremlinGroovyScriptEngine` and disabled related infrastructure if not.
* Removed previously deprecated `GraphTraversal.selectV3d0()` step.
* Removed previously deprecated `DetachedEdge(Object,String,Map,Pair,Pair)` constructor.
* Removed previously deprecated `Bindings` constructor. It is now a private constructor.
* Removed previously deprecated `TraversalSource.withBindings()`.
* Removed previously deprecated `GraphTraversal.sack(BiFunction,String)`.
* `TraversalMetrics` and `Metrics` Gryo 1.0 formats changed given internal changes to their implementations.
* Made `TraversalMetrics` safe to write to from multiple threads.
* Removed previously deprecated `TraversalSideEffects` methods.
* Removed previously deprecated `finalization.LazyBarrierStrategy` (moved to `optimization.LazyBarrierStrategy`).
* Removed previously deprecated `Constants` in Hadoop.
* Removed previously deprecated `VertexComputing.generateComputer(Graph)`.
* Removed previously deprecated `ConfigurationTraversal`.
* Established the Gryo 3.0 format.
* `GryoVersion` now includes a default `ClassResolver` to supply to the `GryoMapper`.
* `GryoClassResolver` renamed to `GryoClassResolverV1d0` which has an abstract class that for providers to extend in `AbstractGryoClassResolver`.
* Removed previously deprecated `Order` enums of `keyIncr`, `keyDecr`, `valueIncr`, and `valueDecr.`
* Removed previously deprecated `GraphTraversal.mapKeys()` step.
* Removed previously deprecated `GraphTraversal.mapValues()` step.
* Removed previously deprecated `GraphTraversal#addV(Object...)`.
* Removed previously deprecated `GraphTraversal#addE(Direction, String, String, Object...)`.
* Removed previously deprecated `GraphTraversal#addOutE(String, String, Object...)`.
* Removed previously deprecated `GraphTraversal#addInV(String, String, Object...)`.
* Removed previously deprecated `GraphTraversal.groupV3d0()` and respective `GroupSideEffectStepV3d0` and `GroupStepV3d0`.
* Removed previously deprecated `TraversalSource.Builder` class.
* Removed previously deprecated `ConnectiveP`, `AndP`, `OrP` constructors.
* Removed previously deprecated `TraversalScriptFunction` class.
* Removed previously deprecated `TraversalScriptHelper` class.
* Removed previously deprecated `ScriptEngineCache` class.
* Removed previously deprecated `CoreImports` class.
* Removed previously deprecated `GremlinJythonScriptEngine#()` constructor.
* Removed access to previously deprecated `CoreGremlinPlugin#INSTANCE` field.
* `gremlin.sh` and `gremln.bat` no longer support the option to pass a script as an argument for execution mode without using the `-i` option.
* Graphite and Ganglia are no longer packaged with the Gremlin Server distribution.
* `TransactionException` is no longer a class of `AbstractTransaction` and it extends `RuntimeException`.
* Included an ellipse on long property names that are truncated.
* Renamed `RangeByIsCountStrategy` to `CountStrategy`.
* Added more specific typing to various `__` traversal steps. E.g. `<A,Vertex>out()` is `<Vertex,Vertex>out()`.
* Updated Docker build scripts to include Python dependencies (NOTE: users should remove any previously generated TinkerPop Docker images).
* Added "attachment requisite" `VertexProperty.element()` and `Property.element()` data in GraphSON serialization.
* GraphSON 3.0 is now the default serialization format in TinkerGraph and Gremlin Server.
* Changed `ServerGremlinExecutor` to not use generics since there really is no flexibility in the kind of `ScheduledExecutorService` that will be used.
* Removed support for passing a byte array on the `sasl` parameter.
* Removed previously deprecated `GraphSONMapper$Builder#embedTypes` option.
* Removed previously deprecated `:remote config timeout max`.
* Removed previously deprecated `ConnectionPoolSettings.sessionId` and `ConnectionPoolSettings.optionalSessionId()`.
* Removed previously deprecated `reconnectInitialDelay` setting from the Java driver.
* Removed previously deprecated `useMapperFromGraph` option.
* Established the GraphSON 3.0 format with new `g:Map`, `g:List` and `g:Set` types.
* Removed previously deprecated `Io.Builder#registry(IoRegistry)` method.
* Removed previously deprecated `GryoMessageSerializerV1d0(GryoMapper)` constructor.
* Removed previously deprecated `TinkerIoRegistry`.
* Removed previously deprecated `getInstance()` methods on all TinkerPop classes.
* Removed previously deprecated `VertexPropertyFeatures.supportsAddProperty()`.
* Removed previously deprecated TinkerGraph configuration member variables.
* Removed previously deprecated `Transaction.submit(Function)`.
* Removed previously deprecated `OpSelectorHandler.errorMeter` and `AbstractEvalOpProcessor.errorMeter` fields.
* Removed previously deprecated `AbstractEvalOpProcessor.validBindingName` field.
* Removed previously deprecated `SimpleAuthenticator.CONFIG_CREDENTIALS_LOCATION` field.
* Removed previously deprecated `IteratorHandler`, `NioGremlinResponseEncoder` and `WsGremlinResponseEncoder` classes.
* Removed previously deprecated `Session.kill()` and `Session.manualKill()`.
* Removed previously deprecated `Authenticator.newSaslNegotiator()` and its method implementations in classes that were assignable to that interface.
* Removed `gremlin-groovy-test`.
* Removed previously deprecated "G" functions in `gremlin-groovy` (i.e. `GFunction`).
* Removed references to the old `GremlinPlugin` system that was in `gremlin-groovy` - the revised `GremlinPlugin` system in `gremlin-core` is the only one now in use.
* `GremlinGroovyScriptEngine` no longer implements the now removed `DependencyManager`.
* Added `Vertex`, `Edge`, `VertexProperty`, and `Property` serializers to Gremlin-Python and exposed tests that use graph object arguments.
* `Bytecode.getSourceInstructions()` and `Bytecode.getStepInstructions()` now returns `List<Instruction>` instead of `Iterable<Instruction>`.
* Added various `TraversalStrategy` registrations with `GryoMapper`.
* Fixed a naming mistake in Gremlin-Python: `IdentityRemoveStrategy` is now called `IdentityRemovalStrategy`.
* Added `TranslationStrategy` test infrastructure that verifies `Bytecode` generated from a translation is equal to the original `Bytecode`.
* Moved `NumberHelper` into the `org.apache.tinkerpop.gremlin.util` package.
* Added `Pop.mixed` instead of using `null` to represent such semantics.
* `select()`-step now defaults to using `Pop.last` instead of `Pop.mixed`.
* Added `gremlin-io-test` module to validate IO formats.
* `RequestMessage` and `ResponseMessage` are now registered with `GryoMapper` as part of the TinkerPop range of type identifiers.
* Removed previously deprecated `Console` constructor that took a `String` as an argument from `gremlin-console`.
* Removed previously deprecated `ConcurrentBindings` from `gremlin-groovy`.
* Removed previously deprecated `ScriptExecutor` from `gremlin-groovy`.
* Removed previously deprecated `SandboxExtension` from `gremlin-groovy`.
* Removed previously deprecated `GremlinGroovyScriptEngine` constructor that took `ImportCustomizerProvider` as an argument from `gremlin-groovy`.
* Removed previously deprecated `GremlinGroovyScriptEngine#plugins()` from `gremlin-groovy`.
* Added `OptionalStep` for use with `optional()` to better handle issues associated with branch side-effects.
* `UnfoldStep` now supports unfolding of arrays.
* Removed all performance tests that were not part of `gremlin-benchmark`.
* Removed dependency on `junit-benchmarks` and it's related reference to `h2`.
* Moved the source for the "home page" into the repository under `/site` so that it easier to accept contributions.
* Added `UnshadedKryoShimService` as the new default serializer model for `SparkGraphComputer`.
* `GryoRegistrator` is more efficient than the previous `GryoSerializer` model in `SparkGraphComputer`.
* Added support for `IoRegistry` custom serialization in Spark/Giraph and provided a general `hadoop-gremlin` test suite.
* Replaced term `REST` with `HTTP` to remove any confusion as to the design of the API.
* Moved `gremlin-benchmark` under `gremlin-tools` module.
* Added `gremlin-tools` and its submodule `gremlin-coverage`.
* Removed `tryRandomCommit()` from `AbstractGremlinTest`.
* Changed `gremlin-benchmark` system property for the report location to `benchmarkReportDir` for consistency.
* Added SysV and systemd init scripts.
* `GraphTraversal.valueMap(includeTokens,propertyKeys...)` now returns a `Map<Object,E>` since keys could be `T.id` or `T.label`.
* Added `skip(long)` and `skip((Scope,long)` which call the `range(low,high)` equivalents with -1 as the high.
* Added Kerberos authentication to `gremlin-server` for websockets and nio transport.
* Added audit logging of authenticated users and gremlin queries to `gremlin-server`.

==== Bugs

* TINKERPOP-1211 UnfoldStep should unfold arrays. *(breaking)*
* TINKERPOP-1426 GryoSerializer should implement Java serialization interface
* TINKERPOP-1465 Remove deprecated newSaslNegotiator *(breaking)*
* TINKERPOP-1483 PropertyMapStep returns Map<String,E> but puts non String keys in it!
* TINKERPOP-1520 Difference between 'has' step generated graphson2.0 in java and python glv implementation
* TINKERPOP-1533 Storage and IoRegistry
* TINKERPOP-1597 PathRetractionStrategy messing up certain traversals
* TINKERPOP-1635 gremlin-python: Duplicate serialization of element property in PropertySerializer
* TINKERPOP-1658 Graphson2 map keys are serialised as strings
* TINKERPOP-1716 Traversal strategies are not applied with remote in Gremlin Console

==== Improvements

* TINKERPOP-832 Remove deprecated addV/E/InE/OutE methods *(breaking)*
* TINKERPOP-833 Remove deprecated GremlinGroovyScriptEngine constructor and plugins() *(breaking)*
* TINKERPOP-834 Remove deprecated sack() method *(breaking)*
* TINKERPOP-880 Remove deprecated GroupStepV3d0 and GroupSideEffectStepV3d0 *(breaking)*
* TINKERPOP-929 Remove Deprecated TinkerGraph public static methods. *(breaking)*
* TINKERPOP-980 Add a service script or daemon mode in the distribution *(breaking)*
* TINKERPOP-999 ServerGremlinExecutor construction need not use generics for ExecutorService *(breaking)*
* TINKERPOP-1004 Make Transaction.commit() failures consistent across implementations. *(breaking)*
* TINKERPOP-1010 Remove deprecated credentialsDbLocation for SimpleAuthenticator *(breaking)*
* TINKERPOP-1024 Remove deprecated tryRandomCommit() *(breaking)*
* TINKERPOP-1028 Remove deprecated ConnectionPoolSettings session settings *(breaking)*
* TINKERPOP-1040 Remove deprecated SandboxExtension *(breaking)*
* TINKERPOP-1046 Remove deprecated Gremlin Server handler implementations *(breaking)*
* TINKERPOP-1049 Remove deprecated error meter member variables in Gremlin Server handlers *(breaking)*
* TINKERPOP-1094 Remove deprecated VertexPropertyFeatures.FEATURE_ADD_PROPERTY *(breaking)*
* TINKERPOP-1116 Some anonymous traversal steps can be hard typed. *(breaking)*
* TINKERPOP-1130 Each release should store Kryo/GraphSON/GraphML versions to ensure future compatibility *(breaking)*
* TINKERPOP-1142 Remove deprecated valueIncr, valueDecr, keyIncr, keyDecr. *(breaking)*
* TINKERPOP-1169 Remove deprecated TraversalScriptFunction and TraversalScriptHelper *(breaking)*
* TINKERPOP-1170 Remove deprecated ConfigurationTraversal. *(breaking)*
* TINKERPOP-1171 Remove deprecated TraversalSource.Builder *(breaking)*
* TINKERPOP-1235 Remove deprecated ProcessPerformanceSuite and TraversalPerformanceTest *(breaking)*
* TINKERPOP-1275 Remove deprecated max setting for :remote *(breaking)*
* TINKERPOP-1283 Remove deprecated ScriptExecutor *(breaking)*
* TINKERPOP-1289 Remove deprecated ConnectiveP, AndP, and OrP constructors. *(breaking)*
* TINKERPOP-1291 Remove deprecated mapValues and mapKeys methods *(breaking)*
* TINKERPOP-1313 Rename RangeByIsCountStrategy *(breaking)*
* TINKERPOP-1316 Remove deprecated constructor from GryoMessageSerializers *(breaking)*
* TINKERPOP-1327 Bring GryoRegistrator to the forefront and deprecate GryoSerializer *(breaking)*
* TINKERPOP-1363 Cleanup Docker build script for next major release *(breaking)*
* TINKERPOP-1369 Replace REST API with HTTP API
* TINKERPOP-1389 Support Spark 2.0.0
* TINKERPOP-1399 NumberHelper needs to go into util and have a private constructor *(breaking)*
* TINKERPOP-1404 Path/label optimization
* TINKERPOP-1408 Remove Deprecated Io.Builder.registry() *(breaking)*
* TINKERPOP-1414 Change default GraphSON version to 3.0 *(breaking)*
* TINKERPOP-1420 Remove deprecated ConcurrentBindings in gremlin-groovy *(breaking)*
* TINKERPOP-1421 Remove deprecated ControlOps *(breaking)*
* TINKERPOP-1427 GraphSON 3.0 needs collection types and consistent number typing.
* TINKERPOP-1443 Use an API checker during build
* TINKERPOP-1445 Large nested VertexProperties and Properties do not get printed well
* TINKERPOP-1454 Create Serializers for Graph objects in Gremlin-Python
* TINKERPOP-1481 Remove deprecated reconnectInitialDelay in Java driver *(breaking)*
* TINKERPOP-1485 Move source for TinkerPop site to source code repo
* TINKERPOP-1506 Optional/Coalesce should not allow sideEffect traversals.
* TINKERPOP-1514 Restructure for gremlin-tools module *(breaking)*
* TINKERPOP-1524 Bytecode.getXXXInstructions should return a List, not Iterable.
* TINKERPOP-1526 Remove deprecated Session kill() overloads *(breaking)*
* TINKERPOP-1536 Include GLVs in Docker build
* TINKERPOP-1541 Select should default to Pop.last semantics *(breaking)*
* TINKERPOP-1549 Implement skip()
* TINKERPOP-1550 Make Graphite and Ganglia optional dependencies
* TINKERPOP-1563 Remove deprecated getInstance() methods *(breaking)*
* TINKERPOP-1565 Setup GraphSON 3.0
* TINKERPOP-1566 Kerberos authentication for gremlin-server
* TINKERPOP-1574 Get rid of untyped GraphSON in 3.0
* TINKERPOP-1603 Remove support for SASL byte array in protocol *(breaking)*
* TINKERPOP-1612 Remove gremlin-groovy-test module *(breaking)*
* TINKERPOP-1621 Remove deprecated GremlnPlugin and related infrastructure *(breaking)*
* TINKERPOP-1622 Remove deprecated G functions in gremlin-groovy *(breaking)*
* TINKERPOP-1651 Remove deprecated gremlin.sh init syntax *(breaking)*
* TINKERPOP-1686 Make TraversalMetrics thread safe *(breaking)*
* TINKERPOP-1698 Gryo 3.0
* TINKERPOP-1699 Remove deprecated userMapperFromGraph *(breaking)*
* TINKERPOP-1700 Remove deprecated embedTypes option
* TINKERPOP-1706 Remove deprecated ScriptEngineCache and related dead code *(breaking)*
* TINKERPOP-1715 Bump to Spark 2.2
* TINKERPOP-1719 Remove deprecated Traversal related code *(breaking)*
* TINKERPOP-1720 Remove deprecated Hadoop code *(breaking)*
* TINKERPOP-1721 Remove deprecated Bindings related code *(breaking)*
* TINKERPOP-1724 Remove deprecated ScriptElementFactory
* TINKERPOP-1729 Remove deprecated select steps.
* TINKERPOP-1740 Add vertex parameter overload to to() and from()
* TINKERPOP-1747 Streamline inheritance for gremlin-python GraphSON serializer classes

== TinkerPop 3.2.0 (Nine Inch Gremlins)

image::https://raw.githubusercontent.com/apache/tinkerpop/master/docs/static/images/nine-inch-gremlins.png[width=185]

[[release-3-2-11]]
=== TinkerPop 3.2.11 (Release Date: January 2, 2019)

* Bumped to Jackson Databind 2.9.8

==== Improvements

* TINKERPOP-2074 Ensure that only NuGet packages for the current version are pushed
* TINKERPOP-2121 Bump Jackson Databind 2.9.8

[[release-3-2-10]]
=== TinkerPop 3.2.10 (Release Date: October 15, 2018)

* Removed conflicting non-indy groovy core dependency
* Bumped jython-standalone 2.7.1
* Added a delegate to the Gremlin.Net driver that can be used to configure the WebSocket connection.
* SSL security enhancements
* Added Gremlin version to Gremlin Server startup logging output.
* Fixed problem with Gremlin Server sometimes returning an additional message after a failure.
* Allowed spaces in classpath for `gremlin-server.bat`.
* Fixed bug in traversals that used Python lambdas with strategies in `gremlin-python`.
* Modified Maven archetype for Gremlin Server to use remote traversals rather than scripts.
* Added an system error code for failed plugin installs for Gremlin Server `-i` option.
* Fixed bug in keep-alive requests from over-queuing cancelled jobs.
* Match numbers in `choose()` options using `NumberHelper` (match values, ignore data type).
* Added support for GraphSON serialization of `Date` in Javascript.
* Added synchronized `Map` to Gryo 1.0 registrations.
* Added `Triple` to Gryo 1.0 registrations.
* Added support for `Double.NaN`, `Double.POSITIVE_INFINITY` and `Double.NEGATIVE_INFINITY`.
* Improved escaping of special characters in strings passed to the `GroovyTranslator`.
* Added `Cluster` configuration option to set a custom validation script to use to test server connectivity in the Java driver.
* Improved ability of `GroovyTranslator` to handle more types supported by GraphSON.
* Improved ability of `GroovyTranslator` to handle custom types.
* Added better internal processing of `Column` in `by(Function)`.
* Added `hasNext()` support on `Traversal` for `gremlin-python`.
* Added support for additional extended types in Gremlin.Net with `decimal`, `TimeSpan`, `BigInteger`, `byte`, `byte[]`, `char` and `short`.
* Fixed bug in Java driver where an disorderly shutdown of the server would cause the client to hang.
* Added a dotnet template project that should make it easier to get started with Gremlin.Net.
* Removed `ThreadInterruptCustomizerProvider` from documentation as a way to timeout.
* Changed behavior of `withRemote()` if called multiple times so as to simply throw an exception and not perform the side-effect of auto-closing.
* Added Docker images for Gremlin Console and Gremlin Server.
* Fixed bug in `branch()` where reducing steps as options would produce incorrect results.
* Removed recursive handling of streaming results from Gremlin-Python driver to avoid max recursion depth errors.
* Improved performance of `TraversalVertexProgram` and related infrastructure.
* Checked web socket state before closing connection in the .NET driver.
* Deprecated `BulkLoaderVertexProgram` and related infrastructure.
* Deprecated `BulkDumperVertexProgram` with the more aptly named `CloneVertexProgram`.
* Added `createGratefulDead()` to `TinkerFactory` to help make it easier to try to instantiate that toy graph.
* Added identifiers to edges in the Kitchen Sink toy graph.
* Ordered the loading of plugins in the Gremlin Console by their position in the configuration file.
* Refactored the Gremlin Server integration testing framework and streamlined that infrastructure.
* Logged the seed used in initializing `Random` for tests.
* Fixed bug in `GroovyTranslator` that didn't properly handle empty `Map` objects.
* Added concrete configuration methods to `SparkGraphComputer` to make a more clear API for configuring it.
* Fixed a bug in `TinkerGraphCountStrategy`, which didn't consider that certain map steps may not emit an element.
* Fixed a bug in JavaScript GLV where DriverRemoteConnection close() method didn't returned a Promise instance.
* Bumped to Jackson 2.9.6.
* Sasl Plain Text Authentication added to Gremlin Javascript.
* Ability to send scripts to server added to Gremlin Javascript.
* Translator class added to Gremlin Javascript to translate bytecode to script clientside.

==== Bugs

* TINKERPOP-1898 Issue with bindings in strategies and lambdas
* TINKERPOP-1933 gremlin-python maximum recursion depth exceeded on large responses
* TINKERPOP-1958 TinkerGraphCountStrategy can return wrong counts
* TINKERPOP-1961 Duplicate copies of images directory in docs
* TINKERPOP-1962 GroovyTranslator doesn't handle empty maps
* TINKERPOP-1963 Use of reducing step in choose()
* TINKERPOP-1972 inject() tests are throwing exceptions in .NET GLV tests
* TINKERPOP-1978 Check for Websocket connection state when retrieved from Connection Pool missing
* TINKERPOP-1988 minor error in documentation
* TINKERPOP-1999 [Java][gremlin-driver] Query to a remote server via the websocket client hangs indefinitely if the server becomes unavailable
* TINKERPOP-2005 Intermittent NullPointerException in response handling
* TINKERPOP-2009 Pick.any and Pick.none should be exposed in Gremlin-JavaScript
* TINKERPOP-2030 KeepAlive task executed for every Connection.write call
* TINKERPOP-2032 Update jython-standalone
* TINKERPOP-2044 Cannot reconnect to Azure cosmos host that becomes available again

==== Improvements

* TINKERPOP-1113 GraphComputer subclasses should support native methods
* TINKERPOP-1365 Log the seed used to initialize Random in tests
* TINKERPOP-1595 Go through TraversalVertexProgram with a profile and optimize.
* TINKERPOP-1778 Do not promote timedInterrupt option for Gremlin Server script processing
* TINKERPOP-1780 Add authentication tests for gremlin-python
* TINKERPOP-1836 .NET sample project
* TINKERPOP-1841 Include Python GLV tests on TravisCI
* TINKERPOP-1897 Provide Docker images of Gremlin Server and Console
* TINKERPOP-1945 Add support for extended GraphSon types to Gremlin.net
* TINKERPOP-1951 gremlin-server.bat doesn't support paths containing spaces
* TINKERPOP-1959 Provide a way to submit scripts to the server in gremlin-javascript
* TINKERPOP-1968 Refactor elements of Gremlin Server testing
* TINKERPOP-1976 Include Computer tests for GLVs
* TINKERPOP-1977 Gremlin-JavaScript: Support SASL authentication
* TINKERPOP-1985 Update position on bulk loading
* TINKERPOP-1989 Preserve order that plugins are applied in Gremlin Console
* TINKERPOP-1995 DriverRemoteConnection close() method returns undefined
* TINKERPOP-2011 Use NumberHelper on choose()
* TINKERPOP-2012 Target .NET Standard 2.0 for Gremlin.Net
* TINKERPOP-2015 Allow users to configure the WebSocket connections
* TINKERPOP-2016 Upgrade Jackson FasterXML to 2.9.5 or later to fix security vulnerability
* TINKERPOP-2017 Check for Column in by()
* TINKERPOP-2022 Cluster SSL should trust default ca certs by default
* TINKERPOP-2023 Gremlin Server should not create self-signed certs *(breaking)*
* TINKERPOP-2024 Gremlin Server Application archetype should connect via withRemote
* TINKERPOP-2025 Change to SHA-256/512 and drop SHA-1 for releases
* TINKERPOP-2026 Gremlin.Net.Driver should check ClientWebSocket.State before closing
* TINKERPOP-2034 Register synchronizedMap() with Gryo
* TINKERPOP-2035 Gremlin-JavaScript: Pass custom headers to the websocket connection
* TINKERPOP-2040 Improve flexibility of GroovyTranslator to handle custom types
* TINKERPOP-2045 Remove non-indy groovy dependencies
* TINKERPOP-2055 Provide support for special number cases like Infinity in GraphSON
* TINKERPOP-2056 Use NumberHelper in Compare

[[release-3-2-9]]
=== TinkerPop 3.2.9 (Release Date: May 8, 2018)

* Fixed bug where path history was not being preserved for keys in mutations.
* Bumped to httpclient 4.5.5.
* Bumped to Groovy 2.4.15 - fixes bug with `Lambda` construction.
* Improved performance of GraphSON deserialization of `Bytecode`.
* Improved performance of traversal construction.

====  Bugs

* TINKERPOP-1947 Path history isn't preserved for keys in mutations

==== Improvements

* TINKERPOP-1755 No docs for ReferenceElements
* TINKERPOP-1912 Remove MD5 checksums
* TINKERPOP-1934 Bump to latest version of httpclient
* TINKERPOP-1936 Performance enhancement to Bytecode deserialization
* TINKERPOP-1944 JavaScript GLV: DriverRemoteConnection is not exported in the root module
* TINKERPOP-1950 Traversal construction performance enhancements
* TINKERPOP-1953 Bump to Groovy 2.4.15

[[release-3-2-8]]
=== TinkerPop 3.2.8 (Release Date: April 2, 2018)

* Added a `Lambda` class to Gremlin.Net that makes it possible to use Groovy and Python lambdas with Gremlin.Net.
* Enums are now represented as classes in Gremlin.Net which allows to use them as arguments in more steps.
* Bumped to Groovy 2.4.14.
* Added `checkAdjacentVertices` option to `SubgraphStrategy`.
* Modified `GremlinDslProcessor` so that it generated the `getAnonymousTraversalClass()` method to return the DSL version of `__`.
* Added the "Kitchen Sink" test data set.
* Fixed deserialization of `P.not()` for GraphSON.
* Bumped to Jackson 2.9.4.
* Improved performance of `JavaTranslator` by caching reflected methods required for traversal construction.
* Ensure that `RemoteStrategy` is applied before all other `DecorationStrategy` instances.
* Added `idleConnectionTimeout` and `keepAliveInterval` to Gremlin Server that enables a "ping" and auto-close for seemingly dead clients.
* Fixed a bug where lambdas in `gremlin-python` would trigger a failure if steps using python-only symbols were present (such as `as_()`).
* Fixed a bug in `NumberHelper` that led to wrong min/max results if numbers exceeded the Integer limits.
* Delayed setting of the request identifier until `RequestMessage` construction by the builder.
* `ReferenceElement` avoids `UnsupportedOperationException` handling in construction thus improving performance.
* Improved error messaging for failed serialization and deserialization of request/response messages.
* Fixed handling of `Direction.BOTH` in `Messenger` implementations to pass the message to the opposite side of the `StarGraph`.
* Removed hardcoded expectation in metrics serialization test suite as different providers may have different outputs.
* Added `IndexedTraverserSet` which indexes on the value of a `Traverser` thus improving performance when used.
* Utilized `IndexedTraverserSet` in `TraversalVertexProgram` to avoid extra iteration when doing `Vertex` lookups.
* Bumped to Netty 4.0.56.Final.
* Fixed .NET GraphSON serialization of `P.Within()` and `P.without()` when passing a `Collection` as an argument.
* Fixed a bug in Gremlin Console which prevented handling of `gremlin.sh` flags that had an "=" between the flag and its arguments.
* Fixed bug where `SparkMessenger` was not applying the `edgeFunction` from `MessageScope`.
* Fixed a bug in `ComputerAwareStep` that didn't handle `reset()` properly and thus occasionally produced some extra traversers.
* Removed `TraversalPredicate` class in Gremlin.Net. It is now included in the `P` class instead.

==== Bugs

* TINKERPOP-1053 installed plugins are placed in a directory relative to where gremlin.sh is started
* TINKERPOP-1509 Failing test case for tree serialization
* TINKERPOP-1738 Proper functioning of GraphSONReader depends on order of elements in String representation
* TINKERPOP-1758 RemoteStrategy should be before all other DecorationStrategies.
* TINKERPOP-1855 Update Rexster links
* TINKERPOP-1859 Complex instance of P not serializing to bytecode properly
* TINKERPOP-1860 valueMap(True) result in error in gremlin-python
* TINKERPOP-1862 TinkerGraph VertexProgram message passing doesn't work properly when using Direction.BOTH
* TINKERPOP-1867 union() can produce extra traversers
* TINKERPOP-1872 Apply edgeFunction in SparkMessenger
* TINKERPOP-1873 min() and max() work only in the range of Integer values
* TINKERPOP-1874 P does not appear to be serialized consistently in GraphSON
* TINKERPOP-1879 Gremlin Console does not resepect equal sign for flag argument assignments
* TINKERPOP-1880 Gremlin.NET Strong name signature could not be verified. (HRESULT: 0x80131045)
* TINKERPOP-1883 gremlinpython future will never return
* TINKERPOP-1890 getAnonymousTraversalClass() is not being generated for Java DSLs
* TINKERPOP-1891 Serialization of P.not() for gremlin-javascript
* TINKERPOP-1892 GLV test failures for .NET
* TINKERPOP-1894 GraphSONMessageSerializerV2d0 fails to deserialize valid P.not()
* TINKERPOP-1896 gremlin-python lambdas error
* TINKERPOP-1907 Fix failing GLV test for withSack() in .NET
* TINKERPOP-1917 gx:BigDecimal serialization broken in Gremlin.Net on systems with ',' as decimal separator
* TINKERPOP-1918 Scenarios fail because of wrong numerical types
* TINKERPOP-1919 Gherkin runner doesn't work with P.And() and P.Or() in Gremlin.Net
* TINKERPOP-1920 Tests fail because P.Within() arguments are wrapped in an array in Gremlin.Net
* TINKERPOP-1922 Gherkin features fail that contain P.not() in Gremlin.Net

==== Improvements

* TINKERPOP-1357 Centrality Recipes should mention pageRank and OLAP.
* TINKERPOP-1489 Provide a Javascript Gremlin Language Variant
* TINKERPOP-1586 SubgraphStrategy in OLAP
* TINKERPOP-1726 Support WebSockets ping/pong keep-alive in Gremlin server
* TINKERPOP-1842 iterate() missing in terminal steps documentation
* TINKERPOP-1850 Range step has undocumented special values
* TINKERPOP-1854 Support lambdas in Gremlin.Net
* TINKERPOP-1857 GLV test suite consistency and completeness
* TINKERPOP-1863 Delaying the setting of requestId till the RequestMessage instantiation time
* TINKERPOP-1868 Support inject source step in Gremlin.Net
* TINKERPOP-1870 n^2 synchronious operation in OLAP WorkerExecutor.execute() method
* TINKERPOP-1877 Add new graph data for specialized testing scenarios
* TINKERPOP-1884 Bump to Netty 4.0.56.Final
* TINKERPOP-1885 Various Gremlin.Net documentation updates
* TINKERPOP-1901 Enable usage of enums in more steps in Gremlin.Net
* TINKERPOP-1908 Bump to Groovy 2.4.14
* TINKERPOP-1911 Refactor JavaTranslator to cache all reflective calls

[[release-3-2-7]]
=== TinkerPop 3.2.7 (Release Date: December 17, 2017)

* Added core GraphSON classes for Gremlin-Python: `UUID`, `Date`, and `Timestamp`.
* Documented the recommended method for constructing DSLs with Gremlin.Net.
* Provided a method to configure detachment options with `EventStrategy`.
* Fixed a race condition in `TinkerIndex`.
* Fixed bug in handling of the long forms of `-e` and `-i` (`--execute` and `--interactive` respectively) for Gremlin Console.
* Fixed bug in `LambdaRestrictionStrategy` where traversals using `Lambda` scripts weren't causing the strategy to trigger.
* Improved error messaging for bytecode deserialization errors in Gremlin Server.
* Fixed an `ArrayOutOfBoundsException` in `hasId()` for the rare situation when the provided collection is empty.
* Bumped to Netty 4.0.53
* `TraversalVertexProgram` `profile()` now accounts for worker iteration in `GraphComputer` OLAP.
* Returned the `Builder` instance from the `DetachedEdge.Builder` methods of `setOutE` and `setOutV`.
* Added test framework for GLVs.
* Fixed bug in `TraversalHelper.replaceStep()` where the step being replaced needed to be removed prior to the new one being added.
* Added alias support in the .NET `DriverRemoteConnection`.
* Added a test for self-edges and fixed `Neo4jVertex` to provided repeated self-edges on `BOTH`.
* Better respected permissions on the `plugins.txt` file and prevented writing if marked as read-only.
* Added getters for the lambdas held by `LambdaCollectingBarrierStep`, `LambdaFlatMapStep` and `LambdaSideEffectStep`.
* Fixed an old hack in `GroovyTranslator` and `PythonTranslator` where `Elements` were being mapped to their id only.
* Fixed an "attachement"-bug in `InjectStep` with a solution generalized to `StartStep`.
* Truncate the script in error logs and error return messages for "Method code too large" errors in Gremlin Server.
* Fixed a bug in `LambdaRestrictionStrategy` where it was too eager to consider a step as being a lambda step.
* `ReferenceVertex` was missing its `label()` string. `ReferenceElement` now supports all label handling.
* Fixed a bug where bytecode containing lambdas would randomly select a traversal source from bindings.
* Deprecated `GremlinScriptEngine.eval()` methods and replaced them with new overloads that include the specific `TraversalSource` to bind to.
* Added `GraphHelper.cloneElements(Graph original, Graph clone)` to the `gremlin-test` module to quickly clone a graph.
* Added `GremlinDsl.AnonymousMethod` annotation to help provide explicit types for anonymous methods when the types are not easily inferred.
* Bumped to GMavenPlus 1.6.
* Added better error message for illegal use of `repeat()`-step.
* Fixed a bug in `RangeByIsCountStrategy` that led to unexpected behaviors when predicates were used with floating point numbers.
* Bumped to Jackson 2.8.10.
* Deprecated `MutationListener.vertexPropertyChanged()` method that did not use `VertexProperty` and added a new method that does.
* Added an `EmbeddedRemoteConnection` so that it's possible to mimic a remote connection within the same JVM.
* Supported interruption for remote traversals.
* Allow the `:remote` command to accept a `Cluster` object defined in the console itself.
* The Console's `plugin.txt` file is only updated if there were manually uninstalled plugins.
* Fixed a bug in `MatchStep` where mid-traversal `where()` variables were not being considered in start-scope.
* Generalized `MatchStep` to locally compute all clauses with barriers (not just reducing barriers).
* Ensured that plugins were applied in the order they were configured.
* Fixed a bug in `Neo4jGremlinPlugin` that prevented it from loading properly in the `GremlinPythonScriptEngine`.
* Fixed a bug in `ComputerVerificationStrategy` where child traversals were being analyzed prior to compilation.
* Fixed a bug that prevented Gremlin from ordering lists and streams made of mixed number types.
* Fixed a bug where `keepLabels` were being corrupted because a defensive copy was not being made when they were being set by `PathRetractionStrategy`.
* Cancel script evaluation timeout in `GremlinExecutor` when script evaluation finished.
* Added a recipe for OLAP traversals with Spark on YARN.
* Added `spark-yarn` dependencies to the manifest of `spark-gremlin`.

==== Bugs

* TINKERPOP-1650 PathRetractionStrategy makes Match steps unsolvable
* TINKERPOP-1731 Docker build does not appear to work for gremlin-dotnet
* TINKERPOP-1745 Gremlin .NET: Use DateTimeOffset instead of DateTime to represent g:Date
* TINKERPOP-1753 OrderStep not able to order by non-integer numbers
* TINKERPOP-1760 OLAP compilation failing around ConnectiveStrategy
* TINKERPOP-1761 GremlinExecutor: Timeout future not cancelled on successful script evaluation
* TINKERPOP-1762 Make MatchStep analyze mid-clause variables for executing ordering purposes.
* TINKERPOP-1764 Generalize MatchStep to localize all barriers, not just reducing barriers.
* TINKERPOP-1766 Gremlin.Net: Closed connections should not be re-used
* TINKERPOP-1782 RangeByIsCountStrategy doesn't handle floating point numbers properly
* TINKERPOP-1789 Reference elements should be represented by id and label *(breaking)*
* TINKERPOP-1790 GraphSON 3.0 doc updates
* TINKERPOP-1791 GremlinDsl custom step with generic end type produces invalid code in __.java
* TINKERPOP-1792 Random TraversalSource Selection in GremlinScriptEngine
* TINKERPOP-1795 Getting Lambda comparator message for .profile() step
* TINKERPOP-1796 Driver connection pool SSL properties missing
* TINKERPOP-1797 LambdaRestrictionStrategy and LambdaMapStep in `by()`-modulation.
* TINKERPOP-1798 MutationListener.vertexPropertyChanged oldValue should be a VertexProperty
* TINKERPOP-1801 OLAP profile() step return incorrect timing
* TINKERPOP-1802 hasId() fails for empty collections
* TINKERPOP-1803 inject() doesn't re-attach with remote traversals
* TINKERPOP-1819 documentation query and description mismatch
* TINKERPOP-1821 Consistent behavior of self-referencing edges
* TINKERPOP-1825 Gremlin .NET: Constant() step has incorrect parameter defined
* TINKERPOP-1830 Race condition in Tinkergraph index creation
* TINKERPOP-1832 TraversalHelper.replaceStep sets previousStep to the wrong step
* TINKERPOP-1846 LambdaRestrictionStrategy not triggering for Lambda scripts
* TINKERPOP-1848 Fix g:Date assertion in python tests
* TINKERPOP-1851 Gremlin long options for -e and -i are not working properly

==== Improvements

* TINKERPOP-1661 Docker-built documentation does not always point locally
* TINKERPOP-1725 DotNet GLV: Make traversal generation deterministic
* TINKERPOP-1734 DSL for Gremlin .NET
* TINKERPOP-1746 Better error message on wrong ordering of emit()/until()/has()
* TINKERPOP-1752 Gremlin.Net: Generate completely type-safe methods
* TINKERPOP-1756 Provide a way to easily mock a RemoteConnection for tests
* TINKERPOP-1759 Improve hashcode and equals for Traverser implementations
* TINKERPOP-1768 Bump to Jackson 2.8.10
* TINKERPOP-1770 Remote traversal timeout
* TINKERPOP-1771 gremlin.bat doesn't support paths containing spaces
* TINKERPOP-1779 Bump to GMavenPlus 1.6
* TINKERPOP-1784 Gremlin Language Test Suite
* TINKERPOP-1785 Gremlin.Net should be strong-name signed
* TINKERPOP-1786 Recipe and missing manifest items for Spark on Yarn
* TINKERPOP-1787 Allow :remote command to accept a user defined Cluster instance
* TINKERPOP-1806 Consistently use Gremlin.Net instead of Gremlin-DotNet
* TINKERPOP-1807 Gremlin-Python doesn't support GraphSON types g:Date, g:Timestamp and g:UUID
* TINKERPOP-1808 Add ability to get the consumer in LambdaSideEffectStep
* TINKERPOP-1811 Improve error reporting for serialization errors between gremlin-python and gremlin-server
* TINKERPOP-1812 ProfileTest assumes that graph implementations will not add their own steps
* TINKERPOP-1813 Subgraph step requires the graph API
* TINKERPOP-1814 Some process tests require the graph API
* TINKERPOP-1820 Include .NET GLV tests on TravisCI
* TINKERPOP-1824 Update netty version to 4.0.52
* TINKERPOP-1827 Gremlin .NET: Test Suite Runner
* TINKERPOP-1829 Improve flexibility of detachment for EventStrategy
* TINKERPOP-1833 DetachedEdge.Builder#setInV and setOutV doesn't return the builder
* TINKERPOP-1835 Bump Netty 4.0.53
* TINKERPOP-1837 Gremlin .NET: Provide type coercion between IDictionary<K, V> instances

[[release-3-2-6]]
=== TinkerPop 3.2.6 (Release Date: August 21, 2017)

This release also includes changes from <<release-3-1-8, 3.1.8>>.

* Bumped to Netty 4.0.50
* Registered `HashMap$TreeNode` to Gryo.
* Fixed a lambda-leak in `SackValueStep` where `BiFunction` must be tested for true lambda status.
* Fixed a bug in `RangeByIsCountStrategy` that broke any `ConnectiveStep` that included a child traversal with an optimizable pattern.
* Allowed access to `InjectStep.injections` for `TraversalStrategy` analysis.
* Exceptions that occur during result iteration in Gremlin Server will now return `SCRIPT_EVALUATION_EXCEPTION` rather than `SERVER_ERROR`.
* `AddEdgeStep` attaches detached vertices prior to edge creation.
* Added graph element GraphSON serializers in Gremlin-Python.
* Initialization scripts for Gremlin Server will not timeout.
* Added Gremlin.Net.
* `ProfileTest` is now less stringent about assertions which will reduce burdens on providers.
* `GremlinExecutor` begins timeout of script evaluation at the time the script was submitted and not from the time it began evaluation.
* Added Gremlin.Net.
* `ReferenceFactory` and `DetachedFactory` now detach elements in collections accordingly.
* Deprecated `GryoLiteMessageSerializerV1d0` in favor of `HaltedTraverserStrategy`.
* Deprecated the `useMapperFromGraph` configuration option for Gremlin Server serializers.
* `JavaTranslator` is now smart about handling `BulkSet` and `Tree`.
* Added annotations to the traversal metrics pretty print.
* `EdgeOtherVertexStep` is no longer final and can be extended by providers.
* `EdgeVertexStep` is no longer final and can be extended by providers.
* Deprecated `Transaction.submit(Function)`.
* Fixed `HADOOP_GREMLIN_LIBS` parsing for Windows.
* Improved GraphSON serialization performance around `VertexProperty`.
* Changed some tests in `EventStrategyProcessTest` which were enforcing some unintended semantics around transaction state.
* Added WsAndHttpChannelizer and SaslAndHttpBasicAuthenticationHandler to be allow for servicing Http and Websocket requests to the same server
* Added deep copy of `Bytecode` to `DefaultTraversal.clone()`.

==== Bugs

* TINKERPOP-1385 Refactor Profiling test cases
* TINKERPOP-1679 Detached side-effects aren't attached when remoted
* TINKERPOP-1683 AbstractHadoopGraphComputer on Windows
* TINKERPOP-1691 Some EventStrategyProcessTest assume element state is synced in memory
* TINKERPOP-1704 XXXTranslators are not being respective of BulkSet and Tree.
* TINKERPOP-1727 Bytecode object shallow copied when traversals are cloned
* TINKERPOP-1742 RangeByIsCountStrategy fails for ConnectiveSteps
* TINKERPOP-1743 LambdaRestrictionStrategy does not catch lambdas passed to sack()
* TINKERPOP-1744 Gremlin .NET: Exception from sync execution gets wrapped in AggregateException

==== Improvements

* TINKERPOP-741 Remove Options For Transaction Retry
* TINKERPOP-915 Gremlin Server supports REST and Websockets simultanteously
* TINKERPOP-920 Test case needed for ensuring same cardinality for key.
* TINKERPOP-1552 C# Gremlin Language Variant
* TINKERPOP-1669 EdgeVertexStep should be designed for extension
* TINKERPOP-1676 Improve GraphSON 2.0 Performance  *(breaking)*
* TINKERPOP-1688 Include TraversalMetrics annotation in pretty print
* TINKERPOP-1694 Deprecate useMapperFromGraph
* TINKERPOP-1701 HaltedTraverserStrategy should recurse into collections for detachment.
* TINKERPOP-1703 Make EdgeOtherVertexStep non-final
* TINKERPOP-1708 Add a "Note on Scopes" document
* TINKERPOP-1709 Add a list of all the steps that support by()/from()/to()/as()/option()
* TINKERPOP-1710 Add a note on tree() by-modulation and uniqueness of tree branches.
* TINKERPOP-1714 Gremlin Server scriptEvaluationTimeout should take into account request arrival time
* TINKERPOP-1718 Deprecate GryoLiteMessageSerializerV1d0
* TINKERPOP-1748 Callout comments break code snippets
* TINKERPOP-1749 Bump to Netty 4.0.50

[[release-3-2-5]]
=== TinkerPop 3.2.5 (Release Date: June 12, 2017)

This release also includes changes from <<release-3-1-7, 3.1.7>>.

* Fixed folding of multiple `hasId()` steps into `GraphStep`.
* Added string performance options to `StarGraph`.
* Fixed a bug in `until(predicate)` where it was actually calling `emit(predicate)`.
* Fixed inconsistency in GraphSON serialization of `Path` where properties of graph elements were being included when serialized.
* Improved performance and memory usage of GraphSON when serializing `TinkerGraph` and graph elements.
* Removed use of `stream()` in `DetachedEdge` and `DetachedVertex`.
* Deprecated a constructor in `DetachedEdge` that made use of `Pair` in favor of a new one that just uses the objects that were in the `Pair`.
* Improved error messaging on the `g.addV(Object...)` when passing an invalid arguments.
* Reduced memory usage for TinkerGraph deserialization in GraphSON by streaming vertices and edges.
* Added the `gremlin-archetype-dsl` to demonstrate how to structure a Maven project for a DSL.
* Developed and documented patterns for Domain Specific Language implementations.
* Removed the Groovy dependency from `gremlin-python` and used Groovy Templates and the `gmavenplus-plugin` to generate the python GLV classes.
* Now using Groovy `[...]` map notation in `GroovyTranslator` instead of `new LinkedHashMap(){{ }}`.
* Maintained type information on `Traversal.promise()`.
* Propagated exception to `Future` instead of calling thread in `RemoteConnection`.
* Fixed a bug in `RepeatUnrollStrategy` where `LoopsStep` and `LambdaHolder` should invalidate the strategy's application.
* Deprecated `authentication.className` setting in favor of using `authentication.authenticator`.
* Added `authentication.authenticationHandler` setting.
* Added abstraction to authentication to allow users to plug in their own `AbstractAuthenticationHandler` implementations.
* Fixed a `NullPointerException` bug in `B_LP_O_S_SE_SL_Traverser`.
* `PathRetractionStrategy` now uses the marker-model to reduce recursive lookups of invalidating steps.
* `ProfileStrategy` now uses the marker-model to reduce recursive lookups of `ProfileSideEffectStep`.
* `Mutating` steps now implement `Scoping` interface.
* Fixed a step id compilation bug in `AddVertexStartStep`, `AddVertexStep`, `AddEdgeStep`, and `AddPropertyStep`.
* Added more details to Gremlin Server client side messages - exception hierarchy and stack trace.
* Deprecated "Exception-Class" in the Gremlin Server HTTP protocol in favor of the new "exceptions" field.
* De-registered metrics on Gremlin Server shutdown.
* Added "help" command option on `:remote config` for plugins that support that feature in the Gremlin Console.
* Allowed for multiple scripts and related arguments to be passed to `gremlin.sh` via `-i` and `-e`.
* `LABELED_PATH` requirement is now set if any step in the traversal is labeled.
* Updated `PathRetractionStrategy` to not run if the provided traversal contains a `VertexProgramStep` that has a `LABELED_PATH` requirement.
* Added various metrics to the `GremlinGroovyScriptEngine` around script compilation and exposed them in Gremlin Server.
* Moved the `caffeine` dependency down to `gremlin-groovy` and out of `gremlin-server`.
* Improved script compilation in `GremlinGroovyScriptEngine` to use better caching, log long compile times and prevent failed compilations from recompiling on future requests.
* Synchronized script compilation.
* Logged Script compilation times.
* Prevented failed scripts from recompiling.
* Logged warnings for scripts that take "too long" to compile.
* Improved memory usage of the `GremlinGroovyScriptEngine`.
* Added `cyclicPath().from().to().by()` support to `GraphTraversal`.
* Added `simplePath().from().to().by()` support to `GraphTraversal`.
* Added `path().from().to()` support to `GraphTraversal` so sub-paths can be isolated from the current path.
* Added `FromToModulating` interface for use with `to()`- and `from()`-based step modulators.
* Added `Path.subPath()` which supports isolating a sub-path from `Path` via to/from-labels.
* Fixed `NullPointerException` in `GraphMLReader` that occurred when an `<edge>` didn't have an ID field and the base graph supported ID assignment.
* Added `ScopingStrategy` which will computer and provide all `Scoping` steps with the path labels of the global `Traversal`.
* Split `ComputerVerificationStrategy` into two strategies: `ComputerVerificationStrategy` and `ComputerFinalizationStrategy`.
* Removed `HasTest.g_V_hasId_compilationEquality` from process test suite as it makes too many assumptions about provider compilation.
* Deprecated `CustomizerProvider` infrastructure.
* Deprecated `PluginAcceptor` infrastructure.
* Improved consistency of the application of bindings to `GremlinScriptEngine` implementations in the `BindingsGremlinPlugin`.
* Fixed a bug in OLAP `ComputerAwareStep` where end-step labels were not being appended to the traverser correctly.
* Refactor `SparkContext` handler to support external kill and stop operations.
* Fixed an optimization bug in `LazyBarrierStrategy` around appending barriers to the end of a `Traversal`.
* Fixed an optimization bug in `PathRetractionStrategy` around appending barriers to the end of a `Traversal`.
* `TraverserIterator` in GremlinServer is smart to try and bulk traversers prior to network I/O.
* Improved error handling of compilation failures for very large or highly parameterized script sent to Gremlin Server.
* Fixed a bug in `RangeByIsCountStrategy` that changed the meaning of inner traversals.
* Improved Gremlin-Python Driver implementation by adding a threaded client with basic connection pooling and support for pluggable websocket clients.
* Changed `GraphManager` from a final class implementation to an interface.
* Updated `GraphManager` interface to include methods for opening/instantiating a graph and closing a graph.
* Implemented `DefaultGraphManager` to include previous `GraphManager` functionality and adhere to updated interface.
* Deprecated `GraphManager.getGraphs()` and added `GraphManager.getGraphNames()`.
* Deprecated `GraphManager.getTraversalSources()` and added `GraphManager.getTraversalSourceNames()`.
* Fixed a bug so now users can supply a YAML with an empty `staticVariableTypes` to be used by the `FileSandboxExtension`

==== Bugs

* TINKERPOP-1258 HasTest.g_V_hasId_compilationEquality makes GraphStep assumptions
* TINKERPOP-1528 CountByIsRangeStrategy fails for a particular query
* TINKERPOP-1626 choose() is buggy in OLAP
* TINKERPOP-1638 count() is optimized away in where()
* TINKERPOP-1640 ComputerVerificationStrategy gives false errors
* TINKERPOP-1652 Disable PathRetractionStrategy strategy if VertexProgramStep has LABELLED_PATH requirement
* TINKERPOP-1660 Documentation links should not link to TINKERPOP-xxxx branches
* TINKERPOP-1666 NPE in FileSandboxExtension if staticVariableTypes is empty in supplied YAML file
* TINKERPOP-1668 RepeatUnrollStrategy should not execute if there is a LoopStep used.
* TINKERPOP-1670 End type lost when using promise()
* TINKERPOP-1673 GroovyTranslator produces Gremlin that can't execute on :remote
* TINKERPOP-1675 RemoteStep#processNextStart() throws CompletionException instead of underlying exception
* TINKERPOP-1681 Multiple hasId's are or'd into GraphStep

==== Improvements

* TINKERPOP-761 Some basic mathematical functions / steps
* TINKERPOP-786 Patterns for DSL Development
* TINKERPOP-1044 ResponseMessage should contain server-side exception name.
* TINKERPOP-1095 Create a custom ScriptContext
* TINKERPOP-1266 Make memory available to benchmarks configurable
* TINKERPOP-1303 add help for :remote config for Gephi Plugin
* TINKERPOP-1340 docs do not state at what version an API was introduced (or deprecated)
* TINKERPOP-1387 from and to modulators for path steps
* TINKERPOP-1438 Consider GraphManager as an interface*(breaking)*
* TINKERPOP-1453 Allow Gremlin-Python to handle asynchronous failure
* TINKERPOP-1577 Provide support for Python3 or Python2 in the Docker builds.
* TINKERPOP-1599 implement real gremlin-python driver
* TINKERPOP-1614 Improve documentation for Graph.V() and Graph.E() on main docs page
* TINKERPOP-1618 Remove groovy dependency from gremlin-python
* TINKERPOP-1627 LazyBarrierStrategy should not append an end barrier.
* TINKERPOP-1631 Fix visibility issues with the BindingsGremlinPlugin
* TINKERPOP-1634 Deprecate old methods of GremlinGroovyScriptEngine customization
* TINKERPOP-1642 Improve performance of mutating traversals
* TINKERPOP-1644 Improve script compilation process and include metrics
* TINKERPOP-1653 Allow multiple scripts with arguments to be passed to the Console
* TINKERPOP-1657 Provide abstraction to easily allow different HttpAuth schemes
* TINKERPOP-1663 Validate a maximum for the number of parameters passed to Gremlin Server
* TINKERPOP-1665 Remove unittest from Gremlin-Python tests
* TINKERPOP-1671 Default method for RemoteConnection.submitAsync throws exception from submit on calling thread instead of failing the future
* TINKERPOP-1677 Bump Groovy to 2.4.11
* TINKERPOP-1680 Add string performance options to StarGraph

[[release-3-2-4]]
=== TinkerPop 3.2.4 (Release Date: February 8, 2017)

This release also includes changes from <<release-3-1-6, 3.1.6>>.

* Fixed a bug where `PathProcessor.keepLabels` were not being pushed down into child traversals by `PathRetractionStrategy`.
* Added default `MessagePassingReductionStrategy` for `GraphComputer` that can reduce the number of message passing iterations.
* Fixed a bug associated with user-provided maps and `GroupSideEffectStep`.
* `GroupBiOperator` no longer maintains a detached traversal and thus, no more side-effect related OLAP inconsistencies.
* Added `ProjectedTraverser` which wraps a traverser with a `List<Object>` of projected data.
* Fixed an optimization bug in `CollectingBarrierSteps` where the barrier was being consumed on each `addBarrier()`.
* `OrderGlobalStep` and `SampleGlobalStep` use `ProjectedTraverser` and now can work up to the local star graph in OLAP.
* SASL negotiation supports both a byte array and Base64 encoded bytes as a string for authentication to Gremlin Server.
* Deprecated all test suites in `gremlin-groovy-test` - Graph Providers no longer need to implement these.
* Deprecated `TinkerIoRegistry` replacing it with the more consistently named `TinkerIoRegistryV1d0`.
* Made error messaging more consistent during result iteration timeouts in Gremlin Server.
* Fixed a memory leak in the classloader for the `GremlinGroovyScriptEngine` where classes in the loader were not releasing from memory as a strong reference was always maintained.
* `PathRetractionStrategy` does not add a `NoOpBarrierStep` to the end of local children as its wasted computation in 99% of traversals.
* Fixed a bug in `AddVertexStartStep` where if a side-effect was being used in the parametrization, an NPE occurred.
* Fixed a bug in `LazyBarrierStrategy` where `profile()` was deactivating it accidentally.
* Fixed a bug in `RepeatUnrollStrategy` where stateful `DedupGlobalStep` was cloned and thus, maintained two deduplication sets.
* Added documentation around "terminal steps" in Gremlin: `hasNext()`, `next()`, `toList()`, etc.
* Added specific GraphSON serializers for `RequestMessage` and `ResponseMessage` in GraphSON 2.0.
* Added `CloseableIterator` to allow `Graph` providers who open expensive resources a way to let users release them.
* Fixed minor bug in `gremlin-driver` where closing a session-based `Client` without initializing it could generate an error.
* Relieved synchronization pressure in various areas of `TinkerGraphComputer`.
* Fixed an optimization bug in OLAP-based `DedupGlobalStep` where deduping occurred twice.
* `MemoryComputeKey` now implements `Cloneable` which is useful for `BiOperator` reducers that maintain thread-unsafe state.
* `TinkerGraphComputer` now supports distributed `Memory` with lock-free partition aggregation.
* `TinkerGraph` Gryo and GraphSON deserialization is now configured to use multi-properties.
* Changed behavior of `ElementHelper.areEqual(Property, Property)` to not throw exceptions with `null` arguments.
* Added `GryoVersion` for future flexibility when introducing a new verison of Gryo and moved serializer registrations to it.
* Fixed Gryo serialization of `ConnectiveP` instances.
* Lessened the severity of Gremlin Server logging when it encounters two or more serializers addressing the same mime type.
* Bumped to Netty 4.0.42.final.
* Added `ByteBuffer`, `InetAddress`, `Timestamp` to the list of Gryo supported classes.
* Fixed Gryo serialization of `Class`.
* Fixed GraphSON serialization of enums like `T`, `P`, etc. where values were overriding each other in the GraphSON type registry.
* Fixed a bug in Gremlin-Python around `__.__()` and `__.start()`.
* Fixed a bug around long serialization in Gremlin-Python when using Python3.
* Deprecated `TraversalSource.withBindings()` as it is no longer needed in Gremlin-Java and never was needed for other variants.
* Fixed a bug in Gremlin-Java `Bytecode` where anonymous traversals were not aware of parent bindings.
* Fixed a bug in Gremlin-Java GraphSON deserialization around `P.within()` and `P.without()`.
* Converted Spark process suite tests to "integration" tests.
* Fixed a bug in `InlineFilterStrategy` having to do with folding `HasContainers` into `VertexStep`.
* Deprecated `HasContainer.makeHasContainers()` which was used to dissect `AndP` and shouldn't be used at the TinkerPop-level.
* `GraphTraversal.has()` now will try and fold-left `HasContainer` if end step is a `HasContainerHolder`.
* Created explicit `P`-predicate methods for `GraphTraversal.hasXXX()`.
* Fixed a bug in `FilterRankStrategy` around `where().by()` ordering.
* Added another optimization in `RangeByIsCountStrategy`, that removes `count().is()` altogether if it's not needed.
* Fixed a OLAP `MatchStep.clone()`-bug that occurs when the `match()` is in a local child.
* Added another optimization in `RangeByIsCountStrategy`, that removes `count().is()` altogether if it's not needed.
* Fixed a bug in `RangeByIsCountStrategy` where labeled parents shouldn't have the strategy applied to their children.
* Fixed a bug in `PathRetractionStrategy` where `MatchEndStep` labels were being dropped when they shouldn't be.
* Added `TinkerGraphCountStrategy` which translates `g.V().map*.count()` patterns into direct `Map.size()` calls in `TinkerGraph`.
* Added `Path.head()` and `Path.isEmpty()` with default method implementations.
* Fixed a `NoSuchElementException` bug with `GroupXXXStep` where if the reduced `TraverserSet` is empty, don't add the key/value.
* Fixed a `NullPointerException` bug with profiling `GroupSideEffectStep` in OLTP.
* Improved ability to release resources in `GraphProvider` instances in the test suite.
* Factored `GremlinPlugin` functionality out of gremlin-groovy and into gremlin-core - related classes were deprecated.
* Added a `force` option for killing sessions without waiting for transaction close or timeout of a currently running job or multiple jobs.
* Deprecated `Session.kill()` and `Session.manualKill()`.
* Added `Traversal.promise()` method to allow for asynchronous traversal processing on "remote" traversals.
* Deprecated `RemoteConnection.submit(Bytecode)` in favor of `submitAsync(Bytecode)`.
* Added `choose(predicate,traversal)` and `choose(traversal,traversal)` to effect if/then-semantics (no else). Equivalent to `choose(x,y,identity())`.
* Removed `ImmutablePath.TailPath` as it is no longer required with new recursion model.
* Removed call stack recursion in `ImmutablePath`.
* Gremlin-Python serializes `Bytecode` as an object (instead of a JSON string) when submit over the `RemoteConnection`.
* Fixed the handling of the `DriverRemoteConnection` pass-through configurations to the driver.
* `IncidentToAdjacentStrategy` now uses a hidden label marker model to avoid repeated recursion for invalidating steps.
* `PathProcessorStrategy` can inline certain `where(traversal)`-steps in order to increase the likelihood of star-local children.
* `SparkGraphComputer` no longer starts a worker iteration if the worker's partition is empty.
* Added `ProjectStep.getProjectKeys()` for strategies that rely on such information.
* Added `VertexFeatures.supportsDuplicateMultiProperties()` for graphs that only support unique values in multi-properties.
* Deprecated the "performance" tests in `OptIn`.
* Deprecated `getInstance()` methods in favor of `instance()` for better consistency with the rest of the API.
* Block calls to "remote" traversal side-effects until the traversal read is complete which signifies an end to iteration.
* Added `Pick.none` and `Pick.any` to the serializers and importers.
* Added a class loader to `TraversalStrategies.GlobalCache` which guarantees strategies are registered prior to `GlobalCache.getStrategies()`.
* Fixed a severe bug where `GraphComputer` strategies are not being loaded until the second use of the traversal source.
* The root traversal now throws regular `NoSuchElementException` instead of `FastNoSuchElementException`. (*breaking*)
* Added a short sleep to prevent traversal from finishing before it can be interrupted during `TraversalInterruptionComputerTest`.
* Added support for SSL client authentication

==== Bugs

* TINKERPOP-1380 dedup() doesn't dedup in rare cases
* TINKERPOP-1384 Description of filter function in traversal documentation
* TINKERPOP-1428 profile() throws NPE for union(group, group)
* TINKERPOP-1521 Mutating steps don't recognize side-effects
* TINKERPOP-1525 Plug VertexProgram iteration leak on empty Spark RDD partitions
* TINKERPOP-1534 Gremlin Server instances leaking in tests
* TINKERPOP-1537 Python tests should not use hard-coded number of workers
* TINKERPOP-1547 Two bugs found associated with MatchStep: Path retraction and range count.
* TINKERPOP-1548 Traversals can complete before interrupted in TraversalInterruptionComputerTest
* TINKERPOP-1560 Cache in GroovyClassLoader may continue to grow
* TINKERPOP-1561 gremiln-python GraphSONWriter doesn't properly serialize long in Python 3.5
* TINKERPOP-1567 GraphSON deserialization fails with within('a')
* TINKERPOP-1573 Bindings don't work in coalesce
* TINKERPOP-1576 gremlin-python calls non-existent methods
* TINKERPOP-1581 Gremlin-Python driver connection is not thread safe.
* TINKERPOP-1583 PathRetractionStrategy retracts keys that are actually needed
* TINKERPOP-1585 OLAP dedup over non elements
* TINKERPOP-1587 Gremlin Server Subgraph Cardinality Not Respected
* TINKERPOP-1594 LazyBarrierStrategy does not activate with ProfileStep
* TINKERPOP-1605 gremlin-console 3.2.3 -e can no longer take paths relative to current working directory

==== Improvements

* TINKERPOP-887 FastNoSuchElementException hides stack trace in client code
* TINKERPOP-919 Features needs to specify whether 2 vertex properties with same key/value is allowed.
* TINKERPOP-932 Add ability to cancel script execution associated with a Gremlin Server Session
* TINKERPOP-1248 OrderGlobalStep should use local star graph to compute sorts, prior to reduction.
* TINKERPOP-1261 Side-effect group().by() can't handle user-defined maps
* TINKERPOP-1292 TinkerGraphComputer VertexProgramInterceptors
* TINKERPOP-1372 ImmutablePath should not use Java recursion (call stacks are wack)
* TINKERPOP-1433 Add steps to dev docs to help committers get their keys in order
* TINKERPOP-1434 Block calls to traversal side-effects until read is complete
* TINKERPOP-1471 IncidentToAdjacentStrategy use hidden marker to avoid repeated recursion.
* TINKERPOP-1473 Given PathRetractionStrategy, PathProcessorStrategy can be extended to support partial where() inlining.
* TINKERPOP-1482 has(x).has(y) chains should be has(x.and(y))
* TINKERPOP-1490 Provider a Future based Traversal.async(Function<Traversal,V>) terminal step
* TINKERPOP-1502 Chained has()-steps should simply left-append HasContainers in Gremlin-Java.
* TINKERPOP-1507 Pick.any and Pick.none are not in GraphSON or Gremlin-Python
* TINKERPOP-1508 Add choose(predicate,trueTraversal)
* TINKERPOP-1527 Do not override registered strategies in TraversalStrategies.GlobalCache
* TINKERPOP-1530 Consistent use of instance()
* TINKERPOP-1539 Create a ComplexTraversalTest with crazy nested gnarly traversals.
* TINKERPOP-1542 Add Path.isEmpty() with a default implementation.
* TINKERPOP-1562 Migrate ScriptEngine-related code to gremlin-core
* TINKERPOP-1570 Bump to Netty 4.0.42
* TINKERPOP-1582 TraversalOpProcessor does not support custom serializers
* TINKERPOP-1584 Add gryo serializers to support types covered in GraphSON
* TINKERPOP-1588 Added Terminal Steps section to the docs
* TINKERPOP-1589 Re-Introduce CloseableIterator
* TINKERPOP-1590 Create TinkerWorkerMemory and Partitioned Vertices
* TINKERPOP-1600 Consistent use of base 64 encoded bytes for SASL negotiation
* TINKERPOP-1602 Support SSL client certificate authentication
* TINKERPOP-1606 Refactor GroupStep to not have the reduction traversal included in its BiOperator.
* TINKERPOP-1610 Deprecate gremlin-groovy-test provider based tests
* TINKERPOP-1617 Create a SingleIterationStrategy which will do its best to rewrite OLAP traversals to not message pass.

[[release-3-2-3]]
=== TinkerPop 3.2.3 (Release Date: October 17, 2016)

This release also includes changes from <<release-3-1-5, 3.1.5>>.

* Restructured Gremlin-Python's GraphSON I/O package to make it easier for users to register serializers/deserializers. (*breaking*)
* Fixed a bug with `TraversalOpProcessor` that was returning a final result prior to committing the transaction.
* Fixed a bug in `ConnectiveStrategy` where infix and/or was not correctly reasoning on `choose()` `HasNextStep` injections.
* Increased performance of `CredentialGraph` authentication.
* Removed Java 8 stream usage from `TraversalHelper` for performance reasons.
* Fixed a bug in `RepeatStep` where `emit().as('x')` wasn't adding the step labels to the emit-traverser.
* Added `GraphComputing.atMaster(boolean)` to allow steps to know whether they are executing at master or distributed at workers.
* Fixed a bug in OLAP where `DedupGlobalStep` wasn't de-duping local master traversers.
* Added `HasContainerHolder.removeHasContainer()`-method with default `UnsupportedOperationException` implementation.
* `TraversalSource.withComputer()` is simplified to add a `VertexProgramStrategy`. Easier for language variants.
* Fixed a `Set`, `List`, `Map` bug in the various `Translators` where such collections were not being internally translated.
* Fixed a `Bytecode` bug where nested structures (map, list, set) were not being analyzed for bindings and bytecode conversions.
* Fixed a `String` bug in `GroovyTranslator` and `PythonTranslator` where if the string has double-quotes it now uses """ """.
* Added a default `TraversalStrategy.getConfiguration()` which returns the configuration needed to construct the strategy.
* `Computer` instances can be created with `Computer.create(Configuration)` and accessed via `Computer.getConf()`.
* Every `TraversalStrategy` can be created via a `Configuration` and a static `MyStrategy.create(Configuration)`.
* Added language-agnostic `TraversalStrategy` support in `Bytecode`.
* Added `PartitionStrategy.Builder.readPartitions()` and deprecated `PartitionStrategy.Builder.addPartition()`.
* A new version of `LazyBarrierStrategy` has been created and added to the default strategies.
* `FilterRankStrategy` now propagates labels "right" over non-`Scoping` filters.
* Fixed a bug in `ConnectiveP` where nested equivalent connectives should be inlined.
* Fixed a bug in `IncidentToAdjacentStrategy` where `TreeStep` traversals were allowed.
* Fixed a end-step label bug in `MatchPredicateStrategy`.
* Fixed a bug in `MatchPredicateStrategy` where inlined traversals did not have strategies applied to it.
* Fixed a bug in `RepeatUnrollStrategy` where inlined traversal did not have strategies applied to it.
* Fixed padding of prompt in Gremlin Console when the number of lines went beyond a single digit.
* Fixed GraphSON 2.0 namespace for `TinkerGraph` to be "tinker" instead of "gremlin".
* Dropped serialization support in GraphSON 2.0 for `Calendar`, `TimeZone`, and `Timestamp`.
* Added `TraversalHelper.copyLabels()` for copying (or moving) labels form one step to another.
* Added `TraversalHelper.applySingleLevelStrategies()` which will apply a subset of strategies but not walk the child tree.
* Added the concept that hidden labels using during traversal compilation are removed at the end during `StandardVerificationStrategy`. (*breaking*)
* Added `InlineFilterStrategy` which will determine if various `TraversalParent` children are filters and if so, inline them.
* Removed `IdentityRemovalStrategy` from the default listing as its not worth the clock cycles.
* Removed the "!" symbol in `NotStep.toString()` as it is confusing and the `NotStep`-name is sufficient.
* Fixed a bug in `TraversalVertexProgram` (OLAP) around ordering and connectives (i.e. `and()` and `or()`).
* Added `AbstractGremlinProcessTest.checkOrderedResults()` to make testing ordered results easier.
* `AbstractLambdaTraversal` now supports a `bypassTraversal` where it is possible for strategies to redefine such lambda traversals.
* Added an internal utility `ClassFilterStep` which determines if the traverser object's class is an instance of the provided class.
* `ConnectiveStep` extends `FilterStep` and thus, is more appropriately categorized in the step hierarchy.
* `PropertyMapStep` supports a provided traversal for accessing the properties of the element. (*breaking*)
* `SubgraphStrategy` now supports vertex property filtering.
* Fixed a bug in Gremlin-Python `P` where predicates reversed the order of the predicates.
* Added tests to `DedupTest` for the `dedup(Scope, String...)` overload.
* Added more detailed reference documentation for IO formats.
* Fixed a bug in serialization of `Lambda` instances in GraphSON, which prevented their use in remote traversals.
* Fixed a naming bug in Gremlin-Python where `P._and` and `P._or` should be `P.and_` and `P.or_`. (*breaking*)
* `where()` predicate-based steps now support `by()`-modulation.
* Added Gryo serialization for `Bytecode`.
* Moved utility-based serializers to `UtilSerializers` for Gryo - these classes were private and hence this change is non-breaking.
* `TraversalRing` returns a `null` if it does not contain traversals (previously `IdentityTraversal`).
* Deprecated `Graph.Exceptions.elementNotFoundException()` as it was not used in the code base outside of the test suite.
* Fixed a `JavaTranslator` bug where `Bytecode` instructions were being mutated during translation.
* Added `Path` to Gremlin-Python with respective GraphSON 2.0 deserializer.
* `Traversal` and `TraversalSource` now implement `AutoCloseable`.
* Added "keep-alive" functionality to the Java driver, which will send a heartbeat to the server when normal request activity on a connection stops for a period of time.
* Renamed the `empty.result.indicator` preference to `result.indicator.null` in Gremlin Console
* If `result.indicator.null` is set to an empty string, then no "result line" is printed in Gremlin Console.
* Deprecated `reconnectInitialDelay` on the Java driver.
* Added some validations to `Cluster` instance building.
* Produced better errors in `readGraph` of `GryoReader` and `GraphSONReader` if a `Vertex` cannot be found in the cache on edge loading.
* VertexPrograms can now declare traverser requirements, e.g. to have access to the path when used with `.program()`.
* New build options for `gremlin-python` where `-DglvPython` is no longer required.
* Added missing `InetAddress` to GraphSON extension module.
* Added new recipe for "Pagination".
* Added new recipe for "Recommendation".
* Added functionality to Gremlin-Server REST endpoint to forward Exception Messages and Class in HTTP Response
* Gremlin Server `TraversalOpProcessor` now returns confirmation upon `Op` `close`.
* Added `close` method Java driver and Python driver `DriverRemoteTraversalSideEffects`.

==== Bugs

* TINKERPOP-1423 IncidentToAdjacentStrategy should be disabled for tree steps
* TINKERPOP-1440 g:Path needs a GraphSON deserializer in Gremlin-Python
* TINKERPOP-1457 Groovy Lambdas for remote traversals not serializable
* TINKERPOP-1458 Gremlin Server doesn't return confirmation upon Traversal OpProcessor "close" op
* TINKERPOP-1466 PeerPressureTest has been failing recently
* TINKERPOP-1472 RepeatUnrollStrategy does not semi-compile inlined repeat traversal
* TINKERPOP-1476 TinkerGraph does not get typed with the right type name in GraphSON
* TINKERPOP-1495 Global list deduplication doesn't work in OLAP
* TINKERPOP-1500 and/or infix and choose() do not work correctly.
* TINKERPOP-1511 Remote client addV, V()

==== Improvements

* TINKERPOP-790 Implement AutoCloseable on TraversalSource
* TINKERPOP-944 Deprecate Graph.Exceptions.elementNotFound
* TINKERPOP-1189 SimpleAuthenticator over HttpChannelizer makes Gremlin Server pretty slow and consumes more CPU
* TINKERPOP-1249 Gremlin driver to periodically issue ping / heartbeat to gremlin server
* TINKERPOP-1280 VertexPrograms should declare traverser requirements
* TINKERPOP-1330 by()-modulation for where()
* TINKERPOP-1409 Make the "null" return in the gremlin console into something more understandable  *(breaking)*
* TINKERPOP-1431 Documentation generation requires tests to execute on gremlin-python
* TINKERPOP-1437 Add tests for dedup(Scope) in DedupTest
* TINKERPOP-1444 Benchmark bytecode->Traversal creation and implement GremlinServer cache if necessary.
* TINKERPOP-1448 gremlin-python should be Python 2/3 compatible
* TINKERPOP-1449 Streamline gremlin-python build
* TINKERPOP-1455 Provide String-based withStrategy()/withoutStrategy() for language variant usage
* TINKERPOP-1456 Support SubgraphStrategy.vertexProperties().
* TINKERPOP-1460 Deprecate reconnectInitialDelay in Java driver
* TINKERPOP-1464 Gryo Serialization for Bytecode
* TINKERPOP-1469 Get rid of Stream-usage in TraversalHelper
* TINKERPOP-1470 InlineFilterStrategy should try and P.or() has() children in OrSteps.
* TINKERPOP-1486 Improve API of RemoteConnection
* TINKERPOP-1487 Reference Documentation for IO
* TINKERPOP-1488 Make LazyBarrierStrategy part of the default TraversalStrategies *(breaking)*
* TINKERPOP-1492 RemoteStrategy or the RemoteConnection should append a lazy barrier().
* TINKERPOP-1423 IncidentToAdjacentStrategy should be disabled for tree steps
* TINKERPOP-1440 g:Path needs a GraphSON deserializer in Gremlin-Python
* TINKERPOP-1457 Groovy Lambdas for remote traversals not serializable
* TINKERPOP-1458 Gremlin Server doesn't return confirmation upon Traversal OpProcessor "close" op
* TINKERPOP-1466 PeerPressureTest has been failing recently
* TINKERPOP-1472 RepeatUnrollStrategy does not semi-compile inlined repeat traversal
* TINKERPOP-1495 Global list deduplication doesn't work in OLAP
* TINKERPOP-1500 and/or infix and choose() do not work correctly.
* TINKERPOP-1511 Remote client addV, V()

[[release-3-2-2]]
=== TinkerPop 3.2.2 (Release Date: September 6, 2016)

This release also includes changes from <<release-3-1-4, 3.1.4>>.

* Included GraphSON as a default serializer (in addition to Gryo, which was already present) in Gremlin Server if none are defined.
* Added `gremlin-python` package as a Gremlin language variant in Python.
* Added `Bytecode` which specifies the instructions and arguments used to construct a traversal.
* Created an experimental GraphSON representation of `Bytecode` that will be considered unstable until 3.3.0.
* Added `Translator` which allows from the translation of `Bytecode` into some other form (e.g. script, `Traversal`, etc.).
* Added `JavaTranslator`, `GroovyTranslator`, `PythonTranslator`, and `JythonTranslator` for translating `Bytecode` accordingly.
* Added `TranslationStrategy` to `gremlin-test` so translators can be tested against the process test suite.
* Added `Traversal.Admin.nextTraverser()` to get the next result in bulk-form (w/ default implementation).
* Added `TraversalSource.getAnonymousTraversalClass()` (w/ default implementation).
* Added `GremlinScriptEngine` interface which specifies a `eval(Bytecode, Bindings)` method.
* Deprecated `RemoteGraph` in favor of `TraversalSource.withRemote()` as it is more technically correct to tie a remote traversal to the `TraversalSource` than a `Graph` instance.
* `GremlinGroovyScriptEngine` implements `GremlinScriptEngine`.
* Added `GremlinJythonScriptEngine` which implements `GremlinScriptEngine`.
* Removed support for submitting a Java serialized `Traversal` to Gremlin Server.
* Removed a largely internal feature that supported automatic unrolling of traversers in the Gremlin Driver.
* Made it possible to directly initialize `OpProcessor` implementations with server `Settings`.
* Included GraphSON as a default serializer (in addition to Gryo, which was already present) in Gremlin Server if none are defined
* Introduced GraphSON 2.0.
* Deprecated `embedTypes` on the builder for `GraphSONMapper`.
* Bumped to Netty 4.0.40.final.
* Defaulted the `gremlinPool` setting in Gremlin Server to be zero, which will instructs it to use `Runtime.availableProcessors()` for that settings.
* Changed scope of log4j dependencies so that they would only be used in tests and the binary distributions of Gremlin Console and Server.
* Deprecated `Io.Builder.registry()` in favor of the newly introduced `Io.Builder.onMapper()`.
* Added new recipe for "Traversal Induced Values".
* Fixed a potential leak of a `ReferenceCounted` resource in Gremlin Server.
* Added class registrations for `Map.Entry` implementations to `GryoMapper`.
* Added methods to retrieve `Cluster` settings in `gremlin-driver`.
* Fixed a severe bug in `SubgraphStrategy`.
* Deprecated `SubgraphStrategy.Builder.vertexCriterion()/edgeCriterion()` in favor of `vertices()/edges()`.
* Fixed a small bug in `StandardVerificationStrategy` that caused verification to fail when `withPath` was used in conjunction with `ProfileStep`.
* Added color preferences
* Added input, result prompt preferences
* Added multi-line indicator in Gremlin Console

==== Bugs

* TINKERPOP-810 store not visible
* TINKERPOP-1151 slf4j-log4j12 / log4j is only required for testing *(breaking)*
* TINKERPOP-1383 publish-docs.sh might publish to current too early
* TINKERPOP-1390 IdentityRemoveStrategyTest fails randomly
* TINKERPOP-1400 SubgraphStrategy introduces infinite recursion if filter has Vertex/Edge steps.
* TINKERPOP-1405 profile() doesn't like withPath()

==== Improvements

* TINKERPOP-1037 Gremlin shell output coloring
* TINKERPOP-1226 Gremlin Console should :clear automagically after "Display stack trace."
* TINKERPOP-1230 Serialising lambdas for RemoteGraph
* TINKERPOP-1274 GraphSON Version 2.0
* TINKERPOP-1278 Implement Gremlin-Python and general purpose language variant test infrastructure
* TINKERPOP-1285 Gremline console does not differentiate between multi-line and single-line input
* TINKERPOP-1334 Provide a way to pull gremlin.driver.Cluster connection settings.
* TINKERPOP-1347 RemoteConnection needs to provide TraversalSideEffects. *(breaking)*
* TINKERPOP-1373 Default gremlinPool to number of cores
* TINKERPOP-1386 Bump to Netty 4.0.40.Final
* TINKERPOP-1392 Remove support for java serialized Traversal *(breaking)*
* TINKERPOP-1394 Fix links in Recipes doc
* TINKERPOP-1396 Traversal Induced Values Recipe
* TINKERPOP-1402 Impossible for graph implementations to provide a class resolver for Gryo IO
* TINKERPOP-1407 Default serializers for Gremlin Server
* TINKERPOP-1425 Use trailing underscores in gremlin-python

[[release-3-2-1]]
=== TinkerPop 3.2.1 (Release Date: July 18, 2016)

This release also includes changes from <<release-3-1-3, 3.1.3>>.

* `PathProcessor` steps now have the ability (if configured through a strategy) to drop `Traverser` path segments.
* `MatchStep` in OLTP has a lazy barrier to increase the probability of bulking.
* Added `PathRetractionStrategy` which will remove labeled path segments that will no longer be referenced.
* Added `Path.retract()` to support retracting paths based on labels.
* Optimized `ImmutablePath` and `MutablePath` equality code removing significant unnecessary object creation code.
* Bumped to Groovy 2.4.7.
* Added `RepeatUnrollStrategy` to linearize a `repeat()`-traversal if loop amount is known at compile time.
* Fixed a bug in `BranchStep` around child integration during `clone()`.
* Fixed a bug in `AbstractStep` around label set cloning.
* Added `TraversalStrategyPerformanceTest` for verifying the performance gains of optimization-based traversal strategies.
* `TraversalExplanation.prettyPrint()` exists which provides word wrapping and GremlinConsole is smart to use console width to control `toString()`.
* `TraversalOpProcessor` (`RemoteConnection`) uses `HaltedTraverserStrategy` metadata to determine detachment procedure prior to returning results.
* Allow DFS paths in `HADOOP_GREMLIN_LIBS`.
* Added a safer serializer infrastructure for use with `SparkGraphComputer` that uses `KryoSerializer` and the new `GryoRegistrator`.
* Added `HaltedTraverserStrategy` to allow users to get back different element detachments in OLAP.
* Fixed a `NullPointerException` bug around nested `group()`-steps in OLAP.
* Fixed a severe bug around halted traversers in a multi-job OLAP traversal chain.
* Ensure a separation of `GraphComputer` and `VertexProgram` configurations in `SparkGraphComputer` and `GiraphGraphComputer`.
* `PeerPressureVertexProgram` now supports dynamic initial vote strength calculations.
* Added `EmptyMemory` for ease of use when no memory exists.
* Updated `VertexComputing.generateProgram()` API to include `Memory`. *(breaking)*
* `ImmutablePath.TailPath` is now serializable like `ImmutablePath`.
* Added `ConfigurationCompilerProvider` which allows fine-grained control of some of the internal `GremlinGroovyScriptEngine` settings at the Groovy compilation level.
* Intoduced the `application/vnd.gremlin-v1.0+gryo-lite` serialization type to Gremlin Server which users "reference" elements rather than "detached".
* `GryoMapper` allows overrides of existing serializers on calls to `addCustom` on the builder.
* Added a traversal style guide to the recipes cookbook.
* Fixed a bug in master-traversal traverser propagation.
* Added useful methods for custom `VertexPrograms` to be used with `program()`-step.
* Increased the test coverage around traverser propagation within a multi-job OLAP traversal.
* Added tests to validate the status of a transaction immediately following calls to close.
* Added tests to ensure that threaded transactions cannot be re-used.
* `GraphFilter` helper methods are now more intelligent when determining edge direction/label legality.
* Added `GraphFilterStrategy` to automatically construct `GraphFilters` via traversal introspection in OLAP.
* Updated the Gephi Plugin to support Gephi 0.9.x.
* Increased the testing and scope of `TraversalHelper.isLocalStarGraph()`.
* Changed signature of `get_g_VXlistXv1_v2_v3XX_name` and `get_g_VXlistX1_2_3XX_name` of `VertexTest` to take arguments for the `Traversal` to be constructed by extending classes.
* Added `VertexProgramInterceptor` interface as a general pattern for `GraphComputer` providers to use for bypassing `GraphComputer` semantics where appropriate.
* Added `SparkStarBarrierInterceptor` that uses Spark DSL for local star graph traversals that end with a `ReducingBarrierStep`.
* Added `SparkInterceptorStrategy` which identifies which interceptor to use (if any) given the submitted `VertexProgram`.
* Added `SparkSingleIterationStrategy` that does not partition nor cache the graph RDD if the traversal does not message pass.
* Added more helper methods to `TraversalHelper` for handling scoped traversal children.
* Deprecated all "performance" tests based on "JUnit Benchmarks".
* `SparkGraphComputer` no longer shuffles empty views or empty outgoing messages in order to save time and space.
* `TraversalVertexProgram` no longer maintains empty halted traverser properties in order to save space.
* Added `List<P<V>>` constructors to `ConnectiveP`, `AndP`, and `OrP` for ease of use.
* Added support for interactive (`-i`) and execute (`-e`) modes for Gremlin Console.
* Displayed line numbers for script execution failures of `-e` and `-i`.
* Improved messaging around script execution errors in Gremlin Console.
* Added "help" support to Gremlin Console with the `-h` flag.
* Added options to better control verbosity of Gremlin Console output with `-Q`, `-V` and `-D`.
* Deprecated the `ScriptExecutor` - the `-e` option to `gremlin.sh` is now handled by `Console`.
* `Traversal` now allows cancellation with `Thread.interrupt()`.
* Added a Gremlin language variant tutorial teaching people how to embed Gremlin in a host programming language.

==== Bugs

* TINKERPOP-1281 Memory.HALTED_TRAVERSER transience is not sound.
* TINKERPOP-1305 HALTED_TRAVERSERS hold wrong information
* TINKERPOP-1307 NPE with OLTP nested group() in an OLAP group() traversal
* TINKERPOP-1323 ComputerVerificationStrategy fails for nested match() steps
* TINKERPOP-1341 UnshadedKryoAdapter fails to deserialize StarGraph when SparkConf sets spark.rdd.compress=true whereas GryoSerializer works
* TINKERPOP-1348 TraversalInterruptionTest success dependent on iteration order

==== Improvements

* TINKERPOP-818 Consider a P.type()
* TINKERPOP-946 Traversal respecting Thread.interrupt()
* TINKERPOP-947 Enforce semantics of threaded transactions as manual *(breaking)*
* TINKERPOP-1059 Add test to ensure transaction opening happens at read/write and not on close *(breaking)*
* TINKERPOP-1071 Enhance pre-processor output
* TINKERPOP-1091 Get KryoSerializer to work natively. *(breaking)*
* TINKERPOP-1120 If there is no view nor messages, don't create empty views/messages in SparkExecutor
* TINKERPOP-1144 Improve ScriptElementFactory
* TINKERPOP-1155 gremlin.sh -e doesn't log line numbers for errors
* TINKERPOP-1156 gremlin.sh could use a help text
* TINKERPOP-1157 gremlin.sh should allow you to execute a script and go interactive on error or completion
* TINKERPOP-1232 Write a tutorial demonstrating the 3 ways to write a Gremlin language variant.
* TINKERPOP-1254 Support dropping traverser path information when it is no longer needed.
* TINKERPOP-1268 Improve script execution options for console *(breaking)*
* TINKERPOP-1273 Deprecate old performance tests
* TINKERPOP-1276 Deprecate serializedResponseTimeout
* TINKERPOP-1279 Add Iterable<V> parameter constructor to ConnectiveP subclasses
* TINKERPOP-1282 Add more compliance tests around how memory and vertex compute keys are propagated in chained OLAP.
* TINKERPOP-1286 Add Recipes documentation
* TINKERPOP-1288 Support gremlin.spark.skipPartitioning configuration.
* TINKERPOP-1290 Create VertexProgramInterceptor as a pattern for GraphComputer strategies.
* TINKERPOP-1293 Implement GraphFilterStrategy as a default registration for GraphComputer
* TINKERPOP-1294 Deprecate use of junit-benchmarks
* TINKERPOP-1297 Gephi plugin on Gephi 0.9.x  *(breaking)*
* TINKERPOP-1299 Refactor TraversalVertexProgram to make it easier to understand.
* TINKERPOP-1308 Serialize to "reference" for Gremlin Server
* TINKERPOP-1310 Allow OLAP to return properties as Detached
* TINKERPOP-1321 Loosen coupling between TinkerPop serialization logic and shaded Kryo
* TINKERPOP-1322 Provide fine-grained control of CompilerConfiguration
* TINKERPOP-1328 Provide [gremlin-python] as an code executor in docs
* TINKERPOP-1331 HADOOP_GREMLIN_LIBS can only point to local file system
* TINKERPOP-1332 Improve .explain() Dialogue
* TINKERPOP-1338 Bump to Groovy 2.4.7
* TINKERPOP-1349 RepeatUnrollStrategy should unroll loops while maintaining equivalent semantics.
* TINKERPOP-1355 Design HasContainer for extension

[[release-3-2-0-incubating]]
=== TinkerPop 3.2.0 (Release Date: April 8, 2016)

This release also includes changes from <<release-3-1-2-incubating, 3.1.2-incubating>>.

* Bumped to Neo4j 2.3.3.
* Renamed variable `local` to `fs` in `HadoopGremlinPlugin` to avoid a naming conflict with `Scope.local`. *(breaking)*
* Added `GraphTraversal.optional()` which will use the inner traversal if it returns results, else it won't.
* `GroupStep` and `GroupSideEffectStep` make use of mid-traversal reducers to limit memory consumption in OLAP.
* Added `GraphTraversal.program(VertexProgram)` to allow arbitrary user vertex programs in OLAP.
* Added `GraphTraversal.project()` for creating a `Map<String,E>` given the current traverser and an arbitrary number of `by()`-modulators.
* `HADOOP_GREMLIN_LIBS` can now reference a directory in HDFS and will be used if the directory does not exist locally.
* Added `gremlin-benchmark` module with JMH benchmarking base classes that can be used for further benchmark development.
* `TraversalStrategies.GlobalCache` supports both `Graph` and `GraphComputer` strategy registrations.
* `select("a","b").by("name").by("age")`-style traversals now work in OLAP with new `PathProcessorStrategy`.
* `DedupGlobalStep` can now handle star-bound `by()`-modulators and scoped keys on `GraphComputer`.
* Added `Computer` which is a builder for `GraphComputers` that is serializable.
* `PersistedOutputRDD` now implements `PersistResultGraphAware` and thus, no more unneeded warnings when using it.
* Renamed `StandardTraversalMetrics` to `DefaultTraversalMetrics` given the `DefaultXXX`-convention throughout. *(breaking)*
* Bumped to Apache Hadoop 2.7.2.
* Fixed a bug around profiling and nested traversals.
* Added `gremlin.hadoop.defaultGraphComputer` so users can use `graph.compute()` with `HadoopGraph`.
* Added `gremlin.hadoop.graphReader` and `gremlin.hadoop.graphWriter` which can handled `XXXFormats` and `XXXRDDs`.
* Deprecated `gremlin.hadoop.graphInputFormat`, `gremlin.hadoop.graphOutputFormat`, `gremlin.spark.graphInputRDD`, and `gremlin.spark.graphOutputRDD`.
* If no configuration is provided to `HadoopPools` it uses the default configuration to create a pool once and only once per JVM.
* Implemented `RemoteGraph`, `RemoteConnection`, and `RemoteStrategy`.
* Added validation to `GryoMapper` Kryo identifiers before construction to prevent accidental duplicates.
* Added `GraphStep.addIds()` which is useful for `HasContainer` "fold ins."
* Added a static `GraphStep.processHashContainerIds()` helper for handling id-based `HasContainers`.
* `GraphStep` implementations should have `g.V().hasId(x)` and `g.V(x)` compile equivalently. *(breaking)*
* Optimized `ExpandableStepIterator` with simpler logic and increased the likelihood of bulking.
* Optimized `TraverserRequirement` calculations.
* `Step.addStart()` and `Step.addStarts()` now take `Traverser.Admin<S>` and `Traverser.Admin<S>`, respectively. *(breaking)*
* `Step.processNextStart()` and `Step.next()` now return `Traverser.Admin<E>`. *(breaking)*
* `Traversal.addTraverserRequirement()` method removed. *(breaking)*
* Fixed a `hashCode()` bug in `OrderGlobalStep` and `OrderLocalStep`.
* Added `OrderLimitStrategy` which will ensure that partitions are limited before being merged in OLAP.
* `ComparatorHolder` now separates the traversal from the comparator. *(breaking)*
* Bumped to Apache Spark 1.6.1.
* If no Spark serializer is provided then `GryoSerializer` is the default, not `JavaSerializer`.
* Added `Operator.sumLong` as a optimized binary operator intended to be used by `Memory` reducers that know they are dealing with longs.
* Traversers from `ComputerResultStep` are no longer attached. Attaching is only used in TinkerPop's test suite via `System.getProperties()`.
* Fixed a `hashCode()`/`equals()` bug in `MessageScope`.
* Fixed a severe `Traversal` cloning issue that caused inconsistent `TraversalSideEffects`.
* `TraversalSideEffects` remain consistent and usable across multiple chained OLAP jobs.
* Added `MemoryTraversalSideEffects` which wraps `Memory` in a `TraversalSideEffects` for use in OLAP.
* `TraversalSideEffects` are now fully functional in OLAP save that an accurate global view is possible at the start of an iteration (not during).
* Updated the `TraversalSideEffects` API to support registered reducers and updated `get()`-semantics. *(breaking)*
* Split existing `profile()` into `ProfileStep` and `ProfileSideEffectStep`.
* The `profile()`-step acts like a reducing barrier and emits `TraversalMetrics` without the need for `cap()`. *(breaking)*
* Added `LocalBarrier` interface to allow traversers to remain distributed during an iteration so as to reduce cluster traffic.
* Added `NoOpBarrierStep` as a `LocalBarrier` implementation of `LambdaCollectingBarrierStep(noOp)`.
* `AggregateStep` implements `LocalBarrier` and thus, doesn't needlessly communicate its barrier traversers.
* Fixed an OLAP-based `Barrier` synchronization bug.
* Fixed a semantic bug in `BranchStep` (and inheriting steps) where barriers reacted locally. *(breaking)*
* Added `MemoryComputeKey` for specification of `Memory` keys in `VertexProgram`. *(breaking)*
* Added `VertexComputeKey` for specification of vertex compute properties in `VertexProgram`. *(breaking)*
* Added `and`, `or`, and `addAll` to `Operator`.
* `Memory` API changed to support setting and adding values for reduction. *(breaking)*
* `Memory` keys can be marked as broadcast and only those values are sent to workers on each iterator.
* `Memory` keys can be marked transient and thus deleted at the end of the OLAP job.
* Vertex compute keys can be marked transient and thus deleted at the end of the OLAP job.
* `VertexProgram` API changed to support `MemoryComputeKey` and `VertexComputeKey`. *(breaking)*
* `TraversalVertexProgram` able to execute OLAP and OLTP traversal sections dynamically within the same job.
* Removed `FinalGet` interface as all post processing of reductions should be handled by the reducing step explicitly. *(breaking)*
* Simplified all `SupplyingBarrierStep` implementations as they no longer require `MapReduce` in OLAP.
* Simplified all `CollectingBarrierStep` implementations as they no longer require `MapReduce` in OLAP.
* Simplified all `ReducingBarrierStep` implementations as they no longer require `MapReduce` in OLAP.
* All steps in OLAP that used `MapReduce` now use `Memory` to do their reductions which expands the list of legal traversals.
* `GroupStep` simplified with `GroupHelper.GroupMap` no longer being needed. Related to the removal of `FinalGet`.
* OLAP side-effects that are no longer generated by `MapReduce` are simply stored in `ComputerResult.Memory` w/ no disk persistence needed. *(breaking)*
* Added `Generate` step interface which states that there could be a final generating phase to a side-effect or reduction (e.g. `GroupStep`).
* `Barrier` step interface is now the means by which non-parallel steps communicate with their counterparts in OLAP.
* Added `MemoryComputing` step interface which states that the step uses `MemoryComputeKeys` for its computation in OLAP.
* Added `PeerPressureVertexProgramStep` and `GraphTraversal.peerPressure()`.
* Added `PureTraversal` for handling pure and compiled versions of a `Traversal`. Useful in OLAP.
* Added `ScriptTraversal` which allows for delayed compilation of script-based `Traversals`.
* Simplified `VertexProgram` implementations with a `PureTraversal`-model and deprecated `ConfigurationTraversal`.
* Simplified script-based `Traversals` via `ScriptTraversal` and deprecated `TraversalScriptFunction` and `TraversalScriptHelper`.
* Added `TimesModulating` interface which allows the `Step` to decide how a `times()`-modulation should be handled.
* Added `ByModulating` interface which allows the `Step` to decide how a `by()`-modulation should be handled. *(breaking)*
* Simplified the `by()`-modulation patterns of `OrderGlobalStep` and `OrderLocalStep`.
* Added `GraphComputerTest.shouldSupportPreExistingComputeKeys()` to ensure existing compute keys are "revived." *(breaking)*
* Added `GraphComputerTest.shouldSupportJobChaining()` to ensure OLAP jobs can be linearly chained. *(breaking)*
* Fixed a bug in both `SparkGraphComputer` and `GiraphGraphComputer` regarding source data access in job chains.
* Expanded job chaining test coverage for `GraphComputer` providers.
* Added `TraversalHelper.onGraphComputer(traversal)`.
* `MapReduce.map()` no longer has a default implementation. This method must be implemented. *(breaking)*
* `TraversalVertexProgram` can work without a `GraphStep` start.
* Added `PageRankVertexProgramStep` and `GraphTraversal.pageRank()`.
* Added `TraversalVertexProgramStep` to support OLAP traversal job chaining.
* Added `VertexProgramStrategy` which compiles multiple OLAP jobs into a single traversal.
* Simplified the comparator model in `OrderGlobalStep` and `OrderLocalStep`.
* Refactored `TraversalSource` model to allow fluent-method construction of `TraversalSources`.
* Deprecated the concept of a `TraversalSource.Builder`.
* Removed the concept of a `TraversalEngine`. All `Traversal` modulations are now mediated by `TraversalStrategies`. *(breaking)*
* Added `SideEffectStrategy` for registering sideEffects in a spawned `Traversal`.
* Added `SackStrategy` for registering a sack for a spawned `Traversal`.
* Added `RequirementsStrategy` and `RequirementsStep` for adding dynamic `TraverserRequirements` to a `Traversal`.
* Removed `EngineDependentStrategy`.
* Renamed step interface `EngineDependent` to `GraphComputing` with method `onGraphComputer()`. *(breaking)*
* Cleaned up various `TraversalStrategy` tests now that `TraversalEngine` no longer exists.
* Added `GraphFilter` to support filtering out vertices and edges that won't be touched by an OLAP job.
* Added `GraphComputer.vertices()` and `GraphComputer.edges()` for `GraphFilter` construction. *(breaking)*
* `SparkGraphComputer`, `GiraphGraphComputer`, and `TinkerGraphComputer` all support `GraphFilter`.
* Added `GraphComputerTest.shouldSupportGraphFilter()` which verifies all filtered graphs have the same topology.
* Added `GraphFilterAware` interface to `hadoop-gremlin/` which tells the OLAP engine that the `InputFormat` handles filtering.
* `GryoInputFormat` and `ScriptInputFormat` implement `GraphFilterAware`.
* Added `GraphFilterInputFormat` which handles graph filtering for `InputFormats` that are not `GraphFilterAware`.
* Fixed a bug in `TraversalHelper.isLocalStarGraph()` which allowed certain illegal traversals to pass.
* Added `TraversalHelper.isLocalProperties()` to verify that the traversal does not touch incident edges.
* `GraphReader` I/O interface now has `Optional<Vertex> readGraph(InputStream, GraphFilter)`. Default `UnsupportedOperationException`.
* `GryoReader` does not materialize edges that will be filtered out and this greatly reduces GC and load times.
* Created custom `Serializers` for `SparkGraphComputer` message-passing classes which reduce graph sizes significantly.

==== Bugs

* TINKERPOP-951 Barrier steps provide unexpected results in Gremlin OLAP
* TINKERPOP-1057 GroupSideEffectStep doesn't use provided maps
* TINKERPOP-1103 Two objects fighting for local variable name in Gremlin Console *(breaking)*
* TINKERPOP-1149 TraversalXXXSteps Aren't Providing SideEffects
* TINKERPOP-1181 select(Column) should not use a LambdaMapStep
* TINKERPOP-1188 Semantics of BarrierSteps in TraversalParent global traversals is wrong. *(breaking)*
* TINKERPOP-1194 explain() seems broken
* TINKERPOP-1217 Repeated Logging of "The HadoopPools has not been initialized, using the default pool"

==== Improvements

* TINKERPOP-570 [Proposal] Provide support for OLAP to OLTP to OLAP to OLTP
* TINKERPOP-575 Implement RemoteGraph
* TINKERPOP-813 [Proposal] Make the Gremlin Graph Traversal Machine and Instruction Set Explicit
* TINKERPOP-872 Remove GroupCountStep in favor of new Reduce-based GroupStep
* TINKERPOP-890 Remove the concept of branch/ package. *(breaking)*
* TINKERPOP-958 Improve usability of .profile() step.
* TINKERPOP-962 Provide "vertex query" selectivity when importing data in OLAP. *(breaking)*
* TINKERPOP-968 Add first class support for an optional traversal
* TINKERPOP-971 TraversalSource should be fluent like GraphComputer *(breaking)*
* TINKERPOP-1016 Replace junit-benchmarks with JMH
* TINKERPOP-1021 Deprecate Order.valueIncr, Order.valueDecr, Order.keyIncr, and Order.keyDecr *(breaking)*
* TINKERPOP-1032 Clean up the conf/hadoop configurations
* TINKERPOP-1034 Bump to support Spark 1.5.2
* TINKERPOP-1069 Support Spark 1.6.0
* TINKERPOP-1082 INPUT_RDD and INPUT_FORMAT are bad, we should just have one key.
* TINKERPOP-1112 Create GryoSerializers for the Spark Payload classes.
* TINKERPOP-1121 FileSystemStorage needs to be smart about /.
* TINKERPOP-1132 Messenger.receiveMessages() Iterator should .remove().
* TINKERPOP-1140 TraversalVertexProgramStep in support of OLAP/OLTP conversions.
* TINKERPOP-1153 Add ByModulating and TimesModulating interfaces.
* TINKERPOP-1154 Create a ScriptTraversal which is Serializable and auto-compiles.
* TINKERPOP-1162 Add VertexProgram.getTransientComputeKeys() for removing scratch-data. *(breaking)*
* TINKERPOP-1163 GraphComputer's can have TraversalStrategies.
* TINKERPOP-1164 ReducingBarriersSteps should use ComputerMemory, not MapReduce.
* TINKERPOP-1166 Add Memory.reduce() as option to Memory implementations. *(breaking)*
* TINKERPOP-1173 If no Serializer is provided in Configuration, use GryoSerializer by default (Spark)
* TINKERPOP-1180 Add more optimized binary operators to Operator.
* TINKERPOP-1192 TraversalSideEffects should support registered reducers (binary operators).
* TINKERPOP-1193 Add a LocalBarrier interface.
* TINKERPOP-1199 Use "MicroMetrics" as the mutator of the TraversalMetrics.
* TINKERPOP-1206 ExpandableIterator can take a full TraverserSet at once -- Barriers.
* TINKERPOP-1209 ComparatorHolder should returns a Pair<Traversal,Comparator>. *(breaking)*
* TINKERPOP-1210 Provide an OrderLimitStep as an optimization.
* TINKERPOP-1219 Create a test case that ensures the provider's compilation of g.V(x) and g.V().hasId(x) is identical *(breaking)*
* TINKERPOP-1222 Allow default GraphComputer configuration
* TINKERPOP-1223 Allow jars in gremlin.distributedJars to be read from HDFS
* TINKERPOP-1225 Do a "rolling reduce" for GroupXXXStep in OLAP.
* TINKERPOP-1227 Add Metrics for the TraversalOpProcessor
* TINKERPOP-1234 program() step that takes arbitrary vertex programs
* TINKERPOP-1236 SelectDenormalizationStrategy for select().by(starGraph) in OLAP.
* TINKERPOP-1237 ProjectMap: For the Love of Die Faterland
* TINKERPOP-1238 Re-use Client instances in RemoteGraph tests

== TinkerPop 3.1.0 (A 187 On The Undercover Gremlinz)

image::https://raw.githubusercontent.com/apache/tinkerpop/master/docs/static/images/gremlin-gangster.png[width=185]

[[release-3-1-8]]
=== TinkerPop 3.1.8 (Release Date: August 21, 2017)

* Fixed a `MessageScope` bug in `TinkerGraphComputer`.
* Fixed a bug in `BigDecimal` divisions in `NumberHelper` that potentially threw an `ArithmeticException`.
* Non-deserializable exceptions no longer added to ScriptRecordReader IOExceptions.

==== Bugs

* TINKERPOP-1519 TinkerGraphComputer doesn't handle multiple MessageScopes in single iteration
* TINKERPOP-1736 Sack step evaluated by Groovy interprets numbers in an unexpected way
* TINKERPOP-1754 Spark can not deserialise some ScriptRecordReader parse exceptions

[[release-3-1-7]]
=== TinkerPop 3.1.7 (Release Date: June 12, 2017)

* Configured Modern and The Crew graphs to work with a integer `IdManager` when `TinkerFactory.createXXX()` is called.
* Added XSLT transform option to convert TinkerPop 2.x GraphML to 3.x GraphML.
* Added validation to `StarVertexProperty`.
* Bumped to Jackson 2.8.7.
* Fixed `EventStrategy` so that newly added properties trigger events with the name of the key that was added.
* Drop use of jitpack for the jbcrypt artifact - using the official one in Maven Central.
* Bumped to Groovy 2.4.11.

==== Improvements

* TINKERPOP-1504 MutationListener doesn't provide property key on property additions
* TINKERPOP-1608 TP2-to-TP3 GraphML XSLT
* TINKERPOP-1633 Use org.mindrot:jbcrypt v0.4
* TINKERPOP-1645 Bump to Groovy 2.4.9
* TINKERPOP-1654 Upgrade to jackson-databind 2.8.6+ in gremlin-shaded
* TINKERPOP-1659 Docker build should use maven settings.xml
* TINKERPOP-1664 StarVertexProperty#property should throw an NPE if the value is null

[[release-3-1-6]]
=== TinkerPop 3.1.6 (Release Date: February 3, 2017)

* Fixed bug in `IncidentToAdjacentStrategy`, it was missing some invalidating steps.
* Returned a confirmation on session close from Gremlin Server.
* Use non-default port for running tests on Gremlin Server.
* Fully shutdown metrics services in Gremlin Server on shutdown.
* Deprecated `tryRandomCommit()` in `AbstractGremlinTest` - the annotation was never added in 3.1.1, and was only deprecated via javadoc.
* Minor fixes to various test feature requirements in `gremlin-test`.
* Allow developers to pass options to `docker run` with TINKERPOP_DOCKER_OPTS environment variable

==== Bugs

* TINKERPOP-1493 Groovy project doesn't build on Windows
* TINKERPOP-1545 IncidentToAdjacentStrategy is buggy

==== Improvements

* TINKERPOP-1538 Gremlin Server spawned by test suites should use a different port
* TINKERPOP-1544 Return a confirmation of session close
* TINKERPOP-1556 Allow Hadoop to run on IPv6 systems
* TINKERPOP-1557 Improve docker build time with this one weird trick!
* TINKERPOP-1598 Bump to Grovy 2.4.8

[[release-3-1-5]]
=== TinkerPop 3.1.5 (Release Date: October 17, 2016)

* Improved handling of `Cluster.close()` and `Client.close()` to prevent the methods from hanging.
* Fixed a bug in `NotStep` where child requirements were not being analyzed.
* Fixed output redirection and potential memory leak in `GremlinGroovyScriptEngine`.
* Corrected naming of `g_withPath_V_asXaX_out_out_mapXa_name_it_nameX` and `g_withPath_V_asXaX_out_mapXa_nameX` in `MapTest`.
* Improved session cleanup when a close is triggered by the client.
* Removed the `appveyor.yml` file as the AppVeyor build is no longer enabled by Apache Infrastructure.
* Fixed TinkerGraph which was not saving on `close()` if the path only consisted of the file name.
* Fixed a bug in `RangeByIsCountStrategy` which didn't use the `NotStep` properly.

==== Bugs

* TINKERPOP-1158 gremlin.sh -v emits log4j initialization errors
* TINKERPOP-1391 issue with where filter
* TINKERPOP-1442 Killing session should make better attempt to cleanup
* TINKERPOP-1451 TinkerGraph persistence cannot handle a single file name as the graph location
* TINKERPOP-1467 Improve close() operations on the Java driver
* TINKERPOP-1478 Propogate ScriptEngine fixes from groovy to GremlinGroovyScriptEngine
* TINKERPOP-1512 gremlin-server-classic.yaml is broken

==== Improvements

* TINKERPOP-927 bin/publish-docs.sh should only upload diffs.
* TINKERPOP-1264 Improve BLVP docs
* TINKERPOP-1477 Make DependencyGrabberTest an integration test

[[release-3-1-4]]
=== TinkerPop 3.1.4 (Release Date: September 6, 2016)

* Improved the error provided by a client-side session if no hosts were available.
* Fixed a bug in `PropertiesTest` which assumed long id values.
* Fixed a bug in `StarGraph` around self-edges.
* Fixed a potential leak of a `ReferenceCounted` resource in Gremlin Server.
* Renamed distributions to make the prefix "apache-tinkerpop-" as opposed to just "apache-".
* Fixed a problem (previously thought resolved on 3.1.3) causing Gremlin Server to lock up when parallel requests were submitted on the same session if those parallel requests included a script that blocked indefinitely.
* Fixed bug in `TailGlobalStep` where excess bulk was not accounted for correctly.

==== Bugs

* TINKERPOP-1350 Server locks when submitting parallel requests on session
* TINKERPOP-1375 Possible ByteBuf leak for certain transactional scenarios
* TINKERPOP-1377 Closing a remote in "console mode" has bad message
* TINKERPOP-1379 unaccounted excess in TailGlobalStep
* TINKERPOP-1397 StarVertex self edge has buggy interaction with graph filters
* TINKERPOP-1419 Wrong exception when a SessionedClient is initialized with no available host

==== Improvements

* TINKERPOP-989 Default documentation should be reference/index.html
* TINKERPOP-1376 Rename TinkerPop artifacts
* TINKERPOP-1413 PropertiesTest#g_V_hasXageX_propertiesXnameX assumes that ids are longs
* TINKERPOP-1416 Write Gremlin Server log files somewhere during doc generation
* TINKERPOP-1418 CoreTraversalTests depend on missing functionality

[[release-3-1-3]]
=== TinkerPop 3.1.3 (Release Date: July 18, 2016)

* Fixed bug in `SubgraphStep` where features were not being checked properly prior to reading meta-properties.
* Ensured calls to `Result.hasNext()` were idempotent.
* Avoid hamcrest conflict by using mockito-core instead of mockito-all dependency in `gremlin-test`.
* Fixed bug in `GremlinExecutor` causing Gremlin Server to lock up when parallel requests were submitted on the same session if those parallel requests included a script that blocked indefinitely.
* Changed `GremlinExecutor` timeout scheduling so that the timer would not start until a time closer to the actual start of script evaluation.
* Fixed bug in `SubgraphStrategy` where step labels were not being propogated properly to new steps injected by the strategy.
* Fix incorrect test `FeatureRequirement` annotations.
* Defaulted to `Edge.DEFAULT` if no edge label was supplied in GraphML.
* Fixed bug in `IoGraphTest` causing IllegalArgumentException: URI is not hierarchical error for external graph implementations.
* Fixed bug in `GremlinGroovyScriptEngineFileSandboxTest` resource loading
* Improved `TinkerGraph` performance when iterating vertices and edges.
* Fixed a bug where timeout functions provided to the `GremlinExecutor` were not executing in the same thread as the script evaluation.
* Fixed a bug in the driver where many parallel requests over a session would sometimes force a connection to close and replace itself.
* Graph providers should no longer rely on the test suite to validate that hyphens work for property keys.
* Optimized a few special cases in `RangeByIsCountStrategy`.
* Added more "invalid" variable bindings to the list used by Gremlin Server to validate incoming bindings on requests.
* Fixed a bug where the `ConnectionPool` in the driver would not grow with certain configuration options.
* Fixed a bug where pauses in Gremlin Server writing to an overtaxed client would generate unexpected `FastNoSuchElementException` errors.
* Named the thread pool used by Gremlin Server sessions: "gremlin-server-session-$n".
* Fixed a bug in `BulkSet.equals()` which made itself apparent when using `store()` and `aggregate()` with labeled `cap()`.
* Fixed a bug where `Result.one()` could potentially block indefinitely under certain circumstances.
* Ensured that all asserts of vertex and edge counts were being applied properly in the test suite.
* Fixed bug in `gremlin-driver` where certain channel-level errors would not allow the driver to reconnect.
* `SubgraphStep` now consults the parent graph features to determine cardinality of a property.
* Use of `Ctrl-C` in Gremlin Console now triggers closing of open remotes.
* Bumped SLF4J to 1.7.21 as previous versions suffered from a memory leak.
* Fixed a bug in `Neo4jGraphStepStrategy` where it wasn't defined properly as a `ProviderOptimizationStrategy`.
* Renamed `AndTest.get_g_V_andXhasXage_gt_27X__outE_count_gt_2X_name` to `get_g_V_andXhasXage_gt_27X__outE_count_gte_2X_name` to match the traversal being tested.
* Fixed a self-loop bug in `StarGraph`.
* Added configuration option for disabling `:remote` timeout with `:remote config timeout none`.
* Added `init-tp-spark.sh` to Gremlin Console binary distribution.
* Fixed bug where use of `:x` in a Gremlin Console initialization script would generate a stack trace.
* Added configuration options to Gremlin Driver and Server to override the SSL configuration with an `SslContext`.
* Added driver configuration settings for SSL: `keyCertChainFile`, `keyFile` and `keyPassword`.
* Fixed bug where transaction managed sessions were not properly rolling back transactions for exceptions encountered during script evaluation.
* Fixed bug in `:uninstall` command if the default `/ext` directory was not used.
* Added support to Gremlin Driver to allow either plain text or GSSAPI SASL authentication allowing the client to pass the SASL mechanism in the request.
* Improved dryRun functionality for the docs processor. It's now possible to dry run (or full run) only specific files.
* Added precompile of `ScriptInputFormat` scripts to `ScriptRecordReader` to improve performance.

==== Bugs

* TINKERPOP-906 Install plugin always fails after first unresolved dependency
* TINKERPOP-1088 Preserve Cardinality in Subgraph
* TINKERPOP-1092 Gremlin Console init script with :x throws exception
* TINKERPOP-1139 [Neo4JGraph] GraphTraversal with SubgraphStrategy removes addLabelStep (as("b"))
* TINKERPOP-1196 Calls to Result.one() might block indefinitely
* TINKERPOP-1215 Labeled a SideEffectCapStep cause problems.
* TINKERPOP-1242 ScriptEngineTest randomly hangs indefinately.
* TINKERPOP-1257 Bad SackTest variable use.
* TINKERPOP-1265 Managed Session Eval Exceptions Rollback
* TINKERPOP-1272 Gremlin Console distribution needs bin/init-tp-spark.sh
* TINKERPOP-1284 StarGraph does not handle self-loops correctly.
* TINKERPOP-1300 Many asserts around vertex/edge counts on graphs not applied
* TINKERPOP-1317 IoGraphTest throws error: URI is not hierarchical
* TINKERPOP-1318 java.lang.NoSuchMethodError: org/hamcrest/Matcher.describeMismatch
* TINKERPOP-1319 several FeatureRequirement annotations are incorrect in gremlin-test
* TINKERPOP-1320 GremlinGroovyScriptEngineFileSandboxTest throws error: URI is not hierarchical
* TINKERPOP-1324 Better error for invalid args to addV()
* TINKERPOP-1350 Server locks when submitting parallel requests on session
* TINKERPOP-1351 Number of connections going beyond the pool max size
* TINKERPOP-1352 Connection Pool doesn't always grow
* TINKERPOP-1359 Exception thrown when calling subgraph() on Neo4jGraph
* TINKERPOP-1360 intermittent error in spark-gremlin integration test

==== Improvements

* TINKERPOP-939 Neo4jGraph should support HighAvailability (Neo4jHA).
* TINKERPOP-1003 Setting up latest/current links for bins and docs.
* TINKERPOP-1020 Provide --dryRun selectivity for "half publishing" docs.
* TINKERPOP-1063 TinkerGraph performance enhancements
* TINKERPOP-1229 More Descriptive Messaging for :remote console
* TINKERPOP-1260 Log for validate-distribution.sh
* TINKERPOP-1263 Pass SASL mechanism name through with initial SASL response
* TINKERPOP-1267 Configure Console for no timeout on remote requests
* TINKERPOP-1269 More SSL settings for driver
* TINKERPOP-1295 Precompile ScriptInputFormat scripts once during initialization of ScriptRecordReader
* TINKERPOP-1301 Provide Javadoc for ScriptInput/OutputFormat's
* TINKERPOP-1302 Ctrl-C should kill open remotes in Console
* TINKERPOP-1312 .count().is(0) is not properly optimized
* TINKERPOP-1314 Improve error detection in docs preprocessor
* TINKERPOP-1354 Include all static enum imports in request validation for bindings *(breaking)*

[[release-3-1-2-incubating]]
=== TinkerPop 3.1.2 (Release Date: April 8, 2016)

* Fixed two `NullPointerException`-potential situations in `ObjectWritable`.
* Provided Docker script that allows the execution of several build tasks within a Docker container.
* Added a per-request `scriptEvaluationTimeout` option to the Gremlin Server protocol.
* Changed `DriverRemoteAcceptor` to send scripts as multi-line.
* Fixed a bug in `gremlin-driver` where connections were not returning to the pool after many consecutive errors.
* Fixed a bug where `tree()` did not serialize into GraphSON.
* Bumped to SLF4j 1.7.19.
* Bumped to Apache Hadoop 2.7.2.
* Fixed a bug in `gremlin-driver` where a really fast call to get a `Future` to wait for a result might not register an error raised from the server.
* Fixed a severe bug where `LP_O_OB_P_S_SE_SL_Traverser` was not registered with `GryoMapper`.
* The future from `GremlinExecutor.eval()` is completed after the entire evaluation lifecyle is completed.
* Spark `Memory` uses `collect().iterator()` instead of `toLocalIterator()` to reduce noise in Spark UI.
* Added the `:remote console` option which flips the Gremlin Console into a remote-only mode where all script evaluation is routed to the currently configured remote, which removes the need to use the `:>` command.
* Added `allowRemoteConsole()` to the `RemoteAcceptor` interface.
* The `:remote` for `tinkerpop.server` now includes an option to establish the connection as a "session".
* Provided an implementation for calls to `SessionedClient.alias()`, which formerly threw an `UnsupportedOperationException`.
* Bumped to commons-collections 3.2.2.
* Fixed a bug where `OrderGlobalStep` and `OrderLocalStep` were not incorporating their children's traverser requirements.
* Fixed a compilation bug in `TraversalExplanation`.
* Fixed bug where a session explicitly closed was being closed again by session expiration.
* Improved the recovery options for `gremlin-driver` after failed requests to Gremlin Server.
* Added `maxWaitForSessionClose` to the settings for `gremlin-driver`.
* Bumped to Netty 4.0.34.Final.
* Added "interpreter mode" for the `ScriptEngine` and Gremlin Server which allows variables defined with `def` or a type to be recognized as "global".
* Bumped to Apache Groovy 2.4.6.
* Added the `gremlin-archetype-server` archetype that demonstrates
* Added the `gremlin-archetype-tinkergraph` archetype that demonstrates a basic project that uses TinkerGraph.
* Added `gremlin-archetype` module to house TinkerPop "examples".
* Fixed a condition where `ConnectionPool` initialization in the driver would present a `NullPointerException` on initialization if there were errors constructing the pool in full.
* Fixed a bug in the round-robin load balancing strategy in the driver would waste requests potentially sending messages to dead hosts.
* Added new Provider Documentation book - content for this book was extracted from the reference documentation.
* Fixed a bug where multiple "close" requests were being sent by the driver on `Client.close()`.
* Fixed an `Property` attach bug that shows up in serialization-based `GraphComputer` implementations.
* Fixed a pom.xml bug where Gremlin Console/Server were not pulling the latest Neo4j 2.3.2.
* Fixed bug in "round robin" load balancing in `gremlin-driver` where requests were wrongly being sent to the same host.
* Prevented the spawning of unneeded reconnect tasks in `gremlin-driver` when a host goes offline.
* Fixed bug preventing `gremlin-driver` from reconnecting to Gremlin Server when it was restarted.
* Better handled errors that occurred on commits and serialization in Gremlin Server to first break the result iteration loop and to ensure commit errors were reported to the client.
* Added GraphSON serializers for the `java.time.*` classes.
* Improved the logging of the Gremlin Server REST endpoint as it pertained to script execution failures.
* `TraversalExplanation` is now `Serializable` and compatible with GraphSON and Gryo serialization.
* Fixed a problem with global bindings in Gremlin Server which weren't properly designed to handle concurrent modification.
* Deprecated `ScriptElementFactory` and made the local `StarGraph` globally available for ``ScriptInputFormat``'s `parse()` method.
* Improved reusability of unique test directory creation in `/target` for `AbstractGraphProvider`, which was formerly only available to Neo4j, by adding `makeTestDirectory()`.
* Optimized memory-usage in `TraversalVertexProgram`.
* `Graph` instances are not merely "closed" at the end of tests, they are "cleared" via `GraphProvider.clear()`, which should in turn cleans up old data for an implementation.
* Expanded the Gremlin Server protocol to allow for transaction management on in-session requests and updated the `gremlin-driver` to take advantage of that.
* Greatly reduced the amount of objects required in OLAP for the `ReducingBarrierStep` steps.
* Improved messages for the different distinct "timeouts" that a user can encounter with Gremlin Server.

==== Bugs

* TINKERPOP-1041 StructureStandardTestSuite has file I/O issues on Windows
* TINKERPOP-1105 SparkGraphComputer / Null Pointer Exceptions for properties traversals
* TINKERPOP-1106 Errors on commit in Gremlin Server don't register as exception on driver
* TINKERPOP-1125 RoundRobin load balancing always uses the second Host when size = 2
* TINKERPOP-1126 A single Host spawns many reconnect tasks
* TINKERPOP-1127 client fails to reconnect to restarted server
* TINKERPOP-1146 IoTest are not clearing the db after the test run
* TINKERPOP-1148 ConcurrentModificationException with bindings in Gremlin Server
* TINKERPOP-1150 Update pom file dependencies to work with Neo4j 2.3.2
* TINKERPOP-1159 Client sends multiple session close messages per host
* TINKERPOP-1168 Switch plugins in docs preprocessor
* TINKERPOP-1172 Reconnect to Gremlin Server previously marked as dead
* TINKERPOP-1175 Anonymous traversals can't be explained
* TINKERPOP-1184 Sessions not being closed properly
* TINKERPOP-1216 OrderStep or O_Traverser is broken
* TINKERPOP-1239 Excessive continual failure for requests can cause TimeoutException in driver
* TINKERPOP-1245 Gremlin shell starts incorrectly on OS X due to awk difference
* TINKERPOP-1251 NPE in ObjectWritable.toString
* TINKERPOP-1252 Failed Neo4j transaction can leave Neo4jTransaction in inconsistent state

==== Improvements

* TINKERPOP-732 gremlin-server GraphSON serializer issue with tree()
* TINKERPOP-916 Develop a better "simple" driver for testing and example purposes
* TINKERPOP-937 Extract the implementations sections of the primary documentation to its own book
* TINKERPOP-956 Connection errors tend to force a complete close of the channel
* TINKERPOP-1039 Enable auto-commit for session'd requests.
* TINKERPOP-1068 Bump to support jbcrypt-0.4m.jar
* TINKERPOP-1080 Bump Netty version - 4.0.34.Final
* TINKERPOP-1085 Establish TinkerPop "example" projects
* TINKERPOP-1096 Support aliasing for sessions in Gremlin Server
* TINKERPOP-1097 Gremlin Console supporting sessions
* TINKERPOP-1107 Provide a way to support global variables with sandboxing enabled
* TINKERPOP-1109 Make Gremlin Console better suited for system level installs
* TINKERPOP-1131 TraversalVertexProgram traverser management is inefficient memory-wise.
* TINKERPOP-1135 Improve GraphSON representation of java.time.* classes
* TINKERPOP-1137 Deprecate ScriptElementFactory and make star graph globally available
* TINKERPOP-1138 Improve messaging on server timeouts
* TINKERPOP-1147 Add serialization for TraversalExplanation
* TINKERPOP-1160 Add timeout configuration for time to wait for connection close
* TINKERPOP-1165 Tooling Support: Compile with -parameters
* TINKERPOP-1176 Bump Groovy version - 2.4.6
* TINKERPOP-1177 Improve documentation around Spark's storage levels
* TINKERPOP-1197 Document Gremlin Server available metrics
* TINKERPOP-1198 Bump commons-collections to 3.2.2
* TINKERPOP-1213 missing docs for has(label, key, value)
* TINKERPOP-1218 Usage of toLocalIterator Produces large amount of Spark Jobs

[[release-3-1-1-incubating]]
=== TinkerPop 3.1.1 (Release Date: February 8, 2016)

* Made `GryoRecordReader` more robust to 0 byte record splits.
* Fixed a constructor/serialization bug in `LP_O_OB_S_SE_SL_Traverser`.
* Added a lazy iterator, memory safe implementation of MapReduce to `SparkGraphComputer`.
* Added `MapReduce.combine()` support to `SparkGraphComputer`.
* Bumped to Neo4j 2.3.2.
* Fixed Java comparator contract issue around `Order.shuffle`.
* Optimized a very inefficient implementation of `SampleLocalStep`.
* Reduced the complexity and execution time of all `AbstractLambdaTraversal` instances.
* `DefaultTraversal` has a well defined `hashCode()` and `equals()`.
* Added serializers to Gryo for `java.time` related classes.
* Integrated `NumberHelper` in `SackFunctions`.
* Deprecated `VertexPropertyFeatures.supportsAddProperty()` which effectively was a duplicate of `VertexFeatures.supportsMetaProperties`.
* The Spark persistence `StorageLevel` can now be set for both job graphs and `PersistedOutputRDD` data.
* Added to the list of "invalid binding keys" allowed by Gremlin Server to cover the private fields of `T` which get exposed in the `ScriptEngine` on static imports.
* Added `BulkDumperVertexProgram` that allows to dump a whole graph in any of the supported IO formats (GraphSON, Gryo, Script).
* Fixed a bug around duration calculations of `cap()`-step during profiling.
* It is possible to completely avoid using HDFS with Spark if `PersistedInputRDD` and `PersistedOutpuRDD` are leveraged.
* `InputRDD` and `OutputRDD` can now process both graphs and memory (i.e. sideEffects).
* Removed Groovy specific meta-programming overloads for handling Hadoop `FileSystem` (instead, its all accessible via `FileSystemStorage`).
* Added `FileSystemStorage` and `SparkContextStorage` which both implement the new `Storage` API.
* Added `Storage` to the gremlin-core io-package which providers can implement to allow conventional access to data sources (e.g. `ls()`, `rm()`, `cp()`, etc.).
* Bumped to Spark 1.5.2.
* Bumped to Groovy 2.4.5.
* Added `--noClean` option in `bin/process-docs.sh` to prevent the script from cleaning Grapes and HDFS.
* Execute the `LifeCycle.beforeEval()` in the same thread that `eval()` is executed in for `GremlinExecutor`.
* Improved error handling of Gremlin Console initialization scripts to better separate errors in initialization script I/O versus execution of the script itself.
* Fixed a bug in `Graph.OptOut` when trying to opt-out of certain test cases with the `method` property set to "*".
* Added another `BulkLoader` implementation (`OneTimeBulkLoader`) that doesn't store temporary properties in the target graph.
* Added option to allow for a custom `ClassResolver` to be assigned to a `GryoMapper` instance.
* Fixed a `SparkGraphComputer` sorting bug in MapReduce that occurred when there was more than one partition.
* Added `strictTransactionManagement` to the Gremlin Server settings to indicate that the `aliases` parameter must be passed on requests and that transaction management will be scoped to the graphs provided in that argument.
* Fixed a `NullPointerException` bug in `PeerPressureVertexProgram` that occurred when an adjacency traversal was not provided.
* Standardized "test data directories" across all tests as generated by `TestHelper`.
* Fixed a bug in Gremlin Server where error messages were not always being passed back in the `statusMessage` field of the `ResponseMessage`.
* Added validation for parameter `bindings` to ensure that keys were `String` values.
* Improved Transaction Management consistency in Gremlin Server.
* Added `FileSandboxExtension` which takes a configuration file to white list methods and classes that can be used in `ScriptEngine` execution.
* Deprecated `SandboxExtension` and `SimpleSandboxExtension` in favor of `AbstractSandboxExtension` which provides better abstractions for those writing sandboxes.
* Fixed a long standing "view merge" issue requiring `reduceByKey()` on input data to Spark. It is no longer required.
* Added `Spark` static object to allow "file system" control of persisted RDDs in Spark.
* Added a Spark "job server" to ensure that persisted RDDs are not garbage collected by Spark.
* Improved logging control during builds with Maven.
* Fixed settings that weren't being passed to the Gremlin Driver `Cluster` through configuration file.
* `Column` now implements `Function`. The modulator `by(valueDecr)` can be replaced by `by(values,decr)` and thus, projection and order are separated.
* Added `InputRDDFormat` which wraps an `InputRDD` to make it accessible to Hadoop and not just Spark.
* Added `AbstractSparkTest` which handles closing `SparkContext` instances between tests now that we support persisted contexts.
* Fixed a serialization bug in `GryoSerializer` that made it difficult for graph providers to yield `InputRDDs` for `SparkGraphComputer`.
* `SparkGraphComputer` is now tested against Gryo, GraphSON, and `InputRDD` data sources.
* `HadoopElementIterator` (for Hadoop-Gremlin OLTP) now works for any `InputFormat`, not just `FileInputFormats`.
* Added `Traverser.Admin.getTags()` which are used to mark branches in a traversal (useful in `match()` and related future steps).
* Fixed the `Future` model for `GiraphGraphComputer` and `SparkGraphComputer` so that class loaders are preserved.
* Added support for arbitrary vertex ID types in `BulkLoaderVertexProgram`.
* Deprecated `credentialsDbLocation` from `SimpleAuthenticator` in Gremlin Server.
* `TinkerGraph` has "native" serialization in GraphSON, which enables it to be a return value from Gremlin Server.
* Improved the ability to embed Gremlin Server by providing a way to get the `ServerGremlinExecutor` and improve reusability of `AbstractEvalOpProcessor` and related classes.
* Added `Authenticator.newSaslNegotiator(InetAddress)` and deprecated the zero-arg version of that method.
* `ProfileStep` is now available off of `Traversal` via `profile()`. To be consistent with `Traversal.explain()`.
* If no comparator is provided to `order()`, `Order.incr` is assumed (previously, an exception occurred).
* Fixed various Gremlin-Groovy tests that assumed `toString()`-able ids.
* Split TinkerPop documentation into different directories.
* Added `explain()`-step which yields a `TraversalExplanation` with a pretty `toString()` detailing the compilation process.
* Fixed a traversal strategy ordering bug in `AdjacentToIncidentStrategy` and `IncidentToAdjacentStrategy`.
* Made a number of changes to improve traversal startup and execution performance.
* Added support for 'gremlin.tinkergraph.graphLocation' to accept a fully qualified class name that implements `Io.Builder` interface.

==== Bugs

* TINKERPOP-763 IsStep broken when profiling is enabled.
* TINKERPOP-972 Cluster::close does not shut down its executor
* TINKERPOP-973 BLVP shouldn't clear configuration properties
* TINKERPOP-976 Fail earlier if invalid version is supplied in validate-distribution.sh
* TINKERPOP-977 Dead link to traversal javadocs
* TINKERPOP-979 ComputerVerificationStrategy not picking up Order local traversal
* TINKERPOP-985 shouldPersistDataOnClose makes incorrect feature check
* TINKERPOP-990 Mixed types in VertexPropertyTest
* TINKERPOP-993 cyclicPath is not(simplePath)
* TINKERPOP-997 FeatureRequirementSet.SIMPLE should not require multi-property *(breaking)*
* TINKERPOP-1000 GremlinGroovyScriptEngineOverGraphTest failures
* TINKERPOP-1001 SugarLoaderPerformanceTest contains hardcoded vertex ids
* TINKERPOP-1002 Should rollback transaction after catching on close
* TINKERPOP-1006 Random error during builds: shouldReloadClassLoaderWhileDoingEvalInSeparateThread()
* TINKERPOP-1011 HadoopGraph can't re-attach when the InputFormat is not a FileInputFormat
* TINKERPOP-1012 BulkLoaderVertexProgram shouldn't assume vertex IDs of type Long
* TINKERPOP-1025 Solve SparkContext Persistence Issues with BulkLoaderVertexProgram
* TINKERPOP-1027 Merge view prior to writing graphRDD to output format/rdd
* TINKERPOP-1036 Support self-looping edges in IO
* TINKERPOP-1052 @Graph.OptOut causes Exception during Suite setup
* TINKERPOP-1060 LambdaRestrictionStrategy too restrictive
* TINKERPOP-1075 Profile duration of cap step seems broken.
* TINKERPOP-1083 Traversal needs a hashCode() and equals() definition.
* TINKERPOP-1089 Order.shuffle implementation is too fragile
* TINKERPOP-1119 LP_O_OB_S_SE_SL_Traverser doesn't have a protected constructor().

==== Improvements

* TINKERPOP-320 BulkDumperVertexProgram
* TINKERPOP-379 MessageScope.Local.setStaticMessage(M msg)
* TINKERPOP-824 Do we need runtime BigDecimal in more places?
* TINKERPOP-859 Provide a more general way to set log levels in plugins
* TINKERPOP-860 Bindings applied to the PluginAcceptor should appear to Gremlin Server
* TINKERPOP-886 Allow any GraphReader/Writer to be persistence engine for TinkerGraph
* TINKERPOP-891 Re-examine Sandboxing Abstractions
* TINKERPOP-912 Improve the ability to embed Gremlin Server with Channelizer injection
* TINKERPOP-928 Use directories to separate different books
* TINKERPOP-930 Tie Alias to Transaction Manager in Gremlin Server
* TINKERPOP-938 Add a "clear SNAPSHOT jars" section to the process-docs.sh.
* TINKERPOP-941 Improve error message for wrong order().by() arguments
* TINKERPOP-943 Warn if Gremlin Server is running prior to generating docs
* TINKERPOP-945 Exceptions should allow me to include root cause if/when available
* TINKERPOP-952 Include Cardinality.list example in VertexProperty section of main docs.
* TINKERPOP-954 Consistent test directory usage
* TINKERPOP-957 Improve speed of addV()
* TINKERPOP-964 Test XXXGraphComputer on a Hadoop2 cluster (non-pseudocluster).
* TINKERPOP-970 ProfileStep should be off Traversal, not GraphTraversal
* TINKERPOP-978 Native TinkerGraph Serializers for GraphSON
* TINKERPOP-981 Deprecate support for credentialsDbLocation in Gremlin Server Config
* TINKERPOP-982 valuesDecr, valuesIncr, keysDecr, and valuesDecr is lame.
* TINKERPOP-983 Provide a way to track open Graph instances in tests
* TINKERPOP-984 Use GraphProvider for id conversion in Groovy Environment test suite
* TINKERPOP-987 Use tinkerpop.apache.org URL in all documentation and homepage
* TINKERPOP-988 SparkGraphComputer.submit shouldn't use ForkJoinPool.commonPool
* TINKERPOP-992 Better support for schema driven Graphs in IO related tests
* TINKERPOP-994 Driver using deprecated Rebindings Still
* TINKERPOP-995 Add Authenticator.newSaslNegotiator(InetAddress)
* TINKERPOP-996 Please delete old releases from mirroring system
* TINKERPOP-998 Deprecate VertexPropertyFeatures.FEATURE_ADD_PROPERTY
* TINKERPOP-1009 Add a CAUTION to documentation about HadoopGraph and getting back elements
* TINKERPOP-1013 Traverser tags as a safer way of using path labels
* TINKERPOP-1018 Allow setting for maxContentLength to be set from yaml in driver
* TINKERPOP-1019 Convert println in test to SLF4j
* TINKERPOP-1022 Automatically warm up ops handlers
* TINKERPOP-1023 Add a spark variable in SparkGremlinPlugin like we do hdfs for HadoopGremlinPlugin
* TINKERPOP-1026 BVLP should store vertex IDs as String
* TINKERPOP-1033 Store sideEffects as a persisted RDD
* TINKERPOP-1035 Better Consistency in Gremlin Server Transaction Management
* TINKERPOP-1045 Client-Side Hangs when attempting to access a HashMap with Keys of type Integer
* TINKERPOP-1047 TinkerGraph GraphSON storage format broken
* TINKERPOP-1051 Add note in best practice docs about gremlin server heap setting
* TINKERPOP-1055 Gremlin Console FileNotFoundException can be misleading
* TINKERPOP-1062 Make LifeCycle beforeEval execute in same thread as eval operation
* TINKERPOP-1064 Allow a ClassResolver to be added to GryoMapper construction
* TINKERPOP-1065 Fix some typos and clarify some wording in the TinkerPop documentation
* TINKERPOP-1066 Add ioRegistries configuration to GraphSON MessageSerializer
* TINKERPOP-1067 Update Groovy to 2.4.5
* TINKERPOP-1072 Allow the user to set persistence options using StorageLevel.valueOf()
* TINKERPOP-1073 HadoopGraph toString() is weird for Spark PersitedRDD data.
* TINKERPOP-1086 Include gryo serializers for java.time related classes
* TINKERPOP-1087 Add has()/order() to FilterRankStrategy
* TINKERPOP-1093 Add Spark init.sh script and update dev documentation.
* TINKERPOP-1100 Look deeply into adding combine()-support in Spark MapReduce.
* TINKERPOP-1117 InputFormatRDD.readGraphRDD requires a valid gremlin.hadoop.inputLocation, breaking InputFormats (Cassandra, HBase) that don't need one

[[release-3-1-0-incubating]]
=== TinkerPop 3.1.0 (Release Date: November 16, 2015)

This release also includes changes from <<release-3-0-1-incubating, 3.0.1-incubating>> and <<release-3-0-2-incubating, 3.0.2-incubating>>.

* Fixed bug in Gryo and GraphSON (with embedded types) serialization for serialization of results returned from `Map.entrySet()`.
* `Transaction` settings for `onReadWrite` and `onClose` are now `ThreadLocal` in nature of standard transactions.
* Optimized `BulkLoaderVertexProgram`. It now uses `EventStrategy` to monitor what the underlying `BulkLoader` implementation does (e.g. whether it creates a new vertex or returns an existing).
* Integrated `NumberHelper` in `SumStep`, `MinStep`, `MaxStep` and `MeanStep` (local and global step variants).
* Gremlin Console remoting to Gremlin Server now supports a configuration option for assigning aliases.
* `CountMatchAlgorithm`, in OLAP, now biases traversal selection towards those traversals that start at the current traverser location to reduce message passing.
* Fixed a file stream bug in Hadoop OLTP that showed up if the streamed file was more than 2G of data.
* Added the ability to set thread local properties in `SparkGraphComputer` when using a persistent context.
* Bumped to Neo4j 2.3.0.
* Deprecated "rebindings" as an argument to Gremlin Server and replaced it with "aliases".
* Added `PersistedInputRDD` and `PersistedOutputRDD` which enables `SparkGraphComputer` to store the graph RDD in the context between jobs (no HDFS serialization required).
* Renamed the `public static String` configuration variable names of TinkerGraph (deprecated old variables).
* Added `GraphComputer.configure(key,value)` to allow engine-specific configurations.
* `GraphStep` is no longer in the `sideEffect`-package and is now in `map`-package (breaking change).
* Added support for mid-traversal `V()`-steps (`GraphStep` semantics updated).
* Fixed `Number` handling in `Operator` enums. Prior this change a lot of operations on mixed `Number` types returned a wrong result (wrong data type).
* Fixed a bug in Gremlin Server/Driver serializer where empty buffers were getting returned in certain cases.
* Renamed `ConjunctionX` to `ConnectiveX` because "conjunction" is assumed "and" (disjunction "or"), where "connective" is the parent concept.
* Removed `PathIdentityStep` as it was a hack that is now solved by `Traversal.Admin.addTraverserRequirement()`.
* Added `Traversal.Admin.addTraverserRequirement()` to allow a traversal strategy or source to add requirements (not only step determined anymore).
* Added `TraverserRequirement.ONE_BULK` to state the traverser does not handle bulk.
* Added `GraphTraversalSource.withBulk(boolean)` to enabled users to compute only using `bulk=1`.
* Gremlin Server supports Netty native transport on linux.
* Removed the need for `GFunction` (etc.) closure wrappers in Gremlin-Groovy as `as Function` can be used to convert closures accordingly.
* Added `SelectColumnStep` (`select(keys)` and `select(values)`). Deprecated `mapKeys()` and `mapValues()`.
* Renamed `gremlin.hadoop.graphInputRDD` and `gremlin.hadoop.graphOutputRDD` to `gremlin.spark.graphInputRDD` and `gremlin.spark.graphOutputRDD`, respectively.
* Fixed a bug in `FoldStep` around bulking. This could be a breaking change, but it is the correct semantics.
* Previous `group()`-behavior steps are accessible via the deprecated `groupV3d0()`-steps.
* `GroupStep` and `GroupSideEffectStep` now do lazy reductions to reduce memory footprint. Breaking change for `group()` semantics.
* Added `GroupStepHelper` with various static methods and classes that are used by both `GroupStep` and `GroupSideEffectStep`.
* Added `BarrierStep` interface with `processAllStarts()` method which process all starts up to yielding the barrier result.
* Fixed a severe threading issue in `TinkerGraphComputer`.
* The location of the jars in HDFS is now `hadoop-gremlin-x.y.z-libs` to ensure multiple TinkerPop versions don't clash.
* `GiraphGraphComputer` will only upload the jars to HDFS if it doesn't already exist (to help speed up startup time).
* `GiraphGraphComputer.workers()` is smart about using threads and machines to load balance TinkerPop workers across cluster.
* `GraphComputer.workers(int)` allows the user to programmatically set the number of workers to spawn.
* Added `GryoSerializer` as the new recommended Spark `Serializer`. Handles `Graph` and `GryoMapper` registries.
* `GryoPool` now makes use of `GryoPool.Builder` for its construction.
* Bumped to Apache Hadoop 2.7.1.
* Bumped to Apache Giraph 1.1.0.
* Bumped to Apache Spark 1.5.1.
* Split Hadoop-Gremlin apart such there is now `hadoop-gremlin`, `spark-gremlin`, and `giraph-gremlin` (and respective `GremlinPlugins`).
* Added `LambdaCollectingBarrierStep` which generalizes `NoOpBarrierStep` and allows for `barrier(normSack)`-type operations.
* Fixed bugs in the Gremlin Server's NIO protocol both on the server and driver side.
* Added `Path.popEquals(Pop,Object)` to check for path equality based on `Pop` (useful for `TraverserRequirement.LABELED_PATH`).
* Added `Operator.assign` to allow setting a direct value.
* `Operator` is now a `BinaryOperator<Object>` with appropriate typecasting for respective number operators.
* Simplified `SackValueStep` so it now supports both `sack(function)` and `sack(function).by()`. Deprecated `sack(function,string)` .
* Added `Parameters` object to allow for the parameters of a step to be retrieved at runtime via a traversal.
* Redesigned (though backwards compatible) `AddEdgeStep`, `AddVertexStep`, and `AddPropertyStep` (and respective `GraphTraversal` API).
* Added `GraphTraversalSource.inject()` so users can spawn a traverser with non-graph objects.
* `GraphStep` can now take a single argument `Collection` which is either elements or element ids (i.e. `g.V([1,2,3])` is supported now).
* Added `LoopsStep` to make the loop counter accessible within `repeat()`, `until()` and `emit()`.
* Gephi Plugin no longer requires manual insert of `store` steps to visualize a traversal.
* Added a `TinkerIoRegistry` that registers a custom serializer for Gryo that will serialize an entire `TinkerGraph` instance.
* Added configuration options to Gephi Plugin for setting the size of nodes visualized.
* Replaced `DedupBijectionStrategy` with the more effective `FilterRankingStrategy`.
* `ComputerAwareSteps` must not only handle step ids, but also step labels.
* Renamed `B_O_P_SE_SL_Traverser` to `B_LP_O_P_SE_SL_Traverser` as it now supports `TraverserRequirement.LABELED_PATH`.
* Added `B_LP_O_S_SE_SL_Traverser` in support of `TraverserRequirement.LABELED_PATH`.
* Added `TraverserRequirement.LABELED_PATH` which only generates path data for steps that are labeled (greatly increases the likelihood of bulking).
* Fixed a bug in `Path` usage that required an API update: `Path.addLabel()` is now `Path.extend(Set<String>)` and `Traverser.addLabels(Set<String>)`.
* Made `Path` iterable, so that it can be ``unfold()``'ed and used by local steps like `min(local)`, `max(local)`, etc.
* `WhereTraversalStep` and `WherePredicateStep` are now the only "special" `Scoping` steps after `MatchStartStep` in `match()`.

==== Bugs

* TINKERPOP-774 order / dedup issues
* TINKERPOP-799 [Proposal] with()-modulator for stream level variable binding.
* TINKERPOP-801 groupCount() fails for vertices (elements?) (using Spark)
* TINKERPOP-811 AddPropertyStepTest fails "all of a sudden"
* TINKERPOP-823 addV() broken for multi-value properties
* TINKERPOP-843 Misspecified HADOOP_GREMLIN_LIBS generates NullPointerException
* TINKERPOP-857 Add GraphComputer.config(key,value)
* TINKERPOP-895 Use "as BinaryOperator" and remove GBinaryOperator
* TINKERPOP-903 Fix empty buffer return upon buffer capacity exceeded
* TINKERPOP-910 In session transaction opened from sessionless request
* TINKERPOP-918 ComputerVerificationStrategy is too restrictive
* TINKERPOP-926 Renamed TinkerGraph public statics to common pattern used for other statics.
* TINKERPOP-948 AbstractGremlinProcessTest.checkMap not asserted in GroupTest
* TINKERPOP-953 Artifact equality is not evaluating properly
* TINKERPOP-955 HashMap$Node not serializable

==== Improvements

* TINKERPOP-297 Ensure Consistent Behavior Over Deleted Elements *(breaking)*
* TINKERPOP-333 Support VertexProperty in PartitionStrategy
* TINKERPOP-391 More fluency in GraphComputer for parameterization.
* TINKERPOP-616 Use Spark 1.3.0 in Hadoop-Gremlin.
* TINKERPOP-624 Passing Detached/Referenced to Graph.vertices/edge()
* TINKERPOP-680 Configurable Channelizer for Gremlin Driver
* TINKERPOP-728 Improve Remote Graph Object Treatment in Console
* TINKERPOP-756 Provide a strict parsing option for GraphMLReader
* TINKERPOP-760 Make loop counter accessible within repeat()
* TINKERPOP-762 Allow mid-traversal V() (and E())
* TINKERPOP-765 Decompose AbstractTransaction for different transactional contexts *(breaking)*
* TINKERPOP-767 Path should play well with "local" steps.
* TINKERPOP-768 MatchStep in OLAP should be smart about current vertex.
* TINKERPOP-769 Make the introduction of the TP3 docs story better.
* TINKERPOP-772 TraverserRequirement.LABELED_PATH
* TINKERPOP-796 Support merge binary operator for Gremlin sacks *(breaking)*
* TINKERPOP-798 [Proposal] Rename mapKeys()/mapValues() to select(keys) and select(values).
* TINKERPOP-802 Provide sack(object) so that the sack can be directly set.
* TINKERPOP-803 A better solution to g.V(someCollection.toArray())
* TINKERPOP-805 Enforce AutoCloseable Semantics on Transaction *(breaking)*
* TINKERPOP-821 Improve testing around TraversalHelper around recursive methods
* TINKERPOP-825 [Proposal] SetBulkStep (sideEffectStep)
* TINKERPOP-826 OneToManyBarrierStrategy
* TINKERPOP-827 Add a console session to the PageRank section of the docs.
* TINKERPOP-829 TinkerGraphComputer should support the user specified thread/worker count.
* TINKERPOP-835 Shade Jackson Dependencies *(breaking)*
* TINKERPOP-836 Support Hadoop2 in place of Hadoop1
* TINKERPOP-850 Reduce Graph.addVertex overload ambiguity *(breaking)*
* TINKERPOP-851 GroupCountStep needs a by() for the count.
* TINKERPOP-861 Solve "The Number Problem" for Operator (and follow on operators)
* TINKERPOP-863 [Proposal] Turn off bulking -- or is there something more general? (hope not).
* TINKERPOP-866 GroupStep and Traversal-Based Reductions *(breaking)*
* TINKERPOP-868 Allow Spark Gremlin Computer to Reuse Spark Contexts
* TINKERPOP-874 Rename Gremlin-Spark properties using gremlin.spark prefix. *(breaking)*
* TINKERPOP-876 Rename VendorOptimizationStrategy XXXOptimizationStrategy *(breaking)*
* TINKERPOP-879 Remove deprecated promoteBindings from GremlinExecutor *(breaking)*
* TINKERPOP-885 Change Transaction.onReadWrite() to be a ThreadLocal setting *(breaking)*
* TINKERPOP-888 GraphTraversal.property overloads *(breaking)*
* TINKERPOP-896 Simplify the {{withSack}} methods of {{GraphTraversalSource}}. *(breaking)*
* TINKERPOP-897 Remove deprecated GSupplier, GFunction, GConsumer, etc. methods. *(breaking)*
* TINKERPOP-898 Rename ConjuctionP and ConjuctionStep to ConnectiveP and ConnectiveStep *(breaking)*
* TINKERPOP-899 Bump to the latest version of Neo4j.
* TINKERPOP-900 Provide by(object) which compiles to by(constant(object))
* TINKERPOP-901 Option for use of Netty epoll on Linux to reduce GC pressure
* TINKERPOP-904 BulkLoaderVertexProgram optimizations
* TINKERPOP-905 Harden time oriented tests in ResultQueueTest
* TINKERPOP-907 getters for RepeatStep.untilTraversal and RepeatStep.emitTraversal
* TINKERPOP-908 Use line breaks in documentation
* TINKERPOP-909 Improve steps that handle numeric data
* TINKERPOP-911 Allow setting Thread Specific Spark JobGroup/Custom Properties based on hadoop conf
* TINKERPOP-913 Rename Gremlin Server arguments rebinding to alias
* TINKERPOP-914 DriverRemoteAcceptor in Gremlin Console supports aliases
* TINKERPOP-917 Add HadoopGraph.open(String)
* TINKERPOP-922 Add a book for Developer Documentation
* TINKERPOP-923 Add a book for Tutorials
* TINKERPOP-925 Use persisted SparkContext to persist an RDD across Spark jobs.
* TINKERPOP-931 Make it possible to extend the core OpProcessor implementations
* TINKERPOP-933 Improve release process to get files named properly
* TINKERPOP-935 Add missing "close" operation to the session opProcessor docs

== TinkerPop 3.0.0 (A Gremlin Rāga in 7/16 Time)

image::https://raw.githubusercontent.com/apache/tinkerpop/master/docs/static/images/gremlin-hindu.png[width=225]

[[release-3-0-2-incubating]]
=== TinkerPop 3.0.2 (Release Date: October 19, 2015)

* Cleaned up `ext/` directory when plugin installation fails for `gremlin-server` and `gremlin-console`.
* Fixed issues in `gremlin-server` when configured for HTTP basic authentication.
* Made `BulkLoaderVertexProgram` work for any persistent TP3-supporting graph (input and output).
* `TreeSideEffectStep` now implements `PathProcessor` which fixed a `ComputerVerificationStrategy` issue.
* Added a shell script that verifies source and binary distributions.
* Fixed a bulk related bug in `GroupStep` when used on `GraphComputer` (OLAP).
* Gremlin Server binary distribution now packages `tinkergraph-gremlin` and `gremlin-groovy` as plugins to be consistent with Gremlin Console's packaging.
* The `RepeatStep` clauses (`until()`,`emit()`,`repeat()`) can only be set at most one time in order to prevent user confusion.
* Fixed a `clone()` bug in `RepeatStep`, `TreeStep`, `GroupCountStep`, `GroupStep`, and `TraversalRing`.
* Fixed a thread context bug in `TinkerGraphComputer`.
* Fixed issues with the `gremlin-driver` related to hanging connections in certain conditions.
* TinkerGraph now has an option for persistence where the data is saved on `close()` and, if present, loaded on `open()`.
* Added an overload for `GremlinExecutor.eval()` that takes a `Lifecycle` object to override some default settings from `GremlinExecutor.Builder`.
* Improved session closing for transactional graphs during shutdown of Gremlin Server.
* Fixed id parameter used in tests for `GroovyStoreTest` and `GroovyRepeatTest` to not be treated as an embedded string.
* `GraphStep` will convert any `Vertex` or `Edge` ids to their id `Object` prior to submission to `GraphComputer` (OLAP).

==== Bugs

* TINKERPOP-814 ConnectionPool can fill with dead Connections
* TINKERPOP-816 Gryo deserialization of error response with null message causes NPE and protocol desync
* TINKERPOP-817 Gryo serialization of large responses fails and causes protocol desync
* TINKERPOP-840 TreeTest Is not being ignored via ComputerVerificationStrategy
* TINKERPOP-849 gremlin-server doesn't close sessions on 'close' opcode
* TINKERPOP-855 sasl authentication type error due to Json format
* TINKERPOP-865 Errors with HTTP REST basic auth
* TINKERPOP-867 TinkerGraphProvider does not initialize temp dir
* TINKERPOP-870 Rebound client requires a connection to occur on the underlying client.
* TINKERPOP-877 Driver hangs if SSL enabled on server but not on client

==== Improvements

* TINKERPOP-828 TinkerGraph can supportPersistence(), should we allow it.
* TINKERPOP-830 process-docs.sh introduces extra white space dependent on console width
* TINKERPOP-839 Docs should have a ${version.number} under the logo.
* TINKERPOP-852 A shell script that validates the distribution artifacts at release time
* TINKERPOP-853 TinkerPop Logo in JavaDoc index.html
* TINKERPOP-858 Cleanup after failed :install

[[release-3-0-1-incubating]]
=== TinkerPop 3.0.1 (Release Date: September 2, 2015)

* `Compare` now uses `BigDecimal` internally to ensure that precision is not lost on standard number comparisons.
* Renamed `ComputerVerificationStrategy` to `VerificationStrategy` so all the verification strategies can use it.
* Added `StandardVerificationStrategy` that throws exceptions for illegal traversal patterns on the standard engine (which extends to `GraphComputer`).
* Added `GraphFeatures.supportsConcurrentAccess()` to allows `Graph` implementations to signify if multiple instances can access the same data.
* Clarified semantics of `Transaction.close()` in unit tests - now refers only to closing the current transaction in the current thread.
* `Neo4jGraph` no longer uses `OptOut` on `TransactionTest.shouldRollbackOnCloseWhenConfigured` (formerly `shouldRollbackOnShutdownWhenConfigured`)
* Gremlin Server initialization scripts can now return a `Map` of values that will become global bindings for the server.
* Introduced the `--dryRun` option to the document generation process which ignores actual script execution in the Gremlin Console.
* Fixed bug in `EventStrategy` around property changed events when calling `property` without cardinality or meta-property values.
* Improved support for the `Accept` header for REST-based requests in Gremlin Server.
* `GraphFactory` now allows specification of the class to use to instantiate the `Graph` through the `GraphFactoryClass` annotation.
* Added `wrapAdjacencyList` and `unwrapAdjacencyList` options to `GraphSONWriter` and `GraphSONReader` respectively, thus allowing valid JSON to be written/read if the user desires.
* Added Gremlin Server/Driver authentication support via SASL.
* Added Basic HTTP authentication support for REST in Gremlin Server.
* Added Gremlin Server plugin to help with "credential graph" management (used in conjunction with authentication features of Gremlin Server).
* Added "secure" Gremlin Server/Driver example configuration files.
* Adjusted configuration for javadoc generation to eliminate error messages.
* Removed "reserved" graph concept names from tests (e.g. "label", "edge", "value") to support the convention of avoiding these strings for property names.
* Introduced `GraphProvider.Descriptor` which annotates a `GraphProvider` implementation to describe what `GraphComputer` implementation will be used.
* Modified `OptOut` to include a `computers` attribute which allows the `Graph` to opt-out of computer-based tests for specific computation engines.
* Added a `SandboxExtension` that can be plugged into `TypeCheckedCustomizerProvider` and `CompileStaticCustomizerProvider` to control classes and methods that can be used in the `GremlinGroovyScriptEngine`.
* Added a number of new `ImportCustomizerProvider` implementations such as, `TimedInterruptCustomizerProvider`, `TypeCheckedCustomizerProvider` and others.
* Refactored `GremlinGroovyScriptEngine` to make more general use of `ImportCustomizerProvider` implementations.
* Removed `SecurityCustomizerProvider` class and the "sandbox" configuration on the `ScriptEngines` class - this was an experimental feature and not meant for public use.
* Removed dependency on `groovy-sandbox` from the `gremlin-groovy` module.

==== Bugs

* TINKERPOP-770 Exception while AddPropertyStep tries to detach vertex property
* TINKERPOP-780 Use of fold() in repeat()
* TINKERPOP-782 map(Traversal) should declare requirements of child
* TINKERPOP-785 Gremlin Server Not Properly Reporting Port Conflict
* TINKERPOP-792 select at start of match traversal on Map can fail
* TINKERPOP-794 IncidentToAdjecentStrategy malfunction
* TINKERPOP-804 Failed installing neo4j-gremlin extension on Windows 7
* TINKERPOP-822 Neo4j GraphStep with element arguments ignores has  *(breaking)*

==== Improvements

* TINKERPOP-576 Gremlin Server Authentication
* TINKERPOP-582 Remove Groovy Sandbox Dependency
* TINKERPOP-610 General graph concept names in test schema
* TINKERPOP-656 IoRegistry Chaining
* TINKERPOP-690 Be able to OPT_OUT for Standard, but not Computer *(breaking)*
* TINKERPOP-699 GraphSON writeGraph not producing valid json object
* TINKERPOP-750 Compare should not have special case for Number
* TINKERPOP-752 Make Gremlin Server Better Respect ACCEPT
* TINKERPOP-764 Unify semantics of Transaction.close() in tests and documentation *(breaking)*
* TINKERPOP-771 IoRegistry Instantiation With GryoPool
* TINKERPOP-778 Support GraphFactory location via annotation.
* TINKERPOP-791 Document rules for committers
* TINKERPOP-797 order() seems to only like List? *(breaking)*
* TINKERPOP-808 TraversalComparator.comparator needs a getter

=== TinkerPop 3.0.0 (Release Date: July 9, 2015)

* Modified the `GremlinExecutor` to catch `Throwable` as opposed to `Exception` so as to properly handle `Error` based exceptions.
* Modified the `GremlinGroovyScriptEngine` compilation configuration to prevent inappropriate script evaluation timeouts on standalone functions.
* Added a custom configuration for "timed interrupt" in the `ScriptEngines` instantiation of the `GremlinGroovyScriptEngine`.
* Added `mapKeys()` (`MapKeyStep`) and `mapValues()` (`MapValueStep`) to get the keys and values of a map, respectively.
* `select()` no longer supports empty arguments. The user must specify the keys they are selecting.
* `MatchStep` and `match()` no longer have a "start label" parameter -- it is computed if the incoming traverser does not have requisite labels.
* Turned transactional testing back on in Gremlin Server using Neo4j.
* Renamed `Transaction.create()` to `Transaction.createThreadedTx()`.
* Added `TraversalParent.removeGlobalChild()` and `TraversalParent.removeLocalChild()`.
* Added a `clear` option to the Gephi Plugin to empty the Gephi workspace.
* Refactored `ResultSet` and related classes to stop polling for results.
* `AbstractStep` now guarantees that bulk-less and null-valued traversers are never propagated.
* Added `dedup(string...)` which allows for the deduplication of a stream based on unique scope values.
* Fixed multiple bugs in the Gephi Plugin related to refactoring of traversal side-effects.
* Split `WhereStep` into `WherePredicateStep` and `WhereTraversalStep` to simplify internals.
* Prevent the driver from attempting to reconnect on a dead host if the `Cluster.close()` method has been called.
* Renamed the "deactivate" option on `:plugin` command to "unuse" to be symmetric with the "use" option.
* Added `Traversal.toStream()` to turn the `Traversal<S,E>` into a `Stream<E>`.
* Added `Scoping.Variable` enum of `START` and `END` which allows the `Scoping` step to specify where its bindings are.
* `ComputerVerificationStrategy` is smart about not allowing `WhereXXXStep` with a start-variable to run in OLAP as it selects the value from the path.
* Rewrote `MatchStep` where it now works on `GraphComputer`, solves more patterns, provides plugable execution plans, supports nested AND/OR, `not()`-patterns, etc.
* Renamed `Graphs` in Gremlin Server to `GraphManager`.
* Fixed bug in Gremlin Driver where client-side serialization errors would not bubble up properly.
* Fixed problem in Gremlin Server to ensure that a final `SUCCESS` or `NO_CONTENT` message assured that the transaction was successful in sessionless requests.
* Arrow keys for cycling through command history now work in Gremlin Console when being used on Windows.
* Added `NotStep` and `not(traversal)` for not'ing a traversal (integrates like `ConjunctionStep`).
* Removed `TraversalP`. Traversals and `P`-predicates are completely separate concepts.
* `has(key,traversal)` is now an alias for `filter(__.values(key).traversal)` using `TraversalFilterStep`.
* Simplified `SubgraphStrategy` by using `TraversalFilterStep` instead of the more complex `WhereStep`.
* Added `TraversalMapStep`, `TraversalFlatMapStep`, `TraversalFilterStep`, and `TraversalSideEffectStep` which all leverage an internal traversal.
* Added `Path.get(pop,label)` as default helpers in `Path`.
* Added `Pop.first`, `Pop.last`, and `Pop.all` as enums for getting single items from a collection or a list of said items.
* Changed `GremlinServer.start()` to return a `CompletableFuture` that contains the constructed `ServerGremlinExecutor`.
* Restructured `IoTest` breaking it up into smaller and more logically grouped test cases.
* Gremlin Server `Settings` now has sensible defaults thus allowing the server to be started with no additional configuration.
* Fixed garbled characters in Gremlin Console that notably showed up in `:help`
* Replaced dependency on `groovy-all` with individual Groovy dependencies as needed.
* Bumped `org.gperfutils:gbench` to the `0.4.3` and a version explicitly compatible with Groovy 2.4.x.
* Renamed `KeyStep` to `PropertyKeyStep` to be consistent with `PropertyValueStep`.
* Added `Gremlin-Lib-Paths` to modify paths in plugin `lib` directory.
* Modified the capabilities of `Gremlin-Plugin-Paths` to delete paths that have no value on the right-hand-side of the equals sign.
* The REST API in Gremlin Server now requires parameters to be defined with a "bindings." prefix.
* Modified the REST API in Gremlin Server to accept rebindings.
* Added `rebindings` optional argument to sessionless requests to allow global bindings to be rebound as needed.
* Added `LazyBarrierStrategy` which "stalls" a traversal of a particular form in order to gain a bulking optimization.
* `CollectingBarrierStep` supports `maxBarrierSize` for "lazy barrier," memory conservation.
* `Scoping` now has `getScopeKeys()` to get the keys desired by the scoping step.
* Refactored SSL support in the Gremlin Server/Driver.
* Factored out `ServerGremlinExecutor` which contains the core elements of server-side script execution in Gremlin Server.
* Bumped to netty 4.0.28.Final.
* Refactored the `Mutating` interface and introduce `CallbackRegistry` interface around `EventStrategy`.
* Changed `onReadWrite` and `onClose` of `AbstractTransaction` to be synchronized.
* Added `LabelP` to support index lookups and `has()` filtering on `Neo4jGraph` multi-label vertices.
* `AddEdgeStep` is now a `Scoping` step.
* Added a fully defined set of `Graph.Feature` implementations to `EmptyGraph`.
* Dropped dependency on `org.json:json` - used existing Jackson dependency.
* Added back neo4j-gremlin as the licensing of the Neo4j API is now Apache2.
* Added `willAllowId` method to features related to vertices, edges and vertex properties to test if an identifier can be use when `supportsUserSuppliedIds` is `true`.
* Fixed a bug in `GraphTraversal.choose(predicate,trueTraversal,falseTraversal)`.
* Removed `MapTraversal`, `MapTraverserTraversal`, `FilterTraversal`, and `FilterTraverserTraversal` as these are simply `__.map(function)` and `__.filter(predicate)`.
* Include `hadoop-gremlin` Hadoop configuration sample files in Gremlin Console distribution.
* Iteration of results in Gremlin Server occur in the same thread as evaluation and prior to transaction close.
* TinkerGraphComputer now supports every `ResultGraph`/`Persist` combination.
* `GraphComputerTest` extended with validation of the semantics of all `ResultGraph`/`Persist` combinations.
* GiraphGraphComputer no longer requires an extra iteration and MapReduce job to derive the full `Memory` result.
* SparkGraphComputer now supports `InputRDD` and `OutputRDD` to allow vendors/users to use a `SparkContext` to read/write the graph adjacency list.
* Added `Scoping.getScopeValue()` method so all "selecting" steps use the same pattern for map, path, and sideEffect data retrieval.

=== TinkerPop 3.0.0.M9 (Release Date: May 26, 2015)

* Removed `GraphComputer.isolation()` as all implementations use standard BSP.
* Added a Gremlin Server `LifeCycleHook` to ensure that certain scripts execute once at startup and once at shutdown.
* `has(key)` and `hasNot(key)` are now aliases for `where(values(key))` and `where(not(values(key)))`, respectively.
* TinkerGraph classes are now final to restrict user and vendor extension.
* Added `TraversalStrategy.VendorOptimization` to ensure that all TinkerPop optimizations execute first on the known TinkerPop steps.
* Added `TailGlobalStep` and `TailLocalStep` (`tail()`) which gets objects from the end of the traversal stream.
* `AndStep` and `OrStep` are now simply markers where `WhereStep(a.and(b).and(c)...and(z))` is the compilation.
* Moved `Compare`, `Contains`, `Order`, `Operator`, and `P` to `process/traversal` from `structure/` as they are process-based objects.
* `HasContainer` now uses `P` predicate as helper methods and tests are more thorough on `P`.
* Changed Gremlin Server integration/performance tests to be runnable from within the `gremlin-server` directory or from the project root.
* Moved the string methods of `TraversalHelper` to `StringFactory`.
* Renamed JSON-related serializers for Gremlin Server to be more consistent with GraphSON naming.
* Removed `HasTraversalStep` in favor of new `P.traversal` model with `HasStep`.
* Fixed bug in `WsGremlinTextRequestDecoder` where custom serializers from graphs were not being used.
* Added `AndP` which allows for the `and()`-ing of `P` predicates.
* `Order.opposite()` is now `reversed()` as that is a `Comparator` interface method with the same semantics.
* `Compare/Contains/P.opposite()` are now `negate()` as that is a `BiPredicate` interface method with the same semantics.
* `has(traversal)` is replaced by `where(traversal)` and `has(key,traversal)`. `HasXXX` is always with respects to an element property.
* Added `TraversalScriptHelper` with static methods for dynamically creating a `Traversal` from a JSR 223 `ScriptEngine`.
* Changed `SubgraphStrategy` to take `Traversal` rather than `Predicate` for filtering.
* Improved `SubgraphStrategy` to only modify the `Traversal` if filtering was required.
* Improved logging of errors in the `HttpGremlinEndpointHandler` to include a stracktrace if one was present.
* Moved `AbstractGremlinSuite.GraphProviderClass` to `org.apache.tinkerpop.gremlin.GraphProviderClass`.
* Simplified the Gremlin-Groovy test suite where there is now no distinction between `STANDARD` and `COMPUTER` tests.
* `VertexProgram` and `MapReduce` now add a `Graph` parameter to `loadState(Graph, Configuration)`.
* Added `ScopingStrategy` which auto-scopes `select()` and `where()` so the language looks clean.
* Added `Scoping` as a marker interface to state that a step desires a particular `Scope`.
* `SelectStep`, `SelectOneStep`, and `WhereStep` support both `Scope.local` and `Scope.global` for `Map<String,Object>` or `Path` analysis, respectively.
* Fixed a bug in the `TraversalStrategies` sort algorithm.
* Removed numerous unused static utility methods in `TraversalHelper`.
* TinkerGraph process suite tests are now running with and without strategies in place.
* Added `IncidentToAdjacentStrategy` which rewrites `outE().inV()`, `inE().outV()` and `bothE().otherV()` to `out()`, `in()` and `both()` respectively.
* Renamed `ComparatorHolderRemovalStrategy` to `OrderGlobalRemovalStrategy` as it now only applies to `OrderGlobalStep`.
* Anonymous traversal no longer have `EmptyGraph` as their graph, but instead use `Optional<Graph>.isPresent() == false`.
* Added `Traversal.Admin.setGraph(Graph)` as strategies that need reference to the graph, need it across all nested traversals.
* `AbstractLambdaTraversal` is now smart about `TraversalParent` and `TraversalStrategies`.
* Fixed bug in `GraphML` reader that was not allowing `<edge>` elements to come before `<node>` elements as allowable by the GraphML specification.
* Added `VertexFeature.getCardinality`.
* Added `AdjacentToIncidentStrategy` which rewrites `out().count()` to `outE().count()` (and similar such patterns).
* `GryoPool` now takes a `Configuration` object which allows setting the size of the pool and the `IoRegistry` instance.
* Added `PersistResultGraphAware` interface which is used by `OutputFormats` to specify persistence possibilities for a Hadoop `GraphComputer`.
* `ElementIdStrategy` now allows the identifier property to be set directly (and not only by specifying `T.id`).
* Added sample configuration files for registering a `TraversalStrategy` in Gremlin Server.
* Added response status code for `NO_CONTENT` to represent output for a successful script execution without a result (e.g. an empty `Iterator`).
* Removed the notion of a "terminator" message from the Gremlin Server protocol - new response status code for `PARTIAL_CONTENT`.
* `Path` and `Step` labels are ordered by the order in which the respective `addLabel()` calls were made.
* A `Step` now has a `Set<String>` of labels. Updated `as()` to take a var args of labels.
* Dropped `BatchGraph` from the code base - it will be replaced by bulk loader functionality over OLAP.
* `TraversalSideEffects` now implements `Optional` semantics. Less code as Java8 provides the helper methods.
* `TraversalScriptSupplier` now takes an `Object` var args for setting `ScriptEngine` bindings if needed.
* `Compare` is now more lenient on `Number`-types.
* Removed `Compare.inside` and `Compare.outside` as they are not primitive comparators and should be composed from primitives.
* Introduced `P` (predicate) for cleaner looking `is()`, `has()`, and `where()` calls -- e.g. `has('age',eq(32))`.
* `GraphTraversalSource` is now the location for `withXXX()` operations. No longer do they exist at `GraphTraversal`.
* All `Traverser` objects now extend from `AbstractTraverser` or a child that ultimately extends from `AbstractTraverser`.
* OLTP `select()` now returns a list for traversals with duplicate labels (as this was a unintended side-effect of `SparsePath`).
* Removed the `SparsePath` optimization as it led to numerous corner-case inconsistencies.
* `VertexWritable` serializes and deserializes the `StarGraph` object -- no more intermediate `DetachedXXX` objects.
* Gremlin Server better supports the settings for the high and low watermark that will slow writes to clients that are lagging.
* Added `GraphReader.readObject()` and `GraphWriter.writeObject` abstractions for those implementations that can support them.
* Altered `GraphWriter.writeVertices()` method to take an `Iterator` of vertices rather than a `Traversal`.
* GraphSON format for output from `GraphWriter.writeVertex`, `GraphWriter.writeVertices`, and `GraphWriter.writeGraph` have all changed now that they use `StarGraph` serialization.
* Gryo format for output from `GraphWriter.writeVertex`, `GraphWriter.writeVertices`, and `GraphWriter.writeGraph` have all changed now that they use `StarGraph` serialization.
* Added read and write methods to `GraphReader` and `GraphWriter` for `Property` and `VertexProperty`.
* Reduced object creation in GraphSON during serialization.
* Moved `T` tokens to the `structure/` package as its more general than `process/`.
* `Attachable.attach()` now takes a `Method` to determine whether to attach via `GET`, `CREATE`, or `GET_OR_CREATE`.
* Decreased size of Gremlin Server `RequestMessage` and `ResponseMessage` serialization payloads and reduced object creation.
* `Graph.empty()` no longer required with the introduction of `ShellGraph` which is a placeholder for a graph class and computer.
* `VertexProperty.Cardinality` default is now vendor chosen. If the vendor has not preference, they should use `Cardinality.single`.
* `Messenger.receiveMessages()` no longer takes a `MessageScope` and thus, consistent behavior between message-passing and message-pulling systems.
* Changed the `gremlin.tests` environment variable for test filtering to the more standard convention of `GREMLIN_TESTS` and made it work for all test suites.
* Removed `back()`-step as `select()`-step provides the same behavior with more intelligent optimizations and `by()`-modulation.
* Removed `Graph.Helper` method annotation and related infrastructure in tests.
* Modified header of Gryo to be 16 bytes instead of 32 (and removed the version stamp).
* Removed the concept of handling version in Gryo via the builder as it wasn't really accomplishing the capability of ensuring backward compatibility.
* Moved `Exceptions.propertyRemovalNotSupported` from `Element` to `Property` for consistency.
* Provided a method for Gremlin Server to bind `TraversalSource` objects for use in scripts.
* Modified the reference implementation for dealing with "custom" identifier serialization in GraphSON - See `IoTest.CustomId` for the example.
* Modified `g.vertices/edges` and related methods and tests to support non-type specific querying (e.g. `g.V(1)` and `g.V(1L)` should both return the same result now).
* `TinkerGraph` supports an `IdManager` which helps enforce identifier types and improve flexibility in terms of how it will respond to queries around identifiers.
* `DetachedXXX` now uses the standard `structure/` exceptions for unsupported operations.
* Added private constructors to all `Exceptions` inner classes in the respective `structure/` interfaces.
* Re-introduced `ReferenceXXX` to ensure a smaller data footprint in OLAP situation (`DetachedXXX` uses too much data).
* `Attachable` now has a set of static exception messages in an `Exceptions` inner class.
* Added `StarGraph` which is a heap efficient representation of a vertex and its incident edges (useful for `GraphComputer` implementations).
* `TraverserSet` uses a `FastNoSuchElementException` on `remove()` for increased performance.
* Add `Profiling` interface to enable vendors to receive a `Step's MutableMetrics`.

=== TinkerPop 3.0.0.M8 (Release Date: April 6, 2015)

* Removed Neo4j-Gremlin from this distribution due to GPL licensing. Working with Neo4j team to reintroduce by M9.
* Altered structure of plugin directories for Gremlin Server and Gremlin Console to allow for the full `lib` directory with all dependencies and the lighter `plugin` directory which contains filtered dependencies given the path.
* Improved `OptOut` to allow for exclusion of a group of tests by specifying a base test class.
* `GraphComputerTest` is now Java8 specific and much easier to extend with new test cases.
* Merged the `gremlin-algorithm` module into `gremlin-test`.
* Removed `LambdaVertexProgram` and `LambdaMapReduce` as it will be one less thing to maintain.
* Gremlin Console accepts a `max-iteration` configuration via the standard `:set` command to limit result iteration.
* `Vertex.property()` default behavior is now `Cardinality.single`.
* Added `ElementIdStrategy` as a `TraversalStrategy`.
* Introduce `AbstractTransaction` to simplify implementation of standard transactional features for vendors.
* Added `EventStrategy` to generate `Graph` modification events to listeners.
* Added test to enforce return of an empty `Property` on `VertexProperty.property(k)` if no meta properties exist.
* Added methods to registered transaction completion listeners on `Transaction` and provided a default implementation.
* Fixed bug in Neo4j where return of an empty meta property was returning a `NullPointerException`.
* Refactored step API -- the TinkerPop3 steps are the foundation for any domain specific language (including graph).
* `MapReduce` now has `workerStart(Stage)` and `workerEnd(Stage)` methods with analagous semantics to `VertexProgram`.
* Hadoop-Gremlin `ObjectWritable` now leverages Kryo for data serialization.
* `GiraphGraphComputer` supports arbitrary objects as the vertex id -- previously, only long ids were supported.
* Added `VertexProgramPool` to support thread safe pooling of vertex programs for graph computers that provide threaded workers.
* Added `GryoPool` to support thread safe pooling of Gryo readers and writers.
* Added `TraversalSource` which contextualizes a traversal to a graph, DSL, execution engine, and runtime strategies.
* Added `AddVertexStep` (`addV`), `AddPropertyStep` (`property`), and changed `AddEdgeStep` to a map-step instead of a sideEffect-step.
* Added `compile` method to `GremlinExecutor` and related classes.
* Fixed bug in Gremlin Server that was generating extra response messages on script evaluation errors.
* Changed the `Memory` API to not return the mutated value on `or`, `and`, `incr` as it is too difficult to implement faithfully in a distributed system.
* Added `SparkGraphComputer` to Hadoop-Gremlin which uses Apache Spark as the underlying computing engine.
* Renamed "Gremlin Kryo" to "Gryo".
* Refactored `TinkerWorkerPool` to use `ExecutorService` so as to reuse threads when executing graph computer functions.
* Removed `Reducing.Reducer` and `ReducingStrategy`. Previous `Reducing` classes are now `MapReducer` classes.
* Refactored the "process" test suite to allow for better test configuration with respect to different `TraversalEngine` implementations.
* Added `hasNot(traversal)` which is a faster way of doing `has(traversal.count().is(0L))`.
* `TraversalStrategy.apply(traversal)` is the new method signature as the `TraversalEngine` can be retrieved from the `Traversal`.
* `TraversalEngine` is now an interface and provided to the traversal by the graph. `Graph` methods added to set the desired traversal engine to use.
* Added `count(local)`, `sum(local)`, `max(local)`, `min(local)`, `mean(local)`, `dedup(local)`, `sample(local)` and `range(local)` for operating on the local object (e.g. collection, map, etc.).
* `TraversalComparator` exists which allows for `order().by(outE().count(),decr)`.
* Added Apache Rat plugin to detect the proper inclusion of license headers in files.
* A `Traversal` now respects thread interruption during iteration, throwing a `TraversalInterruptionException` if it encounters interruption on the current thread.
* Apache refactoring: `com.tinkerpop` -> `org.apache.tinkerpop`.
* `Traversal` is now `Serializable` and with most queries no longer needing lambdas, Gremlin-Java works over the wire.
* Added `VertexProperty.Cardinality` with `list`, `set`, and `single`. No more `Vertex.singleProperty()` method.
* Added `RangeByIsCountStrategy` that adds a `RangeStep` in front of `.count().is(<predicate>, <value>)` to minimize the amount of fetched elements.
* Added `CoalesceStep` / `coalesce()` that emits the first traversal which emits at least one element.
* Added more syntactic sugar tricks to the Gremlin sugar plugin -- `&`, `|`, `select from`, `gt`, etc.
* `Traversal.Admin` is consistent internal to steps, traversals, strategies, etc. For the user, `Traversal` is all they see.
* `TraversalHolder` is now called `TraversalParent` with the child/parent terminology used throughout.
* Added `GroovyEnvironmentPerformanceSuite`.
* Provided more robust shutdown capabilities for the thread pools used in `GremlinExecutor`.
* A massive `process/` package reorganization -- class names are still the same, just in new packages.
* Bumped `neo4j-graph` to Neo4j 2.1.6.
* Bumped to Groovy 2.4.1.
* Added a new "performance" test suite for Gremlin Process.
* Steps now only operate with traversals -- no more lambdas. Lambda-> `Traversal` conversion utilities added.
* `SideEffectStep` always requires a `Consumer`. Steps that were consumer-less simply extends `AbstractStep`.
* Simplified the `Neo4jGraph` implementation by now allowing `cypher()` mid-traversal. Only available via `g.cypher()`.
* Moved `clock()` out of the Utility plugin. It is now available to both Groovy and Java.
* Changed the `OptOut` annotation to allow for ignoring an entire test case using a wildcard.
* Added `AndStep` and `OrStep` filters to support arbitrary conjunction of traversals.
* `__` is now a class with static `GraphTraversal` methods and thus `repeat(out())` is possible.
* Added `IsStep` / `.is()` that supports filtering scalar values.
* `Neo4jGraph` and `TinkerGraph` no longer create new `Feature` instances on each feature check.
* Added `Compare.inside` and `Compare.outside` for testing ranges. Removed `between()` as now its `has('age',inside,[10,30])`.
* `GraphTraversal.has()` no longer requires the element type to be cast in the traversal definition.
* Fixed a `ConcurrentModificationException` bug in TinkerGraph that occurred when doing full vertex/edge scans and removing elements along the way.
* Added `Scope.local` and `Scope.global` in support of `OrderLocalStep` and `OrderGlobalStep` via `order(scope)`.
* Added `Order.keyIncr`, `Order.keyDecr`, `Order.valueIncr`, and `Order.valueDecr` in support of `Map` sorting.
* Added `Order.shuffle` and removed `shuffle()` in favor of `order().by(shuffle)`.
* Changed `Order implements Comparator<Comparable>` to `Order implements Comparator<Object>` as its now generalized to multiple types of objects.
* The `maxContentLength` setting in Gremlin Server is now respected by the HTTP/REST Gremlin endpoint.
* Fixed resource leak in the HTTP/REST Gremlin endpoint of Gremlin Server.
* Refactored Gremlin Server `start` and `stop` functions to return `CompletableFuture`.
* HTTP REST error response JSON objects from Gremlin Server should no longer have issues with control characters, line feeds, etc.
* Added `MeanStep`, `mean()`, and `MeanNumber` for calculating number averages in a traversal.
* Greatly simplified all the traversal `MapReduce` implementations due to the introduction of `VertexTraversalSideEffects`.
* Added `VertexTraversalSideEffects` as a cheap, static way to get a sideEffect-view of a vertex in OLAP.
* Added `TraversalHelper.isLocalStarGraph()` which determines if a traversal is contained within the local star graph.
* Added `TraversalVerificationStrategy` to verify if the traversal can be executed on respective engine.
* Refactored `GraphTraversal.cap()` to `GraphTraversal.cap(String...)` to support multi-sideEffect grabs.
* Added GraphSON serialization for `Path`.
* Added `Traversal.Admin.getTraverserRequirements()` and removed `TraversalHelper.getTraverserRequirements(Traversal)`.
* `Traversal.equals()` is no longer computed by determining if the objects returned are equal.
* Altered messaging in Gremlin Console when using a remote that is not yet activated.
* Fixed potential for deadlock in Gremlin Driver when waiting for results from the server.
* Added the `useMapperFromGraph` serializer option to the Gremlin Server configuration file to allow auto-registration of serialization classes.
* Refactored Netty pipeline structure to not have a second "Gremlin" executor group and instead used a standard `ExecutorService`.
* Refactored the `GremlinExecutor` to take an optional transformation function so as to allow manipulation of results from `eval` in the same thread of execution.
* Fixed issue with the `HttpGremlinEndpointHandler` where requests were getting blocked when `keep-alive` was on.
* Added `MinStep` and `MaxStep` with respective `min()` and `max()`.
* `CountStep` and `SumStep` now extend `ReducingBarrierStep` and no longer are sideEffect steps.
* `SideEffectCapStep` now extends `SupplyingBarrier` and is much simpler than before.
* Added `SupplyingBarrier` which simply drains the traversal and emits the value of a provided supplier.
* Added `TraversalLambda` which implements function, predicate, and consumer over a provided traversal.
* Any non-core `Step` that takes a function or predicate can now take a traversal which maps to `traversal.next()` (function) and `traversal.hasNext()` (predicate).
* `CollectingBarrierStep` is no longer abstract and added `GraphTraversal.barrier()` which is analogous to `fold().unfold()`, though cheaper.
* Added `TraversalOptionHolder` for branching steps to index works with corresponding `GraphTraversal.option()`.
* `BranchStep` is now a proper generalization of `UnionStep` and `ChooseStep`.
* `SubgraphStep` has changed in support of in-traversal filtering and removing the need for path-based traversers.
* Added `HasTraversalStep` which takes an anonymous traversal to determine whether or not to filter the current object.
* Added `Traversal.Admin.getStartStep()` and `Traversal.Admin.getEndStep()`. Removed `TraversalHelper.getStart()` and `TraversalHelper.getEnd()`.
* Refactored `profile()` to use injected steps. `ProfileStep` can now be used without any special JVM command line parameters.
* Added `ReducingBarrierStep` which acts like `CollectingBarrierStep` but operates on a seed with a bi-function.
* Added a preprocessor for AsciiDocs. Documentation code examples are executed and the results are dynamically inserted into the doc file.
* `LocalStep` traversal is treated as a branch, not an isolated traversal. Moreover, moved `LocalStep` to `branch/`.
* Traversal strategies are now applied when the `TraversalVertexProgram` state is loaded, not when submitted. Less error prone as it guarantees strategy application.
* Reworked `TraversalHolder` where there are "local traversals" and "global traversals". Local traversals are not subject to OLAP message passing.
* Fixed a bug in `DedupStep` that made itself apparent in `DedupOptimizerStrategy`.
* Added `RepeatStep.RepeatEndStep` in order to reduce the complexity of the code on OLAP when the predicates are not at the start of `RepeatStep`.

=== TinkerPop 3.0.0.M7 (Release Date: January 19, 2015)

* Added `SideEffectRegistrar` interface and `SideEffectRegistrationStrategy` for allowing steps to register sideEffects at strategy application time.
* Renamed `Traverser.Admin.setFuture()` and `Traverser.Admin.getFuture()` to `setStepId()` and `getStepId()`, respectively.
* Added `TraversalMatrix` for random access to steps in a traversal by their step id. Used by `TraversalVertexProgram`.
* Added unique identifies to `Step` that are not the user provided labels. `Step.getLabel()` now returns an `Optional<String>`.
* Removed `UnionLinearStrategy`, `ChooseLinearStrategy`, and `RepeatLinearStrategy` as nested traversals are now natively supported in OLAP.
* Fixed `Neo4jGraph` around manual transaction behavior on `commit` and `rollback` such that they would throw exceptions if a transaction was not open.
* Redesigned the hidden step labeling mechanism so its consistent across a cluster, easier for rewrite strategies, and will enable nested OLAP traversals.
* `Traverser.incrLoops()` now takes a string step label to enable nested looping constructs (i.e. loop stacks).
* Added `Traversal.tryNext()` which returns an `Optional`, where the provided default method should be sufficient for all vendors.
* Removed `PathConsumer` in favor of `TraverserRequirement.PATH`-model via `Step.getRequirements()`.
* `Step.getRequirements()` returns a `Set<TraverserRequirement>` which is what is required of the `Traverser` by the `Step`.
* `Traverser` now extends `Cloneable` and `Traverser.clone()` is used to good effect in `Traverser.split()`.
* Added `AbstractTraverser` for which all traversers extend.
* Moved `Traversal.SideEffects` to `TraversalSideEffects` as sideEffects are not necessarily tied to the traversal.
* Removed `Graph.of()` for generating anonymous graph traversals -- replaced by `__`-model.
* Removed `Graph` being stored in `Traversal.SideEffects`. Too dangerous when moving between OLTP and OLAP and its limited uses were worked around easily.
* No need for `DefaultXXXGraphTraversal` unless the vendor is extending with new methods (e.g. `DefaultNeo4jGraphTraversal`).
* Reworked `TraversalStrategies` such that the are "emanating object class"-dependant, not `Traversal` dependent.
* Moved `Traverser.sideEffects()` to `Traverser.asAdmin().getSideEffects()`. Users should use `Traverser.sideEffects(key)` and `Traverser.sideEffects(key,value)`.
* Added `SerializationTest` to the `StructureStandardSuite` in `gremlin-test` which validates serialization at a lower level than `IoTest`.
* Removed `IntervalStep` and renamed `interval()` to `between()` which is simply an alias to a `has().has()` chain.
* Added `__` static interface which allows for `__.out().out()`-style construction of anonymous traversals (instead of `g.of()`).
* The only `GraphTraversal` steps that operate on `Traverser` are the base lambdas and `repeat()` (i.e. `emit()` and `until()`).
* Removed dependency on the `reflections` library in `gremlin-test` which removed the default implementation of `GraphProvider.getImplementations()` - vendors now need to implement this method themselves.
* Relaxed the `<S>` typing requirement for anonymous traversals when applied to `choose()`, `repeat()`, `union()`, etc.
* Removed `LoopStep` and `UntilStep` in favor of the new `RepeatStep` model of looping in Gremlin3.
* `BranchStep` is now exposed in `GraphTraversal` via `branch(function)`.
* `UnionStep` now implements `TraversalHolder`.
* Added `RepeatStep` as the new looping construct supporting do/while, while/do, and emit semantics.
* Moved `Traversal.sideEffects()` to `Traversal.Admin.getSideEffects()` as `cap()` should be used to access the sideEffect data of a traversal.
* Renamed vendor `XXXTraversal` to `XXXGraphTraversal` (interface) and `XXXGraphTraversal` to `DefaultXXXGraphTraversal` (implementation class).
* Modified packaging for console plugins to be more consistent by moving them to the `com.tinkerpop.gremlin.console.groovy.plugin` namespace.
* Removed all TinkerPop specific dependencies to Guava to avoid user version conflicts.
* Added support for `-e` (script file execution) and `-v` (version display) options on `gremlin.sh`.
* GraphSON supports the assignment of multiple custom serialization modules.
* `Traverser.get(stepLabel/sideEffectKey)` no longer exists. There now exists: `Traverser.path(stepLabel)` and `Traverser.sideEffects(sideEffectKey)`.
* `SimpleTraverser` now supports "path" but in a very loose, global cache way. Added `SparsePath` as a `Map`-backed `Path` implementation.
* Provided Neo4j multi-label support in Neo4j-Gremlin. Added three `Neo4jVertex`-specific methods: `addLabel()`, `removeLabel()`, `labels()`.
* Bumped to Groovy 2.3.9.
* Added `Graph.Io` interface which allows for simplified helper methods for end users and a way for vendors to override `GraphReader` and `GraphWriter` initial construction when custom serializers are needed.
* Removed methods from `GraphProvider` related to customizing serializers in `IoTest` from the test suite as the new `Graph.Io` interface now serves that purpose.
* Added `Neo4jGraph.checkElementsInTransaction(boolean)` which will (or not) verify whether elements retrieved via Neo4j global graph operations are transactionally consistent.
* Added `ScriptInputFormat` and `ScriptOutputFormat` to Hadoop-Gremlin for reading and writing a file according to an arbitrary parsing script.
* Added `TimeLimitStep.getTimedOut()` to determine if the step timed out or there were no more objects to process.
* `Graph.System` is now `Graph.Hidden` with "hidden" being the vendor namespace and the key prefix being `~`.
* Much better `toString()` handling in `Step` and `Traversal`.
* `ComparatorHolder<V>` interface returns a `List<Comparator<V>>` instead of a `Comparator<V>[]`.
* `T` now implements `Function<Element,Object>`.
* Added `ElementValueComparator` and `ElementFunctionComparator` in support of vendor introspection on `ComparatorHolder`-steps.
* Renamed `Comparing` marker interface to `ComparatorHolder`.
* `FunctionHolder` interface provides vendor introspection via `ElementValueFunction`.
* Removed `OrderByStep` as it is now just `order()` with a `by()`-based comparator.
* Added `SampleStep` (`sample()`) to allow for sampling the set of previous objects. Useful for doing random walks with `local()`.
* Renamed `random()` to `coin()` to better express that the filter is a random coin toss.
* Added `by()`-projection to modulate the meaning of post-processing steps like `aggregate()`, `groupCount()`, `path()`, `order()`, etc.
* Removed the `Strategy` interface and gave `StrategyGraph` direct access to the `GraphStrategy`.
* Added `Graph.strategy()` to help instantiate `StrategyGraph` instances.
* Modified the signature of all `GraphStrategy` methods to include an parameter that contains a reference to the "composing strategy".
* `PartitionStrategy` hides the specified partition key from view when iterating properties, keys, etc.
* Change construction of `GraphStrategy` implementations to be consistent with singleton instances and builder pattern.
* Added `Graph.Helper` annotation to "protected" certain default interface methods from implementation by vendors.
* Transaction retry functions now work with "manual" transactions.
* Improved error messaging when importing "legacy" GraphSON that was not generated with "extended" properties.
* Renamed "iterator" related methods in the `GraphStrategy` interface to be consistent with the method names they represent.
* `PropertyMapStep` (`valueMap()`) now takes a boolean to state if the tokens of the element are desired along with its properties.
* `HadoopGraph` now connected to the `StructureProcessSuite`.
* `HadoopGraph` no longer supports `Graph.Variables` as they were in-memory. A persistence mechanism can be introduced in the future.
* Hidden properties removed in favor of using `GraphStrategy` for such features.
* `Edge.iterators().vertexIterator(BOTH)` now guarantees `OUT` then `IN` vertex iterator order.
* `Graph.v(Object)` and `Graph.e(Object)` no longer exist. Instead, use `Graph.V(Object... ids)` and `Graph.E(Object... ids)`.
* Added `Graph.Iterators` to allow access to vertex and edge iterators based on element ids and bypassing `GraphTraversal`.
* Renamed `GraphStrategy` implementations to be less verbose - removed the word "Graph" from their names (e.g. `IdGraphStrategy` simply changed to `IdStrategy`).
* Removed `Step.NO_OBJECT` as the problem is solves can be solved with proper use of `flatMap` and `EmptyTraverser`.
* `Path` is now part of `GraphSerializer` and thus, not specific to a particular implementation of `Path`.
* Added messaging to show files being downloaded when using the Gremlin Server "install" command.
* Added test name and class arguments to the `GraphProvider.loadGraphWith` method.
* Merged `ReferencedXXX` and `DetachedXXX` so that all migration of graph element data is via `DetachedXXX`.
* Added `StaticVertexProgram` and `StaticMapReduce` which simply return `this` on `clone()`.
* `VertexProgram` and `MapReduce` now implement `Cloneable` and is used for fast copying across workers within the same machine.
* Added `TraversalHolder` interface which extends `PathConsumer` to determine recursively if nested traversals require path calculations turned on.
* Reworked how a `TraverserGenerator` is retrieved and utilized.
* Added `Traversal.toBulkSet()` to make getting resultant data more efficiently for traversals with repeated data.
* Provided a helper `LocalStep.isLocalStarGraph()` so `GraphComputer` implementers know the requisite data boundaries.
* Created `Traversal.Admin` to hide administrative methods. Added `Traversal.asAdmin()` to get at `Traversal.Admin`.
* Fixed up all `Step` cloning operations realizing that Java8 lambdas are always bound to the calling class (no delegates).
* Usage of `:remote close` without configured remotes shows a reasonable message rather than a stack trace.
* Provided `LocalStep` to signify that the internal traversal is locally bound to the incoming object.
* Failed script evaluation in Gremlin Server now triggers the cancel of the process attempting to timeout the script if it were to run too long.
* Greatly increased the speed of `ScriptEngineLambda` by making use of a static `ScriptEngine` cache.
* Fixed a general bug in all sideEffect using steps where the sideEffect should be accessed via the `Traverser` not `Traversal`.
* `GremlinPlugin` interface no longer has the `additionalDependencies` method - those dependencies are now defined by an entry in the manifest file for the jar called `Gremlin-Plugin-Dependencies`.
* Added `TinkerWorkerPool` which is used for resource efficient threading in `TinkerGraphComputer`.
* `MapReduce.createMapReduce(Configuration)` now exists and serves the same purpose as `VertexProgram.createVertexProgram(Configuration)`.
* Enabled SessionOps to be extended. Added eval handler hook.
* Setting a property with an unsupported data type throw `IllegalArgumentException` instead of `UnsupportedOperationException` as the operation is supported, but the argument is not.

=== TinkerPop 3.0.0.M6 (Release Date: December 2, 2014)

* `javatuples.Pair` avoided on `MapReduce` API in favor of a new `KeyValue` class.
* Renamed `Gremlin-Plugin` manifest entry for plugins to `Gremlin-Plugin-Paths`.
* Added `Gremlin-Plugin-Dependencies` manifest entry to list other dependencies that should be retrieved with a plugin jar.
* `Memory.Admin.asImmutable()` yields an immutable representation of the GraphComputer `Memory`.
* Fixed host selection in `gremlin-driver` by properly accounting for all hosts being marked unavailable at the instantiation of a `Client`.
* Removed Giraph-Gremlin in favor of new Hadoop-Gremlin with `GiraphGraphComputer` support. Future support for `MapReduceGraphComputer`.
* Greatly simplified the `InputFormat` and `OutputFormat` model for working with Giraph (and Hadoop).
* Added a serializer for `Property` for GraphSON correcting format of serialization of a single `Property` on an `Edge`.
* Fixed bug in Gremlin Console that prevented assignments to empty `List` objects.
* Added `VertexProgram.getMessageScopes()` to allow vendors to know which `MessageScopes` at a particular `Memory` state.
* Reduced the number of methods in `MessageScope.Local` as its up to vendors to inspect provided incident `Traversal` accordingly.
* Renamed `MessagesType` to `MessageScope` to make it less ambiguous regarding the class of the messages being sent.
* Changed the message type of `TraversalVertexProgram` to `TraverserSet` to support message combining.
* Added `VertexProgram.getMessageCombiner()` to support the combining of messages in route to a vertex.
* Reduced object creation in `TraversalVertexProgram` around vertex-local traversal sideEffects.
* Renamed `Traverser.Admin.makeChild()` and `Traverser.Admin.makeSibling()` to `Traverser.Admin.split()` to correspond with `merge()`.
* Added `Traverser.Admin.merge(Traverser)` method so that the merging algorithm is with the `Traverser`.
* Added `Operator` enum that contains sack-helpful `BinaryOperators`: sum, minus, mult, div, max, min, etc.
* Added `GraphTraversal.withSack()` and renamed `trackPaths()` and `with()` to `withPath()` and `withSideEffect()`, respectively.
* Added the "Gremlin Sacks" feature to allow a `Traverser` to carry local information along its walk.
* GraphSON format no longer makes use of `hiddens` JSON key. Its all just `properties`.
* Added `DoubleIterator` to make vendor implementations of `Edge.iterators().vertexIterator()` efficient.
* `PropertiesStep` is smart about hiddens vs. properties.
* `Element.iterators().hiddenProperties()` no longer exists. For vendors, simply provide an iterator of properties.
* `GIRAPH_GREMLIN_LIBS` supports colon separated directories for loading jars from multiple paths.
* Introduced method to control the location of dependencies dynamically loaded to the Gremlin Console as part of the `:install` command.
* Fixed problem with the Neo4j Gremlin Plugin not loading properly after Gremlin Console restart.
* Removed the "use" configuration from Gremlin Server.
* Moved `SugarGremlinPlugin` from `gremlin-console` to `gremlin-groovy` so that it could be shared with Gremlin Server.
* Fixed bug in serialization of `null` results returned to the Gremlin Console when serializing to strings.
* Moved the `GremlinPlugin` for `TinkerGraph` to `tinkergraph-gremlin` module (it is no longer in `gremlin-console`).
* Added a `plugin-info.txt` file to Gremlin Console `/ext/{module}` subdirectories to identify the module that was originally requested.
* Gremlin Server now allows for the explicit configuration of plugin activation.
* Refactored `GremlinPlugin` and `AbstractGremlinPlugin` to better account for plugins that run on the server and those that run in the console.
* Added a `plugins` configuration to Gremlin Server to control the plugins that are enabled on initialization.
* Added a builder option to `GremlinExecutor` to control the plugins that are enabled on initialization.
* Added `RemoteException` for usage with `RemoteAcceptor` implementations for the Gremlin Console so as to better standardize their development.
* Standardized all text being written to the Gremlin Console using starting upper case letter.
* Prevented error in the Console when `:submit` is called but no remotes were configured.
* Provided a way to clean the `grapes` directory as part of a standard build with `mvn clean install`.

=== TinkerPop 3.0.0.M5 (Release Date: November 7, 2014)

* Removed `PropertyFilterIterator` as using Java8 streams was just as efficient for the use case.
* Renamed `KryoWritable` to `GremlinWritable` as it is not necessarily Kryo that is the serialization mechanism.
* Fixed an input split bug in Giraph that was making it so that splits were not always at vertex boundaries.
* Fixed a combiner bug in `GirapGraphComputer`. Combiners were always calling `MapReduce.reduce()`, not `MapReduce.combine()`.
* Greatly simplified `SubgraphStrategy` by removing requirements for `Traversal` introspection.
* `StrategyWrappedGraph` mimics vendor use of `GraphStep` and `GraphTraversal` and no longer requires dynamic strategy application.
* `TraversalStrategies` make use of a dependency tree sorting algorithm to ensure proper sorts prior to application.
* `TraversalStrategies` are now immutable and are bound to the `Traversal` class.
* Fixed bug in Gephi Plugin that prevented it from communicating with the Gephi Streaming Server.
* Renamed `MessageType.XXX.to()` to `MessageType.XXX.of()` so it makes sense in both the sending and receiving context.
* Improved messaging with respect to tests that are ignored due to features to make it clear that those tests are not in error.
* Relaxed exception consistency checks in the test suite to only check that a thrown exception from an implementation extends the expected exception class (but no longer validates that it is the exact class or that the message text).
* `VertexProgram` now has `workerIterationStart()` and `workerIterationEnd()` to allow developers to control vertex split static data structures.
* `TraversalVertexProgram` startup time greatly reduced due to being smart about `loadState()` behavior.
* Gremlin Server sessions now allow serialization of results that were part of an open transaction.
* Refactor `OpProcessors` implementations in Gremlin Server for better reusability.
* `Vertex.iterators()` no longer have a `branchFactor`. This is now at the query language level with `localLimit()`.
* Added `limit(long)` and `localLimit(int,int)` which simply call the range equivalents with 0 as the low.
* Added `LocalRangeStep` which supports ranging the edges and properties of an element -- `localRange(int,int)`.
* `GraphTraversal.value(String)` no longer exists. Instead, use `GraphTraversal.values(String)`.
* `HiddenXXXStep` and `ValueXXXStep` no longer exist. `PropertyXXXStep` takes a `PropertyType` to denote value and hidden access.
* Added `PropertyType` to the structure-package which provide markers for denoting property types (vs. property classes).
* Renamed `setWorkingDirectory` to `workingDirectory` in the `KryoReader` builder.
* `Path.get(String)` returns the object if only one object is referenced by label, else it returns a `List` of referenced objects.
* Added overload to `GremlinKryo` to allow a serializer to be configured as a `Function<Kryo,Serializer>` to allow better flexibility in serializer creation.
* Added method to `GraphProvider` to allow implementers to provide a mechanism to convert GraphSON serialized identifiers back to custom identifiers as needed.
* Added methods to `GraphProvider` so that implementers could specify a custom built `GremlinKryo` class and/or `SimpleModule` class in case their implementation had custom classes to be serialized.
* Added `Traversal.forEachRemaining(class,consumer)` for those traversals whose end type is different from declared due to strategy rewriting.
* Removed `Traversal.forEach()` as traversal implements `Iterator` and users should use `forEachRemaining()`.
* `RangeStep` now has an inclusive low and an exclusive high -- a change from Gremlin2.
* `DriverGremlinPlugin` returns raw results with driver results available via the `result` variable.
* Removed test enforcement of `private` constructor for a `Graph` instance.
* `RemoteAcceptor` now supports `@` prefixed lines that will grab the script string from the Gremlin Console shell.
* Modified the signature of `Property.element()` to simply return `Element`
* Added `Reducing` marker and `ReducingStrategy` which supports reduction-functions as a final step in Gremlin OLAP (e.g. `fold()`).
* Once strategies are `complete()`, no more steps can be added to a `Traversal`.
* Renamed `Traversal.strategies()` to `Traversal.getStrategies()` as it is not a "query language"-method.
* Added test to enforce that a `label` on a `VertexProperty` is always set to the key of the owning property.
* Fixed bug with multi-property removal in `Neo4jGraph`.
* Bumped to Neo4j 2.1.5.
* Used standard `UUIDSerializer` from the `kryo-serializers` library for serialization of `UUID` objects.
* Changed GraphSON serialization to only use `iterators()` - there were still remnants of `Traversal` usage from previous refactoring.
* Added overload for `detach` method to allow for the `Element` to be detached as a "reference" only (i.e. without properties).
* Renamed `Item` in `gremlin-driver` to `Result`.
* Renamed `strategy` to `getStrategy` in `StrategyWrappedGraph`.
* Renamed `baseGraph` to `getBaseGraph` in `Neo4jGraph`.
* `Neo4jGraph` now returns an empty property `Vertex.property(k)` when the key is non-existent (a problem only visible when meta/multi property configuration was turned off).
* `Traversal.Strategies.apply()` now takes a `TraversalEngine`. Greatly simplifies strategy application for `STANDARD` or `COMPUTER`.
* Renamed `IdentityReductionStrategy` to `IdentityRemovalStrategy` for reasons of clarity.
* Added `ComparingRemovalStrategy` that removes `Comparing`-marked steps unless they are the end step of the traversal.
* `OrderStep` now works in OLAP, but only makes sense as a traversal end step.
* `MapReduce` API extended to include `getMapKeySort()` and `getReduceKeySort()` to sort outputs accordingly.
* Renamed `TraversalResultMapReduce` to `TraverserMapReduce`. Shorter and makes more sense.
* Improved build automation to package javadocs and asciidoc documentation in the distribution files.
* Improved build automation with a script to automatically bump release versions in the various files that needed it such as the `pom.xml` files.
* The identifier on `VertexProperty` is now read properly to those graphs that can support identifier assignment.
* `GraphSONReader.readGraph()` now properly reads vertex properties.
* Removed `Neo4jGraph.getCypher()` as users should use `Neo4jGraph.cypher()` and get back TinkerPop3 graph objects.
* `GiraphGraph.variables().getConfiguration()` is now replaced by `GiraphGraph.configuration()`.
* Added `Graph.configuration()` which returns the `Configuration` object of `Graph.open()`.
* Removed `TraverserTracker` as now there is only a `TraverserSet` for all halted traversers. A nice simplification of `TraversalVertexProgram`.
* Renamed `Traverser.isDone()` to `Traverser.isHalted()` and `DONE` to `HALT`. Consistent with automata terminology.
* Removed `PathTraverserExecutor` and `SimpleTraverserExecutor` as a single `TraverserExecutor` correctly executes both types of traversers.
* `TraversalVertexProgram` does "reflexive message passing" to reduce the total number of iterations required to execute a traversal.
* `MapReduce` no-argument constructors are private and thus, only for reflection and `loadState()` usage.
* MapReducers for `TraversalVertexProgram` are now smart about `with()` declared data structures.
* Updated `Traversal.SideEffects` to use "registered suppliers" and it now works accordingly in both OLTP and OLAP environments.
* Increased the speed of `FlatMapStep` by approximately 1.5x.

=== TinkerPop 3.0.0.M4 (Release Date: October 21, 2014)

* Added features for `VertexProperty` user supplied ids and related data types.
* Removed `SideEffectCap` marker interface as there is only one `SideEffectCapStep` and thus, `instanceof` is sufficient.
* `Path.getObjects()`/`Path.getLabels()` renamed to `Path.objects()`/`Path.labels()` to be in line with "query language" naming convention.
* Greatly simplified `GiraphInternalVertex` due to `Element.graph()` -- 1/2 the memory footprint and reduced construction time.
* Renamed `Property.getElement()` to `Property.element()` given the "query language" naming convention.
* `Element.graph()` added which returns the `Graph` that the element is contained within.
* Added tests for greater consistency around iterating hidden properties.
* Simplified `TraversalVertexProgram` where only a single `TraverserTracker` exists for both path- and simple-traversers.
* Fixed a major bug where `Arrays.binarySearch` was being used on an unsorted array in TinkerGraph and Neo4jGraph.
* Changed `ComputerResult.getXXX()` to `graph()` and `memory()` to be consistent with "query language" naming convention.
* `Traverser.getXXX()` changed to `loops()`, `bulk()`, `path()`, `sideEffects()` to be consistent with "query language" naming convention.
* Optimization to reduce the number of empty lists created due to no step class existing for respective `TraversalStrategy.apply()`.
* Added `CapTraversal` as a marker interface for the `cap()` method.
* Added `union()` with GraphComputer `UnionLinearStrategy`.
* `TimeLimitStep` was moved to `filter/` package. It was a mistake that it was in `sideEffect/`.
* Provided the configuration for generating both a "full" and "core" set of javadocs, where "full" represents all classes in all projects and "core" is the "user" subset.
* Validated bindings passed to Gremlin Server to ensure that they do not match the most common statically imported values.
* If no script engine name is provided to a `LambdaHolder` it is assumed to be Gremlin-Groovy.
* `MapEmitter` and `ReduceEmitter` have an `emit(value)` default method where the key is the `MapReduce.NullObject` singleton.
* `Traverser.Admin` now implements `Attachable` as the `Traversal.SideEffects` can be generated from the `Vertex`.
* Made a solid effort to ensure that all TinkerPop keys are `Graph.System` to leave `Graph.Key` for users.
* The `Graph.System` prefix is now `^` instead of `%&%`. Simpler and easier on the `toString()`-eyes.
* Added `Traversal.SideEffects.ifPresent(Consumer)` as a default helper method.
* Added `profile()`-step which provides detailed information about the performance of each step in a traversal.
* No more `CountCapStep` and `CountStep`, there is only `CountStep` and it is elegant.
* Created a `AbstractTraversalStrategy` with good `toString()`, `hasCode()`, and `equals()` implementations.
* Added `CountTraversal` as a marker-interface stating that the `Traversal` has a `count() -> Long` method.
* `Traversal` no longer has any step methods as its not required for DSL implementers to have "core steps."
* Added "linearization" strategy for `ChooseStep` so it is executed correctly on GraphComputer.
* Added `GraphTraversalStrategyRegistry` which has respective global strategies to make turning on/off strategies easier.
* Added a generic `BranchStep` to be used for re-writing "meta-steps" for execution on GraphComputer.
* Moved `JumpStep`, `UntilStep`, and `ChooseStep` to a new `branch/` package.
* Added test cases to the Structure Suite to enforce consistent operations of reading properties after removal of their owning `Element`.
* GraphSON format change for full `Graph` serialization - Graph variables are now serialized with the key "variables" as opposed to "properties".
* Relaxed `Graph.toString()` test requirements for implementers.
* Made the `toString` operations in `GraphStrategy` consistent.
* Added `VertexFeatures.supportsRemoveProperty`.
* Added `VertexPropertyFeatures.supportsRemoveProperty`.
* Added `EdgeFeatures.supportsRemoveProperty`.
* Added `VertexFeatures.supportsRemoveVertices`.
* Added `EdgeFeatures.supportsRemoveEdges`.
* Vendors should now get a clear error when mis-spelling something in an `@OptOut` (or more likely if a test name changes) and it now works all the test suites.
* All plugins now have a default prefix of "tinkerpop." as a namespace.
* `GraphComputer` now executes a `Set<MapReduce>` and `hashCode()`/`equals()` were implemented for existing `MapReduce` implementations.
* Changed `Contains.in/notin` to `Contains.within/without` as `in` is a reserved term in most languages (including Java and Groovy).
* Added helper methods for loading data into collections in `TraversalHelper`.
* Core `Traversal` methods are smart about bulking -- e.g. `iterate()`, `fill()`, `remove()`, etc.
* `GroupByStep` and `GroupByMapReduce` leverage `BulkSet` as the default group data structure.
* `Element.Iterator` has renamed methods so implementers can do `MyElement implements Element, Element.Iterators`.
* Renamed `MessageType.Global` and `MessageType.Local` creators from `of()` to `to()` as it makes more sense to send messages `to()`.
* With `Traverser.get/setBulk()` there is no need for a `TraverserMessage`. The `Traverser` is now the message in `TraversalVertexProgram`.
* Provided static `make()` methods for constructing `Path` implementations.
* Provided a more space/time efficient algorithm for `Path.isSimple()`.
* The `JumpStep` GraphComputer algorithm `Queue` is now a `TraverserSet`.
* `AggregateStep` and `StoreStep` now use `BulkSet` as their default backing `Collection` (much more space/time efficient).
* Added `BulkSet` which is like `TraverserSet` but for arbitrary objects (i.e. a weighted set).
* `UnrollJumpStrategy` is no longer a default strategy as it is less efficient with the inclusion of `TraverserSet`.
* Introduced `TraverserSet` with bulk updating capabilities. Like OLAP, OLTP looping is now linear space/time complexity.
* TinkerGraph's MapReduce framework is now thread safe with a parallel execution implementation.
* Added a default `Traverser.asAdmin()` method as a typecast convenience to `Traverser.Admin`.
* Renamed `Traverser.System` to `Traverser.Admin` as to not cause `java.lang.System` reference issues.
* Renamed `Memory.Administrative` to `Memory.Admin` to make it shorter and consistent with `Traverser.Admin`.
* Fixed a TinkerGraph bug around user supplied vertex property ids.
* Most `Step` classes are now defined as `public final class` to prevent inheritance.
* `ShuffleStep` now extends `BarrierStep` which enables semantically correct step-sideEffects.
* Leveraged `Traverser.getBulk()` consistently throughout all steps.

=== TinkerPop 3.0.0.M3 (Release Date: October 6, 2014)

* All `Step` fields are now `private`/`protected` with respective getters as currently needed and will be added to as needed.
* Gremlin Server no longer has the `traverse` operation as lambdas aren't really serialized.
* `Path` is now an interface with `ImmutablePath` and `MutablePath` as implementations (2x speedup on path calculations).
* `Traverser` now implements `Comparable`. If the underlying object doesn't implement `Comparable`, then a runtime exception.
* Added abstract `BarrierStep` which greatly simplifies implementing barriers like `AggregateStep`, `OrderStep`, etc.
* `SelectStep` is now intelligent about when to trigger path computations based on label selectors and barriers.
* `T` no longer has `eq`, `neq`, `lt`, `in`, etc. Renamed all respective enums and with `static import`, good in console (e.g. `Compare.eq`).
* Added `Order` enum which provides `Order.decr` and `Order.incr`.
* `Traverser.loops` and `Jump.loops` are now shorts (`32767` max-loops is probably sufficient for 99.9999% of use cases).
* `Traverser.bulk` exists which is how many instances does the traverser represent. For use in grouping with bulk computations.
* Greatly simplified sideEffect steps where there is no distinction between OLAP vs. OLTP (from the `Step` perspective).
* Removed the need for `Bulkable` and `VertexCentric` marker interfaces in process API.
* Renamed configuration parameters in Giraph-Gremlin to be consistent with a `giraph.gremlin`-prefix.
* Made it possible to pass a `ScriptEngine` name and string script in `TraversalVertexProgram` and `LambdaVertexProgram`.
* Made `TinkerGraph` a plugin for the Console as it is no longer a direct dependency in `gremlin-groovy`.
* Added features for supporting the addition of properties via `Element.property(String,Object)`.
* `GiraphGraph` OLTP tested against Gremlin-Java8 and Gremlin-Groovy -- OLAP tested against Gremlin-Groovy.
* `Neo4jGraph` is now tested against both Gremlin-Java8 and Gremlin-Groovy.
* Renamed the test cases in `ProcessTestSuite` to be consistent with other Gremlin language variants.
* Added a `gremlin-groovy-test` suite that can be used to validate implementations against the Groovy variant of Gremlin.
* `TinkerGraph` is no longer serializable, use a `GraphReader`/`GraphWriter` to serialize the graph data.
* Removed `implements Serializable` on numerous classes to ensure safety and proper usage of utilities for cloning.
* `Traversal` now implements `Cloneable` as this is the means that inter-JVM threads are able to get sibling `Traversals`.
* Created "integration" test for `Neo4jGraph` that runs the test suite with multi/meta property features turned off.
* Added `GraphStrategy` methods for `VertexProperty`.
* Converted the `id` data type from string to integer in the Grateful Dead sample data.
* Removed all notions of serializable lambdas as this is a misconception and should not be part of TinkerPop.
* Greatly simplified `TraversalVertexProgram` with three arguments: a `Traversal<Supplier>`, `Class<Traversal<Supplier>>`, or a script string with `ScriptEngine` name.
* Added `TraversalScript` interface with `GroovyTraversalScript` as an instance. To be used by OLAP engines and any language variant (e.g. gremlin-scala, gremlin-js, etc.).
* `UntilStep` now leverages `UnrollJumpStrategy` accordingly.
* Fixed a bug where the `toString()` of `Traversal` was being hijacked by `SugarGremlinPlugin`.
* Fixed compilation bug in `UntilStep` that is realized when used in multi-machine OLAP.
* Simplified `Enumerator` and implementations for `MatchStep`.

=== TinkerPop 3.0.0.M2 (Release Date: September 23, 2014)

* Added an exhaust `InnerJoinEnumerator` fix in `MatchStep` to get all solutions correctly.
* `Neo4jGraph` can be configured to allow or disallow meta- and multi-properties.
* Added `until()`-step as a simpler way to express while-do looping which compiles down to a `jump()`-step equivalent.
* Added "The Crew" (`CREW`) toy graph which contains multi-properties, meta-properties, graph variables, hiddens, etc.
* If the Giraph job fails, then the subsequent `MapReduce` jobs will not execute.
* Added `Graph.System` class which generates keys prefixed with `%&%` which is considered the vendor namespace and not allowed by users.
* Added `ReferencedVertex` (etc. for all graph object types) for lightweight message passing of graph object ids.
* `T.*` now has `label`, `id`, `key`, `value` and no longer are these `String` representations reserved in TinkerPop.
* `Traverser` now has a transient reference to `Traversal.SideEffects`.
* "Detached" classes are now tested by the standard test suite.
* Compartmentalized `Traverser` interface so there is now a `Traverser.System` sub-interface with methods that users shouldn't call.
* Added `OrderByStep` which orders `Elements` according to the value of a provided key.
* 2x speed increase on steps that rely heavily on `ExpandableStepIterator` with massive memory footprint reduction as well.
* Added `VertexProperty<V>` as the property type for vertices -- provides multi-properties and properties on properties for vertices.
* Changed `VertexProgram` such that `getElementComputeKeys()` is simply a `Set<String>`.
* Significant changes to the format of the `ResponseMessage` for Gremlin Server - these changes break existing clients.
* Close any open transactions on any configured `Graph` when a session in Gremlin Server is killed.
* Grateful Dead Graph now uses vertex labels instead of "type" properties.
* There is now a `GraphComputerStrategy` and `EngineDependent` marker interface to allow steps to decide their algorithm depending if they are OLAP or OLTP.
* A labeled step now stores its current traverser value in `Traversal.SideEffects` (no longer can sideEffectKeys and step labels be the same).
* `GraphFactory` support for opening a `Graph` with multiple `GraphStrategy` instances - if there are multiple strategies they are wrapped in order via `SequenceGraphStrategy`.
* The result type for result termination messages returned from Gremlin Server is now set to "no content".
* The `maxContentLength` setting for Gremlin Driver now blocks incoming frames that are too large.
* After initialization scripts are executed in Gremlin Server, the `Graph` instances are re-bound back to their global references, thus allowing `GraphStrategy` initialization or even dynamic `Graph` creation through scripts.
* Added "Modern" graph back which is basically the "Classic" graph with double values for the "weight" property on edges and non-default vertex labels.
* `Traversal.addStep()` is now hard typed so type casting isn't required and traversal APIs look clean.
* Changed the hidden key prefix from `%$%` to `~` in `Graph.Key.hide()`.
* Added `has(label,key,predicate,value)` to allow for `has('person','name','marko')`. Various overloaded methods provided.
* Update to traversal API where if a `SFunction<S,?>` was required, but can process a `Traverser<S>`, then the function is `SFunction<Traverser<S>,?>`.
* Added `WhereStep` as a way to further constrain `select()` and `match()`.
* Extensive work on `GiraphMemory` and its interaction with Giraph aggregators.
* If the input path of a `GiraphGraphComputer` does not exist, failure happens prior to job submission.
* `SugarPlugin` now has all inefficient methods and Gremlin-Groovy proper is only efficient Groovy techniques.
* Prevented concurrency problems by only modifying bindings within the same thread of execution in the `GremlinExecutor`.
* Calls to `use` on the `DependencyManager` now return the list of `GremlinPlugin` instances to initialize instead of just initializing them automatically because it causes problems with `ScriptEngine` setup if a plugin requires a script to be evaluated and a required dependency is not yet loaded.
* `Traversal.SideEffects` has `getGraph()`, `setGraph()`, and `removeGraph()` default helpers.
* `Traversal.Memory` -> `Traversal.SideEffects` and `GraphComputer.SideEffects` -> `GraphComputer.Memory`.
* `StrategyWrappedVertex` and `StrategyWrappedEdge` properly wrap `Element` objects returned from non-traversal based methods.
* Gremlin-Server now sends a single write with status 200 for Object and empty response messages.
* `GremlinGroovyScriptEngine` allows imports to re-import dependencies added via "use".
* Changed order in which the `GremlinExecutor` is initialized such that dependency loading via "use" are handled first which fixes problems with starting Gremlin Server with `gremlin-server-neo4j.yaml`.
* Corrected issues with the "branch factor" related traversals under `SubgraphStrategy`.  This change also altered the semantics of the `SubgraphStrategy` a bit as it became more restrictive around `Edge` inclusion (requires both vertices to be in the subgraph).
* The Gephi Plugin now visualizes traversals and has numerous configuration options.
* Added more specific features around the types of "identifiers" a graph can support.
* Added a new test graph called `MODERN` that is copy of the `CLASSIC` graph, but represents floats as doubles.  This graph will be the default graph for testing going forward.
* Fix bug in `Neo4jGraph` that was not processing multiple vertex labels properly when doing a `has()` step with `IN`.
* Changed semantics of `@LoadGraphWith` in gremlin-test to only refer to the ability of a test implementation to process the data types of the test graph (not to actually load it).
* `StartStep` is a `SideEffect` as it is a process to get data into the stream (like a keyboard) and more efficient as such.
* Greatly simplified the implementations of `Map`, `FlatMap`, `Filter`, and `SideEffect`.
* `Path` data structure changed to an ordered list of objects with each associated to a `Set<String>` of as-labels.
* All sideEffect-based steps no longer extend `FilterStep` with predicate equal true, but a more efficient `SideEffectStep`.
* `TreeStep` now has `TreeMapReduce` for executing on `GraphComputer`.
* `Neo4jTraversal.cypher()` is fluent throughout.
* Reverted back to TP2 model of `as()` referring to step names, not variable names of sideEffects.
* Updated `AddEdge`-step to support property key/value pairs for appending to newly created edges.
* Renamed `Graph.getFeatures()` to `Graph.features()` to be consistent with other API methods.
* `Vertex` and `Edge` now implement all `GraphTraversal` methods to ensure consistency throughout stack.
* `Neo4jTraversal` is auto-generated from `Neo4jTraversalStub` with technique generalizable to other vendors.
* Added test suite to ensure that all traversals are of the same type: `g.V`, `g.E`, `g.of()`, `v.identity()`, `e.identity()`, v-, e-methods.
* Giraph HDFS helpers now support `hdfs.mkdir(string)` and `local.mkdir(string)`
* Added `@OptIn` and `@OptOut` for implementers to specify on their `Graph` implementations for test compliance information.
* `GraphComputer` `Memory` now immutable after computation is complete.
* Dependency grabbing for plugins filter out slf4j logging dependencies so as to avoid multiple bindings with the standard TinkerPop distributions.
* Fixed `GiraphMemory` to be fully consistent with GraphComputer specification.
* Removed fatJar assembly from Giraph-Graph as it is no longed needed with distributed cache model.
* Reworked `GiraphRemoteAcceptor` to provide a `result` variable back to the console with `ComputerResult`.
* `VertexProgram` is no longer `Serializable` (use `loadState` and `storeState` for wire-propagation).
* Moved `GiraphGraph.getOutputGraph()` to `GiraphHelper`.
* Changed `GIRAPH_GREMLIN_HOME` to `GIRAPH_GREMLIN_LIB` to reference directory where jars are to be loaded.
* Updated README with release instructions.

=== TinkerPop 3.0.0.M1 (Release Date: August 12, 2014)

* First official release of TinkerPop3 and thus, no changes.<|MERGE_RESOLUTION|>--- conflicted
+++ resolved
@@ -365,11 +365,8 @@
 [[release-3-4-12]]
 === TinkerPop 3.4.12 (Release Date: NOT OFFICIALLY RELEASED YET)
 
-<<<<<<< HEAD
 * Changed TinkerGraph to allow identifiers to be heterogeneous when filtering.
-=======
 * Coerced single `set` arguments to `P.within` and `P.without` to `list` in Python which serializes to a more expected form for `P` instances.
->>>>>>> 39251c5f
 * Fixed bug in the `vertexLabelKey` validation for `GraphMLWriter` which was inadvertently validating the `edgeLabelKey`.
 * Changed `IndexStep` to make it easier for providers to determine the type of indexer being used.
 
