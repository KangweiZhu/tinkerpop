--- conflicted
+++ resolved
@@ -181,7 +181,7 @@
 === Double
 
 A JSON Number with the same range as a IEEE754 double precision floating point or a JSON String with one of the
-following values: "-Infinity", "Infinity", "NaN" 
+following values: "-Infinity", "Infinity", "NaN"
 
 [source,json]
 ----
@@ -199,7 +199,7 @@
 === Float
 
 A JSON Number with the same range as a IEEE754 single precision floating point or a JSON String with one of the
-following values: "-Infinity", "Infinity", "NaN" 
+following values: "-Infinity", "Infinity", "NaN"
 
 [source,json]
 ----
@@ -2043,39 +2043,6 @@
           2012
         ]
       }
-<<<<<<< HEAD
-=======
-    } ]
-  }
-}
-----
-
-==== TraversalStrategy
-
-[source,json]
-----
-{
-  "@type": "g:HaltedTraverserStrategy",
-  "@value": {
-    "conf": {
-      "haltedTraverserFactory": "org.apache.tinkerpop.gremlin.structure.util.detached.DetachedFactory"
-    },
-    "fqcn": "org.apache.tinkerpop.gremlin.process.traversal.strategy.decoration.HaltedTraverserStrategy"
-  }
-}
-----
-
-==== Traverser
-
-[source,json]
-----
-{
-  "@type" : "g:Traverser",
-  "@value" : {
-    "bulk" : {
-      "@type" : "g:Int64",
-      "@value" : 1
->>>>>>> 40301729
     },
     {
       "id": 22,
@@ -2460,7 +2427,6 @@
 ]
 ----
 
-<<<<<<< HEAD
 === Vertex
 
 JSON Object with required keys: "id", "label", "properties" +
@@ -2469,24 +2435,6 @@
 "properties" is an optional Object containing Arrays of `g:VertexProperty`
 
 The untyped version has one additional required key "type" which is always "vertex".
-=======
-==== TraversalStrategy
-
-[source,json]
-----
-{
-  "@type": "g:HaltedTraverserStrategy",
-  "@value": {
-    "conf": {
-      "haltedTraverserFactory": "org.apache.tinkerpop.gremlin.structure.util.detached.DetachedFactory"
-    },
-    "fqcn": "org.apache.tinkerpop.gremlin.process.traversal.strategy.decoration.HaltedTraverserStrategy"
-  }
-}
-----
-
-==== Traverser
->>>>>>> 40301729
 
 [source,json]
 ----
