////
Licensed to the Apache Software Foundation (ASF) under one or more
contributor license agreements.  See the NOTICE file distributed with
this work for additional information regarding copyright ownership.
The ASF licenses this file to You under the Apache License, Version 2.0
(the "License"); you may not use this file except in compliance with
the License.  You may obtain a copy of the License at

  http://www.apache.org/licenses/LICENSE-2.0

Unless required by applicable law or agreed to in writing, software
distributed under the License is distributed on an "AS IS" BASIS,
WITHOUT WARRANTIES OR CONDITIONS OF ANY KIND, either express or implied.
See the License for the specific language governing permissions and
limitations under the License.
////

image::apache-tinkerpop-logo.png[width=500,link="http://tinkerpop.apache.org"]

*x.y.z*

== Getting Started

link:http://tinkerpop.apache.org[Apache TinkerPop™] is an open source Graph Computing Framework. Within itself, TinkerPop
represents a large collection of capabilities and technologies and, in its wider ecosystem, an additionally extended
world of link:http://tinkerpop.apache.org/#graph-systems[third-party contributed] graph libraries and
systems. TinkerPop's ecosystem can appear complex to newcomers of all experience levels, especially when glancing at the
link:http://tinkerpop.apache.org/docs/x.y.z/reference/[reference documentation] for the first time.

So, where do you get started with TinkerPop? How do you dive in quickly and get productive? Well ... Gremlin, the
most recognizable citizen of The TinkerPop, is here to help with this thirty-minute tutorial. That's right: in just
thirty short minutes, you too can be fit to start building graph applications with TinkerPop. Welcome to _The
TinkerPop Workout — by Gremlin_!

image::gremlin-gym.png[width=1024]

== The First Five Minutes

It is quite possible to learn a lot in just five minutes with TinkerPop, but before doing so, a proper introduction of
your trainer is in order. Meet Gremlin!

image:gremlin-standing.png[width=125]

Gremlin helps you navigate the vertices and edges of a graph. He is essentially your query language to graph
databases, as link:http://sql2gremlin.com/[SQL] is the query language to relational databases. To tell Gremlin how
he should "traverse" the graph (i.e., what you want your query to do) you need a way to provide him commands in the
language he understands — and, of course, that language is called "Gremlin". For this task, you need one of
TinkerPop's most important tools: link:http://tinkerpop.apache.org/docs/x.y.z/reference/#gremlin-console[The Gremlin Console].

NOTE: Are you unsure of what a vertex or edge is? That topic is covered in the <<_the_next_fifteen_minutes, next section>>,
but please allow the tutorial to get you oriented with the Gremlin Console first, so that you have an understanding of
the tool that will help you with your learning experience.

link:https://www.apache.org/dyn/closer.lua/tinkerpop/x.y.z/apache-tinkerpop-gremlin-console-x.y.z-bin.zip[Download the console],
unpackage it and start it:

[source,text]
----
$ unzip apache-tinkerpop-gremlin-console-x.y.z-bin.zip
$ cd apache-tinkerpop-gremlin-console-x.y.z
$ bin/gremlin.sh

         \,,,/
         (o o)
-----oOOo-(3)-oOOo-----
plugin activated: tinkerpop.server
plugin activated: tinkerpop.utilities
plugin activated: tinkerpop.tinkergraph
gremlin>
----

TIP: Windows users may use the included `bin/gremlin.bat` file to start the Gremlin Console.

The Gremlin Console is a link:http://en.wikipedia.org/wiki/Read%E2%80%93eval%E2%80%93print_loop[REPL environment],
which provides a nice way to learn Gremlin as you get immediate feedback for the code that you enter. This eliminates
the more complex need to "create a project" to try things out. The console is not just for "getting started", however.
You will find yourself using it for a variety of TinkerPop-related activities, such as loading data, administering
graphs and working out complex traversals.

To get Gremlin to traverse a graph, you need a `TraversalSource` instance, which holds a reference to a
`Graph` instance, which in turn holds the
link:http://tinkerpop.apache.org/docs/x.y.z/reference/#graph-structure[structure] and data of the
graph. TinkerPop is a graph abstraction layer over different graph databases and different graph processors, so there
are many `Graph` instances link:http://tinkerpop.apache.org/#graph-systems[you can choose from] to instantiate a
connection to in the console. The best `Graph` instance to start with, however, is
link:http://tinkerpop.apache.org/docs/x.y.z/reference/#tinkergraph-gremlin[TinkerGraph]. TinkerGraph is a fast,
in-memory graph database with a small handful of configuration options, making it a good choice for beginners.

TIP: TinkerGraph is not just a toy for beginners. It is useful in analyzing subgraphs taken from a large graph,
working with a small static graph that doesn't change much, writing unit tests and other use cases where the graph
can fit in memory.

TIP: For purposes of "getting started", resist the temptation to dig into more complex databases that have lots of
configuration options or to delve into how to get link:http://tinkerpop.apache.org/docs/x.y.z/reference/#gremlin-server[Gremlin Server]
working properly. Focusing on the basics, presented in this guide, builds a good foundation for all the other things
TinkerPop offers.

To make your learning process even easier, start with one of TinkerPop's "toy" graphs. These are "small" graphs
designed to provide a quick start into querying. It is good to get familiar with them, as almost all TinkerPop
documentation is based on them and when you need help and have to come to the
link:http://groups.google.com/group/gremlin-users[mailing list], a failing example put in the context of the toy graphs
can usually get you a fast answer to your problem.

TIP: When asking questions on the mailing list or StackOverflow about Gremlin, it's always helpful to
link:https://stackoverflow.com/questions/51388315/gremlin-choose-one-item-at-random[include a sample graph] so that
those attempting to answer your question understand exactly what kind of graph you have and can focus their energies
on providing a good, tested answer rather than trying to build sample data themselves. The sample graph should just be a simple
Gremlin script that can be copied and pasted into a Gremlin Console session.

For your first graph, use the "Modern" graph, which looks like this:

image:tinkerpop-modern.png[width=500]

It can be instantiated in the console this way:

[gremlin-groovy]
----
graph = TinkerFactory.createModern()
g = graph.traversal()
----

The first command creates a `Graph` instance named `graph`, which thus provides a reference to the data you want
Gremlin to traverse. Unfortunately, just having `graph` doesn't provide Gremlin enough context to do his job. You
also need something called a `TraversalSource`, which is generated by the second command. The `TraversalSource`
provides additional information to Gremlin (such as the link:http://tinkerpop.apache.org/docs/x.y.z/reference/#traversalstrategy[traversal strategies]
to apply and the link:http://tinkerpop.apache.org/docs/x.y.z/reference/#graphcomputer[traversal engine] to use) which
provides him guidance on how to execute his trip around the `Graph`.

There are several ways to create a `TraversalSource`. The example above uses the
link:http://tinkerpop.apache.org/docs/x.y.z/reference/#connecting-embedded[embedded] style and is an approach
restricted to languages using the Java Virtual Machine (JVM). Other methods are similar in form, but are not the focus of
this tutorial. See the Reference Documentation for more information on the different ways of
link:http://tinkerpop.apache.org/docs/x.y.z/reference/#connecting-gremlin[connecting with Gremlin].

With your `TraversalSource` `g` available it is now possible to ask Gremlin to traverse the `Graph`:

[gremlin-groovy,modern]
----
g.V()    <1>
g.V(1)    <2>
g.V(1).values('name')    <3>
g.V(1).outE('knows')    <4>
g.V(1).outE('knows').inV().values('name')    <5>
g.V(1).out('knows').values('name')    <6>
g.V(1).out('knows').has('age', gt(30)).values('name')    <7>
----

<1> Get all the vertices in the `Graph`.
<2> Get the vertex with the unique identifier of "1".
<3> Get the value of the `name` property on the vertex with the unique identifier of "1".
<4> Get the edges with the label "knows" for the vertex with the unique identifier of "1".
<5> Get the names of the people whom the vertex with the unique identifier of "1" "knows".
<6> Note that when one uses `outE().inV()` as shown in the previous command, this can be shortened to just `out()`
(similar to `inE().outV()` and `in()` for incoming edges).
<7> Get the names of the people vertex "1" knows who are over the age of 30.

IMPORTANT: A `Traversal` is essentially an `Iterator` so if you have code like `x = g.V()`, the `x` does not contain
the results of the `g.V()` query.  Rather, that statement assigns an `Iterator` value to `x`. To get your results,
you would then need to iterate through `x`. This understanding is *important* because in the context of the console
typing `g.V()` instantly returns a value. The console does some magic for you by noticing that `g.V()` returns
an `Iterator` and then automatically iterates the results. In short, when writing Gremlin outside of the console
always remember that you must iterate your `Traversal` manually in some way for it to do anything. The concept of
"iterating your traversal" is described further in link:http://tinkerpop.apache.org/docs/x.y.z/tutorials/the-gremlin-console/[The Gremlin Console Tutorial].

In this first five minutes with Gremlin, you've gotten the Gremlin Console installed, instantiated a `Graph` and
`TraversalSource`, written some traversals and hopefully learned something about TinkerPop in general. You've only
scratched the surface of what there is to know, but those accomplishments will help enable your understanding of the
more detailed sections to come.

== The Next Fifteen Minutes

In the first five minutes of _The TinkerPop Workout — by Gremlin_, you learned some basics for traversing graphs. Of
course, there wasn't much discussion about what a graph is. A graph is a collection of vertices (i.e., nodes, dots)
and edges (i.e., relationships, lines), where a vertex is an entity which represents some domain object (e.g., a person or
a place) and an edge represents the relationship between two vertices.

image:modern-edge-1-to-3-1.png[width=300]

The diagram above shows a graph with two vertices, one with a unique identifier of "1" and another with a unique
identifier of "3". There is an edge connecting the two with a unique identifier of "9". It is important to consider
<<<<<<< HEAD
that the edge has a direction which goes _out_ from vertex "1" and _in_ to vertex "3".
=======
that the edge has a direction, which goes _out_ from vertex "1" and _in_ to vertex "3".
>>>>>>> 1b68fdfc

IMPORTANT: Most TinkerPop implementations do not allow for identifier assignment. They will rather assign
their own identifiers and ignore assigned identifiers that you attempt to assign to them.

A graph with elements that just have identifiers does not make for much of a database. To give some meaning to
this basic structure, vertices and edges can each be given labels to categorize them.

image:modern-edge-1-to-3-2.png[width=300]

You can now see that vertex "1" is a "person" and vertex "3" is a "software" vertex. They are joined by a "created"
edge which allows you to see that a "person created software". The "label" and the "id" are reserved attributes of
vertices and edges, but you can add your own arbitrary properties as well:

image:modern-edge-1-to-3-3.png[width=325]

This model is referred to as a _property graph_ and it provides a flexible and intuitive way in which to model your
data.

=== Creating a Graph

As intuitive as it is to you, it is perhaps more intuitive to Gremlin himself, as vertices, edges and properties make
up the very elements of his existence. It is indeed helpful to think of our friend, Gremlin, moving about a graph when
developing traversals, as picturing his position as the link:http://tinkerpop.apache.org/docs/x.y.z/reference/#_the_traverser[traverser]
helps orient where you need him to go next. Let's use the two-vertex, one-edge graph we've been discussing above
as an example. First, you need to create this graph:

[gremlin-groovy]
----
graph = TinkerGraph.open()
g = graph.traversal()
v1 = g.addV("person").property(id, 1).property("name", "marko").property("age", 29).next()
v2 = g.addV("software").property(id, 3).property("name", "lop").property("lang", "java").next()
g.addE("created").from(v1).to(v2).property(id, 9).property("weight", 0.4)
----

There are a number of important things to consider in the above code. First, recall that `id` is
"reserved" for special usage in TinkerPop. It is a member of the enum, `T`. Those "keys" supplied to the creation
method are link:https://docs.oracle.com/javase/8/docs/technotes/guides/language/static-import.html[statically imported]
to the console, which allows you to access them without having to specify their owning enum. Think of `id` as a
shorthand form that enables a more fluid code style. You would normally refer to it as `T.id`, so without
that static importing you would instead have to write:

[gremlin-groovy]
----
graph = TinkerGraph.open()
g = graph.traversal()
v1 = g.addV("person").property(T.id, 1).property("name", "marko").property("age", 29).next()
v2 = g.addV("software").property(T.id, 3).property("name", "lop").property("lang", "java").next()
g.addE("created").from(v1).to(v2).property(T.id, 9).property("weight", 0.4)
----

NOTE: On the JVM, the fully qualified name for `T` is `org.apache.tinkerpop.gremlin.structure.T`. Another important
static import that is often seen in Gremlin comes from `+org.apache.tinkerpop.gremlin.process.traversal.dsl.graph.__+`,
which allows for the creation of link:http://tinkerpop.apache.org/docs/x.y.z/reference/#graph-traversal-steps[anonymous traversals].
You can find the analogous variations of `T` and `+__+` for other Gremlin languages by viewing the "Common Imports"
sections for the programming language you are interested in in the
link:http://tinkerpop.apache.org/docs/x.y.z/reference/#gremlin-drivers-variants[Reference Documentation].

Second, don't forget that you are working with TinkerGraph, which allows for identifier assignment. That is _not_ the
case with most graph databases.

Finally, the label for an `Edge` is required and is thus part of the method signature of `addEdge()`. This usage of `addEdge` is
creating an edge that goes _out_ of `v1` and into `v2` with a label of "created".

=== Graph Traversal - Staying Simple

Now that Gremlin knows where the graph data is, you can ask him to get you some data from it by doing a traversal,
which you can think of as executing some link:http://tinkerpop.apache.org/docs/x.y.z/reference/#the-graph-process[process]
over the structure of the graph. We can form our question in English and then translate it to Gremlin. For this
initial example, let's ask Gremlin: "What software has Marko created?"

To answer this question, we would want Gremlin to:

. Find "marko" in the graph
. Walk along the "created" edges to "software" vertices
. Select the "name" property of the "software" vertices

The English-based steps above largely translate to Gremlin's position in the graph and to the steps we need to take
to ask him to answer our question. By stringing these steps together, we form a `Traversal` or the sequence of
programmatic link:http://tinkerpop.apache.org/docs/x.y.z/reference/#graph-traversal-steps[steps] Gremlin needs to
perform in order to get you an answer.

Let's start with finding "marko". This operation is a filtering step as it searches the full set of vertices to match
those that have the "name" property value of "marko". This can be done with the
link:http://tinkerpop.apache.org/docs/x.y.z/reference/#has-step[has()] step as follows:

[gremlin-groovy,modern]
----
g.V().has('name','marko')
----

NOTE: The variable `g` is the `TraversalSource`, which was introduced in the "The First Five Minutes". The
`TraversalSource` is created with `graph.traversal()` and is the object used to spawn new traversals.

This bit of Gremlin can be improved and made more
link:http://tinkerpop.apache.org/docs/x.y.z/recipes/#unspecified-label-in-global-vertex-lookup[idiomatically pleasing]
by including the vertex label as part of the filter to ensure that the "name" property key refers to a "person" vertex.

[gremlin-groovy,modern]
----
g.V().has('person','name','marko')
----

We can picture this traversal in our little graph with Gremlin sitting on vertex "1".

image:modern-edge-1-to-3-1-gremlin.png[width=325]

When Gremlin is on a vertex or an edge, he has access to all the properties that are available to that element.

IMPORTANT: The above query iterates *all* the vertices in the graph to get its answer. That's fine for our little example,
but for multi-million- or billion-edge graphs that is a big problem. To solve this problem, you should look to use
indices. TinkerPop does not provide an abstraction for index management. You should consult the documentation of the
graph you have chosen and utilize its native API to create indices which will then speed up these types of lookups. Your
traversals will remain unchanged, however, as the indices will be used transparently at execution time.

Now that Gremlin has found "marko", he can consider the next step in the traversal where we ask him to "walk"
along "created" edges to "software" vertices. As described earlier, edges have direction, so we have to tell Gremlin
what direction to follow. In this case, we want him to traverse on outgoing edges from the "marko" vertex. For this,
we use the link:http://tinkerpop.apache.org/docs/x.y.z/reference/#vertex-steps[outE] step.

[gremlin-groovy,modern]
----
g.V().has('person','name','marko').outE('created')
----

At this point, you can picture Gremlin moving from the "marko" vertex to the "created" edge.

image:modern-edge-1-to-3-2-gremlin.png[width=325]

To get to the vertex on the other end of the edge, you need to tell Gremlin to move from the edge to the incoming
vertex with `inV()`.

[gremlin-groovy,modern]
----
g.V().has('person','name','marko').outE('created').inV()
----

You can now picture Gremlin on the "software" vertex as follows:

image:modern-edge-1-to-3-3-gremlin.png[width=325]

As you are not asking Gremlin to do anything with the properties of the "created" edge, you can simplify the
statement above with:

[gremlin-groovy,modern]
----
g.V().has('person','name','marko').out('created')
----

image:modern-edge-1-to-3-4-gremlin.png[width=325]

Finally, now that Gremlin has reached the "software that Marko created", he has access to the properties of the
"software" vertex and you can therefore ask Gremlin to extract the value of the "name" property as follows:

[gremlin-groovy,modern]
----
g.V().has('person','name','marko').out('created').values('name')
----

You should now be able to see the connection Gremlin has to the structure of the graph and how Gremlin maneuvers from
vertices to edges and so on. Your ability to string together steps to ask Gremlin to do more complex things depends
on your understanding of these basic concepts.

=== Graph Traversal - Increasing Complexity

Armed with the knowledge from the previous section, let's ask Gremlin to perform some more difficult traversal tasks.
There's not much more that can be done with the "baby" graph we had, so let's return to the "modern" toy graph from
the "First Five Minutes" section. Recall that you can create this `Graph` and establish a `TraversalSource` with:

[gremlin-groovy]
----
graph = TinkerFactory.createModern()
g = graph.traversal()
----

Earlier we'd used the `has()`-step to tell Gremlin how to find the "marko" vertex. Let's look at some other ways to
use `has()`. What if we wanted Gremlin to find the "age" values of both "vadas" and "marko"? In this case we could
use the `within` comparator with `has()` as follows:

[gremlin-groovy,modern]
----
g.V().has('person','name',within('vadas','marko')).values('age')
----

It is worth noting that `within` is statically imported from `P` to the Gremlin Console (much like `T` is, as described
earlier).

NOTE: On the JVM, the fully qualified name for `P` is `org.apache.tinkerpop.gremlin.process.traversal.P`. You can find
the analogous variation of `P` for other Gremlin languages by viewing the "Common Imports" sections for the programming
language you are interested in in the link:http://tinkerpop.apache.org/docs/x.y.z/reference/#gremlin-drivers-variants[Reference Documentation].

If we wanted to ask Gremlin the average age of "vadas" and "marko" we could use the
link:http://tinkerpop.apache.org/docs/x.y.z/reference/#mean-step[mean()] step as follows:

[gremlin-groovy,modern]
----
g.V().has('person','name',within('vadas','marko')).values('age').mean()
----

Another method of filtering is seen in the use of the link:http://tinkerpop.apache.org/docs/x.y.z/reference/#where-step[where]
step. We know how to find the "software" that "marko" created:

[gremlin-groovy,modern]
----
g.V().has('person','name','marko').out('created')
----

image:gremlin-on-software-vertex.png[width=325,float=right] Let's extend on that query to try to learn who "marko"
collaborates with when it comes to the software he created. In other words, let's try to answer the question of: "Who
are the people that marko develops software with?" To do that, we should first picture Gremlin where we left him in
the previous query.  He was standing on the "software" vertex. To find out who "created" that "software", we need to
have Gremlin traverse back _in_ along the "created" edges to find the "person" vertices tied to it.

TIP: The nature of Gremlin leads to long lines of code. Readability can be greatly improved by using line spacing and
indentation. See the link:http://tinkerpop.apache.org/docs/x.y.z/recipes/#style-guide[Style Guide] for recommendations
on what well-formatted Gremlin should look like.

[gremlin-groovy,modern]
----
g.V().has('person','name','marko').
  out('created').in('created').
  values('name')
----

So that's nice, we can see that "peter", "josh" and "marko" are all responsible for creating "lop". Of course, we already
know about the involvement of "marko" and it seems strange to say that "marko" collaborates with himself, so excluding
"marko" from the results seems logical. The following traversal handles that exclusion:

[gremlin-groovy,modern]
----
g.V().has('person','name','marko').as('exclude').
  out('created').in('created').
  where(neq('exclude')).
  values('name')
----

We made two additions to the traversal to make it exclude "marko" from the results. First, we added the
link:http://tinkerpop.apache.org/docs/x.y.z/reference/#as-step[as()] step. The `as()`-step is not really a "step",
but a "step modulator" - something that adds features to a step or the traversal. Here, the `as('exclude')` labels
the `has()`-step with the name "exclude" and all values that pass through that step are held in that label for later
use. In this case, the "marko" vertex is the only vertex to pass through that point, so it is held in "exclude".

The other addition that was made was the `where()`-step, which is a filter step like `has()`. The `where()` is
positioned after the `in()`-step that has "person" vertices, which means that the `where()` filter is occurring
on the list of "marko" collaborators. The `where()` specifies that the "person" vertices passing through it should
not equal (i.e., `neq()`) the contents of the "exclude" label. As it just contains the "marko" vertex, the `where()`
filters out the "marko" that we get when we traverse back _in_ on the "created" edges.

You will find many uses of `as()`. Here it is in combination with link:http://tinkerpop.apache.org/docs/x.y.z/reference/#select-step[select]:

[gremlin-groovy,modern]
----
g.V().as('a').out().as('b').out().as('c').
  select('a','b','c')
----

In the above example, we tell Gremlin to iterate through all vertices and traverse _out_ twice from each. Gremlin
will label each vertex in that path with "a", "b" and "c", respectively. We can then use `select` to extract the
contents of that label.

Another common but important step is the link:http://tinkerpop.apache.org/docs/x.y.z/reference/#group-step[group()]
step and its related step modulator called link:http://tinkerpop.apache.org/docs/x.y.z/reference/#by-step[by()]. If
we wanted to ask Gremlin to group all the vertices in the graph by their vertex label we could do:

[gremlin-groovy,modern]
----
g.V().group().by(label)
----

The use of `by()` here provides the mechanism by which to do the grouping. In this case, we've asked Gremlin to
use the `label` (which, again, is an automatic static import from `T` in the console). We can't really tell much
about our distribution though because we just have unique identifiers of vertices as output. To make that nicer we
could ask Gremlin to get us the value of the "name" property from those vertices, by supplying another `by()`
modulator to `group()` to transform the values.

[gremlin-groovy,modern]
----
g.V().group().by(label).by('name')
----

In this section, you have learned a bit more about what property graphs are and how Gremlin interacts with them.
You also learned how to envision Gremlin moving about a graph and how to use some of the more complex, but commonly
utilized traversal steps. You are now ready to think about TinkerPop in terms of its wider applicability to
graph computing.

== The Final Ten Minutes

In these final ten minutes of _The TinkerPop Workout — by Gremlin_, we'll look at TinkerPop from a higher level and
introduce different features of the stack in order to orient you with what it offers. In this way, you can
identify areas of interest and dig into the details from there.

=== Why TinkerPop?

image:provider-integration.png[float=right,width=350] The goal of TinkerPop, as a Graph Computing Framework, is to
make it easy for developers to create graph applications by providing APIs and tools that simplify their endeavors.
One of the fundamental aspects to what TinkerPop offers in this area lies in the fact that TinkerPop is an abstraction
layer over different graph databases and different graph processors. As an abstraction layer, TinkerPop provides a way
to avoid vendor lock-in to a specific database or processor. This capability provides immense value to developers who
are thus afforded options in their architecture and development because:

* They can try different implementations using the same code to decide which is best for their environment.
* They can grow into a particular implementation if they so desire; e.g., start with a graph that is designed to scale
within a single machine and then later switch to a graph that is designed to scale horizontally.
* They can feel more confident in graph technology choices, as advances in the state of different provider
implementations are behind TinkerPop APIs, which open the possibility to switch providers with limited impact.

TinkerPop has always had the vision of being an abstraction over different graph databases. That much
is not new and dates back to TinkerPop 1.x. It is in TinkerPop 3.x, however, that we see the introduction of the notion
that TinkerPop is also an abstraction over different graph processors like link:http://spark.apache.org[Spark]. The
scope of this tutorial does not permit it to delve into "graph processors", but the short story is that the same
Gremlin statement we wrote in the examples above can be executed to run in distributed fashion over Spark or Hadoop.
The changes required to the code to do this are not in the traversal itself, but in the definition of the
`TraversalSource`. You can again see why we encourage graph operations to be executed through that class as opposed
to just using `Graph`. You can read more about these features in this section on
link:http://tinkerpop.apache.org/docs/x.y.z/reference/#hadoop-gremlin[hadoop-gremlin].

TIP: To maintain an abstraction over `Graph` creation, use `GraphFactory.open()` to construct new instances. See
the documentation for individual `Graph` implementations to learn about the configuration options to provide.

=== Loading Data

image:gremlin-to-the-7.png[width=100,float=left] There are many strategies for getting data into your graph. As you are
<<<<<<< HEAD
just getting started, let's look at the more simple methods aimed at "smaller" graphs. A "small" graph, in this
=======
just getting started, let's look at the simpler methods aimed at "smaller" graphs. A "small" graph, in this
>>>>>>> 1b68fdfc
context, is one that has fewer than ten million edges. The most direct way to load this data is to write a Groovy script
that can be executed in the Gremlin Console, a tool that you should be well familiar with at this point. For our
example, let's use the link:http://snap.stanford.edu/data/wiki-Vote.html[Wikipedia Vote Network] data set, which
contains 7,115 vertices and 103,689 edges.

[source,text]
----
$ curl -L -O http://snap.stanford.edu/data/wiki-Vote.txt.gz
$ gunzip wiki-Vote.txt.gz
----

<<<<<<< HEAD
The data is contained in a tab-delimited structure where vertices are Wikipedia users and edges from one user to
=======
The data is contained in a tab-delimited structure in which vertices are Wikipedia users and edges from one user to
>>>>>>> 1b68fdfc
another imply a "vote" relationship. Here is the script to parse the file and generate the `Graph` instance using
TinkerGraph:

[source,groovy]
----
graph = TinkerGraph.open()
graph.createIndex('userId', Vertex.class) <1>

g = graph.traversal()

getOrCreate = { id ->
  g.V().has('user','userId', id).
    fold().
    coalesce(unfold(),
             addV('user').property('userId', id)).next()  <2>
}

new File('wiki-Vote.txt').eachLine {
  if (!it.startsWith("#")){
    (fromVertex, toVertex) = it.split('\t').collect(getOrCreate) <3>
    g.addE('votesFor').from(fromVertex).to(toVertex).iterate()
  }
}
----

<1> To ensure fast lookups of vertices, we need an index. The `createIndex()` method is a method native to
TinkerGraph. Please consult your graph databases' documentation for their index creation approaches.
<<<<<<< HEAD
<2> This "get or create" traversal gets a a vertex if it already exists; otherwise, it creates it. It uses `coalesce()` in
a clever way by first determining if the list of vertices produced by the previous `fold()` has anything in it by
=======
<2> This "get or create" traversal gets a vertex if it already exists; otherwise, it creates it. It uses `coalesce()` in
a clever way by first determining whether the list of vertices produced by the previous `fold()` has anything in it by
>>>>>>> 1b68fdfc
testing the result of `unfold()`. If `unfold()` returns nothing then that vertex doesn't exist and the subsequent
`addV()` inner traversal can be called to create it.
<3> We are iterating each line of the `wiki-Vote.txt` file and this line splits the line on the delimiter, then
uses some neat Groovy syntax to apply the `getOrCreate()` function to each of the two `userId` fields encountered in
the line and stores those vertices in the `fromVertex` and `toVertex` variables, respectively.

NOTE: While this is a tab-delimited structure, this same pattern can be applied
to any data source you require and Groovy tends to have nice libraries that can help make working with data
link:https://thinkaurelius.wordpress.com/2013/02/04/polyglot-persistence-and-query-with-gremlin/[quite enjoyable].

WARNING: Take care if using a `Graph` implementation that supports
link:http://tinkerpop.apache.org/docs/x.y.z/reference/#transactions[transactions]. As TinkerGraph does not, there is
no need to `commit()`. If your `Graph` does support transactions, intermediate commits during load will need to be
applied.

To load larger data sets you should read about the
link:http://tinkerpop.apache.org/docs/x.y.z/reference/#clonevertexprogram[BulkLoaderVertexProgram] (BLVP), which
provides a generalized method for loading graphs of virtually any size.

=== Gremlin in Other Programming Languages

This tutorial focused on Gremlin usage within the
link:http://tinkerpop.apache.org/docs/x.y.z/tutorials/the-gremlin-console/[Gremlin Console] which means that the
examples were Groovy-based and oriented toward the JVM. Gremlin, however, is far from being a Java-only library.
TinkerPop natively supports a number of different programming languages, making it possible to execute all of the
examples presented in this tutorial with little modification. These different language implementations of Gremlin are
referred to as link:http://tinkerpop.apache.org/docs/x.y.z/reference/#gremlin-drivers-variants[Gremlin Language Variants] and
they help make Gremlin more accessible and easier to use for those who do not use Java as their primary programming
language.

[gremlin-groovy]
----
v1 = g.addV('person').property('name','marko').next()
v2 = g.addV('person').property('name','stephen').next()
g.V(v1).addE('knows').to(v2).property('weight',0.75).iterate()
----
[source,csharp]
----
Vertex v1 = g.AddV("person").Property("name","marko").Next();
Vertex v2 = g.AddV("person").Property("name","stephen").Next();
g.V(v1).AddE("knows").To(v2).Property("weight",0.75).Iterate();
----
[source,java]
----
Vertex v1 = g.addV("person").property("name","marko").next();
Vertex v2 = g.addV("person").property("name","stephen").next();
g.V(v1).addE("knows").to(v2).property("weight",0.75).iterate();
----
[source,javascript]
----
const v1 = g.addV('person').property('name','marko').next();
const v2 = g.addV('person').property('name','stephen').next();
g.V(v1).addE('knows').to(v2).property('weight',0.75).iterate();
----
[source,python]
----
v1 = g.addV('person').property('name','marko').next()
v2 = g.addV('person').property('name','stephen').next()
g.V(v1).addE('knows').to(v2).property('weight',0.75).iterate()
----

=== Conclusion

...and that is the end of _The TinkerPop Workout — by Gremlin_. You are hopefully feeling more confident in your
TinkerPop skills and have a good overview of what the stack has to offer, as well as some entry points to further
research within the reference documentation. Welcome to The TinkerPop!<|MERGE_RESOLUTION|>--- conflicted
+++ resolved
@@ -178,11 +178,7 @@
 
 The diagram above shows a graph with two vertices, one with a unique identifier of "1" and another with a unique
 identifier of "3". There is an edge connecting the two with a unique identifier of "9". It is important to consider
-<<<<<<< HEAD
-that the edge has a direction which goes _out_ from vertex "1" and _in_ to vertex "3".
-=======
 that the edge has a direction, which goes _out_ from vertex "1" and _in_ to vertex "3".
->>>>>>> 1b68fdfc
 
 IMPORTANT: Most TinkerPop implementations do not allow for identifier assignment. They will rather assign
 their own identifiers and ignore assigned identifiers that you attempt to assign to them.
@@ -505,11 +501,7 @@
 === Loading Data
 
 image:gremlin-to-the-7.png[width=100,float=left] There are many strategies for getting data into your graph. As you are
-<<<<<<< HEAD
-just getting started, let's look at the more simple methods aimed at "smaller" graphs. A "small" graph, in this
-=======
 just getting started, let's look at the simpler methods aimed at "smaller" graphs. A "small" graph, in this
->>>>>>> 1b68fdfc
 context, is one that has fewer than ten million edges. The most direct way to load this data is to write a Groovy script
 that can be executed in the Gremlin Console, a tool that you should be well familiar with at this point. For our
 example, let's use the link:http://snap.stanford.edu/data/wiki-Vote.html[Wikipedia Vote Network] data set, which
@@ -521,11 +513,7 @@
 $ gunzip wiki-Vote.txt.gz
 ----
 
-<<<<<<< HEAD
-The data is contained in a tab-delimited structure where vertices are Wikipedia users and edges from one user to
-=======
 The data is contained in a tab-delimited structure in which vertices are Wikipedia users and edges from one user to
->>>>>>> 1b68fdfc
 another imply a "vote" relationship. Here is the script to parse the file and generate the `Graph` instance using
 TinkerGraph:
 
@@ -553,13 +541,8 @@
 
 <1> To ensure fast lookups of vertices, we need an index. The `createIndex()` method is a method native to
 TinkerGraph. Please consult your graph databases' documentation for their index creation approaches.
-<<<<<<< HEAD
-<2> This "get or create" traversal gets a a vertex if it already exists; otherwise, it creates it. It uses `coalesce()` in
-a clever way by first determining if the list of vertices produced by the previous `fold()` has anything in it by
-=======
 <2> This "get or create" traversal gets a vertex if it already exists; otherwise, it creates it. It uses `coalesce()` in
 a clever way by first determining whether the list of vertices produced by the previous `fold()` has anything in it by
->>>>>>> 1b68fdfc
 testing the result of `unfold()`. If `unfold()` returns nothing then that vertex doesn't exist and the subsequent
 `addV()` inner traversal can be called to create it.
 <3> We are iterating each line of the `wiki-Vote.txt` file and this line splits the line on the delimiter, then
