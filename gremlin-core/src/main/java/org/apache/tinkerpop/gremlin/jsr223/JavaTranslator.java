--- conflicted
+++ resolved
@@ -137,14 +137,8 @@
                     }
                     return traversal;
                 } catch (final Throwable e) {
-                    throw new IllegalStateException(e.getMessage());
+                    throw new IllegalStateException(e.getMessage(), e);
                 }
-<<<<<<< HEAD
-=======
-                return traversal;
-            } catch (final Throwable e) {
-                throw new IllegalStateException(e.getMessage(), e);
->>>>>>> 500252dc
             }
         } else if (object instanceof TraversalStrategyProxy) {
             final Map<String, Object> map = new HashMap<>();
