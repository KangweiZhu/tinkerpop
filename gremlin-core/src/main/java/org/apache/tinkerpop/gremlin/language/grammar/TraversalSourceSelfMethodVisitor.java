/*
 * Licensed to the Apache Software Foundation (ASF) under one
 * or more contributor license agreements.  See the NOTICE file
 * distributed with this work for additional information
 * regarding copyright ownership.  The ASF licenses this file
 * to you under the Apache License, Version 2.0 (the
 * "License"); you may not use this file except in compliance
 * with the License.  You may obtain a copy of the License at
 *
 * http://www.apache.org/licenses/LICENSE-2.0
 *
 * Unless required by applicable law or agreed to in writing,
 * software distributed under the License is distributed on an
 * "AS IS" BASIS, WITHOUT WARRANTIES OR CONDITIONS OF ANY
 * KIND, either express or implied.  See the License for the
 * specific language governing permissions and limitations
 * under the License.
 */
package org.apache.tinkerpop.gremlin.language.grammar;

import org.apache.tinkerpop.gremlin.process.traversal.Operator;
import org.apache.tinkerpop.gremlin.process.traversal.TraversalStrategies;
import org.apache.tinkerpop.gremlin.process.traversal.TraversalStrategy;
import org.apache.tinkerpop.gremlin.process.traversal.dsl.graph.GraphTraversalSource;

import java.util.ArrayList;
import java.util.Arrays;
import java.util.List;
import java.util.Optional;
import java.util.function.BiFunction;
import java.util.function.BinaryOperator;

/**
 * A {@link GraphTraversalSource} self method visitor.
 */
public class TraversalSourceSelfMethodVisitor extends DefaultGremlinBaseVisitor<GraphTraversalSource> {

    private DefaultGremlinBaseVisitor<TraversalStrategy> traversalStrategyVisitor;
    private GraphTraversalSource source;
    private final GremlinAntlrToJava antlr;

    public TraversalSourceSelfMethodVisitor(final GraphTraversalSource source, final GremlinAntlrToJava antlr) {
        this.source = source;
        this.antlr = antlr;
    }

    /**
     * {@inheritDoc}
     */
    @Override
    public GraphTraversalSource visitTraversalSourceSelfMethod(final GremlinParser.TraversalSourceSelfMethodContext ctx) {
        return visitChildren(ctx);
    }

    /**
     * {@inheritDoc}
     */
    @Override
    public GraphTraversalSource visitTraversalSourceSelfMethod_withBulk(final GremlinParser.TraversalSourceSelfMethod_withBulkContext ctx) {
        final boolean useBulk = (boolean) antlr.argumentVisitor.visitBooleanArgument(ctx.booleanArgument());
        return source.withBulk(useBulk);
    }

    /**
     * {@inheritDoc}
     */
    @Override
    public GraphTraversalSource visitTraversalSourceSelfMethod_withPath(final GremlinParser.TraversalSourceSelfMethod_withPathContext ctx) {
        return source.withPath();
    }

    /**
     * {@inheritDoc}
     */
    @Override
    public GraphTraversalSource visitTraversalSourceSelfMethod_withSack(final GremlinParser.TraversalSourceSelfMethod_withSackContext ctx) {
        if (ctx.getChildCount() == 4) {
            return source.withSack(antlr.argumentVisitor.visitGenericArgument(ctx.genericArgument()));
        } else {
            return source.withSack(antlr.argumentVisitor.visitGenericArgument(ctx.genericArgument()),
                    TraversalEnumParser.parseTraversalEnumFromContext(Operator.class, ctx.traversalBiFunction().traversalOperator()));
        }
    }

    /**
     * {@inheritDoc}
     */
    @Override
    public GraphTraversalSource visitTraversalSourceSelfMethod_withSideEffect(final GremlinParser.TraversalSourceSelfMethod_withSideEffectContext ctx) {
        if (ctx.getChildCount() < 8) {
            // with 4 children withSideEffect() was called without a reducer specified.
<<<<<<< HEAD
            return source.withSideEffect(antlr.genericVisitor.parseString(ctx.stringLiteral()),
                    antlr.argumentVisitor.visitGenericLiteralArgument(ctx.genericLiteralArgument()));
        } else {
            return source.withSideEffect(antlr.genericVisitor.parseString(ctx.stringLiteral()),
                    antlr.argumentVisitor.visitGenericLiteralArgument(ctx.genericLiteralArgument()),
=======
            return source.withSideEffect(antlr.argumentVisitor.parseString(ctx.stringArgument()),
                    antlr.argumentVisitor.visitGenericArgument(ctx.genericArgument()));
        } else {
            return source.withSideEffect(antlr.argumentVisitor.parseString(ctx.stringArgument()),
                    antlr.argumentVisitor.visitGenericArgument(ctx.genericArgument()),
>>>>>>> 746fd637
                    TraversalEnumParser.parseTraversalEnumFromContext(Operator.class, ctx.traversalBiFunction().traversalOperator()));
        }
    }

    @Override
    public GraphTraversalSource visitTraversalSourceSelfMethod_withStrategies(final GremlinParser.TraversalSourceSelfMethod_withStrategiesContext ctx) {
        if (null == traversalStrategyVisitor)
            traversalStrategyVisitor = new TraversalStrategyVisitor(antlr);

        // with 4 children withStrategies() was called with a single TraversalStrategy, otherwise multiple were
        // specified.
        if (ctx.getChildCount() < 5) {
            return source.withStrategies(traversalStrategyVisitor.visitTraversalStrategy((GremlinParser.TraversalStrategyContext) ctx.getChild(2)));
        } else {
            final Object[] vargs = GenericLiteralVisitor.parseTraversalStrategyList(
                    (GremlinParser.TraversalStrategyVarargsContext) ctx.getChild(4), traversalStrategyVisitor);
            final List<TraversalStrategy> strats = new ArrayList<>(Arrays.asList(Arrays.copyOf(vargs, vargs.length, TraversalStrategy[].class)));
            strats.add(0, traversalStrategyVisitor.visitTraversalStrategy((GremlinParser.TraversalStrategyContext) ctx.getChild(2)));
            return source.withStrategies(strats.toArray(new TraversalStrategy[strats.size()]));
        }
    }

    @Override
    public GraphTraversalSource visitTraversalSourceSelfMethod_withoutStrategies(final GremlinParser.TraversalSourceSelfMethod_withoutStrategiesContext ctx) {
        final List<GremlinParser.ClassTypeContext> contexts = new ArrayList<>();
        contexts.add(ctx.classType());
        if (ctx.classTypeList() != null) {
            contexts.addAll(ctx.classTypeList().classTypeExpr().classType());
        }

        final Class[] strategyClasses = contexts.stream().map(c -> TraversalStrategies.GlobalCache.getRegisteredStrategyClass(c.getText()))
                .filter(Optional::isPresent)
                .map(Optional::get)
                .toArray(Class[]::new);

        return source.withoutStrategies(strategyClasses);
    }

    /**
     * {@inheritDoc}
     */
    @Override
    public GraphTraversalSource visitTraversalSourceSelfMethod_with(final GremlinParser.TraversalSourceSelfMethod_withContext ctx) {
        if (ctx.getChildCount() == 4) {
            return source.with(antlr.genericVisitor.parseString(ctx.stringLiteral()));
        } else {
<<<<<<< HEAD
            return source.with(antlr.genericVisitor.parseString(ctx.stringLiteral()),
                    antlr.argumentVisitor.visitGenericLiteralArgument(ctx.genericLiteralArgument()));
=======
            return source.with(antlr.argumentVisitor.parseString(ctx.stringArgument()),
                    antlr.argumentVisitor.visitGenericArgument(ctx.genericArgument()));
>>>>>>> 746fd637
        }
    }
}<|MERGE_RESOLUTION|>--- conflicted
+++ resolved
@@ -89,19 +89,11 @@
     public GraphTraversalSource visitTraversalSourceSelfMethod_withSideEffect(final GremlinParser.TraversalSourceSelfMethod_withSideEffectContext ctx) {
         if (ctx.getChildCount() < 8) {
             // with 4 children withSideEffect() was called without a reducer specified.
-<<<<<<< HEAD
             return source.withSideEffect(antlr.genericVisitor.parseString(ctx.stringLiteral()),
-                    antlr.argumentVisitor.visitGenericLiteralArgument(ctx.genericLiteralArgument()));
+                    antlr.argumentVisitor.visitGenericArgument(ctx.genericArgument()));
         } else {
             return source.withSideEffect(antlr.genericVisitor.parseString(ctx.stringLiteral()),
-                    antlr.argumentVisitor.visitGenericLiteralArgument(ctx.genericLiteralArgument()),
-=======
-            return source.withSideEffect(antlr.argumentVisitor.parseString(ctx.stringArgument()),
-                    antlr.argumentVisitor.visitGenericArgument(ctx.genericArgument()));
-        } else {
-            return source.withSideEffect(antlr.argumentVisitor.parseString(ctx.stringArgument()),
                     antlr.argumentVisitor.visitGenericArgument(ctx.genericArgument()),
->>>>>>> 746fd637
                     TraversalEnumParser.parseTraversalEnumFromContext(Operator.class, ctx.traversalBiFunction().traversalOperator()));
         }
     }
@@ -148,13 +140,8 @@
         if (ctx.getChildCount() == 4) {
             return source.with(antlr.genericVisitor.parseString(ctx.stringLiteral()));
         } else {
-<<<<<<< HEAD
             return source.with(antlr.genericVisitor.parseString(ctx.stringLiteral()),
-                    antlr.argumentVisitor.visitGenericLiteralArgument(ctx.genericLiteralArgument()));
-=======
-            return source.with(antlr.argumentVisitor.parseString(ctx.stringArgument()),
                     antlr.argumentVisitor.visitGenericArgument(ctx.genericArgument()));
->>>>>>> 746fd637
         }
     }
 }