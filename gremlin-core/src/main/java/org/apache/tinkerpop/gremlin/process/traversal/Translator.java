--- conflicted
+++ resolved
@@ -48,20 +48,28 @@
     /**
      * Get the {@link TraversalSource} representation rooting this translator.
      * For string-based translators ({@link ScriptTranslator}), this is typically a "g".
-     * For java-based translators ({@link StepTranslator}), this is typically the {@link TraversalSource} instance which the {@link Traversal} will be built from.
+     * For java-based translators ({@link StepTranslator}), this is typically the {@link TraversalSource} instance
+     * which the {@link Traversal} will be built from.
      *
      * @return the traversal source representation
      */
     public S getTraversalSource();
 
     /**
-     * Translate {@link Bytecode} into a new representation.
-     * Typically, for language translations, the translation is to a string represenging the traversal in the respective scripting language.
+     * Translate {@link Bytecode} into a new representation. Typically, for language translations, the translation is
+     * to a string representing the traversal in the respective scripting language.
      *
-     * @param bytecode the byte code representing traversal source and traversal manipulations.
+     * @param bytecode the bytecode representing traversal source and traversal manipulations.
      * @return the translated object
      */
     public T translate(final Bytecode bytecode);
+
+    /**
+     * Translates a {@link Traversal} into the specified form
+     */
+    public default T translate(final Traversal<?,?> t) {
+        return translate(t.asAdmin().getBytecode());
+    }
 
     /**
      * Get the language that the translator is converting the traversal byte code to.
@@ -81,7 +89,6 @@
          * Provides a way for the {@link ScriptTranslator} to convert various data types to their string
          * representations in their target language.
          */
-<<<<<<< HEAD
         public interface TypeTranslator extends BiFunction<String, Object, Script> { }
 
         public abstract class AbstractTypeTranslator implements ScriptTranslator.TypeTranslator {
@@ -322,15 +329,6 @@
                     return null == object ? script.append(getNullSyntax()) : script.getBoundKeyOrAssign(withParameters, object);
                 }
             }
-=======
-        public interface TypeTranslator extends BiFunction<String, Object, Object> { }
-
-        /**
-         * Translates a {@link Traversal} into a script form.
-         */
-        public default String translate(final Traversal<?,?> t) {
-            return translate(t.asAdmin().getBytecode());
->>>>>>> 89529de8
         }
     }
 
