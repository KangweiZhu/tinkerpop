/*
 * Licensed to the Apache Software Foundation (ASF) under one
 * or more contributor license agreements.  See the NOTICE file
 * distributed with this work for additional information
 * regarding copyright ownership.  The ASF licenses this file
 * to you under the Apache License, Version 2.0 (the
 * "License"); you may not use this file except in compliance
 * with the License.  You may obtain a copy of the License at
 *
 * http://www.apache.org/licenses/LICENSE-2.0
 *
 * Unless required by applicable law or agreed to in writing,
 * software distributed under the License is distributed on an
 * "AS IS" BASIS, WITHOUT WARRANTIES OR CONDITIONS OF ANY
 * KIND, either express or implied.  See the License for the
 * specific language governing permissions and limitations
 * under the License.
 */
package org.apache.tinkerpop.gremlin.process.traversal.step.map;

import org.apache.tinkerpop.gremlin.process.traversal.DT;
import org.apache.tinkerpop.gremlin.process.traversal.Traversal;
import org.apache.tinkerpop.gremlin.process.traversal.Traverser;
import org.apache.tinkerpop.gremlin.process.traversal.traverser.TraverserRequirement;
import org.apache.tinkerpop.gremlin.structure.util.StringFactory;

import java.time.Duration;
import java.time.OffsetDateTime;
<<<<<<< HEAD
import java.util.Collections;
=======
import java.time.ZoneOffset;
import java.util.Collections;
import java.util.Date;
>>>>>>> a0c58515
import java.util.Set;

/**
 * Reference implementation for date concatenation step.
 *
 * @author Valentyn Kahamlyk
 */
public final class DateAddStep<S> extends ScalarMapStep<S, OffsetDateTime> {

    private DT dateToken;
    private Duration duration;
    private int value;

    public DateAddStep(final Traversal.Admin traversal, final DT dateToken, final int value) {
        super(traversal);
        switch (dateToken) {
            case second:
                this.duration = Duration.ofSeconds(value);
                break;
            case minute:
                this.duration = Duration.ofMinutes(value);
                break;
            case hour:
                this.duration= Duration.ofHours(value);
                break;
            case day:
                this.duration= Duration.ofDays(value);
                break;
            default:
                throw new IllegalArgumentException("DT tokens should only be second, minute, hour, or day.");
        }
        this.dateToken = dateToken;
        this.value = value;
    }

    @Override
    protected OffsetDateTime map(final Traverser.Admin<S> traverser) {
        final Object object = traverser.get();
<<<<<<< HEAD

        if (!(object instanceof OffsetDateTime)) throw new IllegalArgumentException("dateAdd accept only DateTime.");

        OffsetDateTime date = (OffsetDateTime) object;
        OffsetDateTime new_date;

        switch (dateToken) {
            case second:
                new_date = date.plus(Duration.ofSeconds(value));
                break;
            case minute:
                new_date = date.plus(Duration.ofMinutes(value));
                break;
            case hour:
                new_date = date.plus(Duration.ofHours(value));
                break;
            case day:
                new_date = date.plus(Duration.ofDays(value));
                break;
            default:
                throw new IllegalArgumentException("DT tokens should only be second, minute, hour, or day.");
        }

        return new_date;
=======
        OffsetDateTime date;

        if (!(object instanceof OffsetDateTime)) {
            // allow incoming traverser to resolve into Date object for compatibility
            if (object instanceof Date) {
                date = ((Date) object).toInstant().atOffset(ZoneOffset.UTC);
            } else {
                throw new IllegalArgumentException("dateAdd() accept only OffsetDateTime or Date (deprecated).");
            }
        } else {
            date = (OffsetDateTime) object;
        }

        return date.plus(duration);
>>>>>>> a0c58515
    }

    @Override
    public Set<TraverserRequirement> getRequirements() {
        return Collections.singleton(TraverserRequirement.OBJECT);
    }

    @Override
    public void setTraversal(final Traversal.Admin<?, ?> parentTraversal) {
        super.setTraversal(parentTraversal);
    }

    @Override
    public int hashCode() {
        int result = super.hashCode();
        result = 31 * result + dateToken.hashCode();
        result = 31 * result + duration.hashCode();
        result = 31 * result + value;
        return result;
    }

    @Override
    public DateAddStep<S> clone() {
        final DateAddStep<S> clone = (DateAddStep<S>) super.clone();
        clone.value = this.value;
        clone.duration = this.duration;
        clone.dateToken = this.dateToken;
        return clone;
    }

    @Override
    public String toString() {
        return StringFactory.stepString(this);
    }

    public DT getDateToken() {
        return this.dateToken;
    }

    public int getValue() {
        return this.value;
    }
}<|MERGE_RESOLUTION|>--- conflicted
+++ resolved
@@ -26,13 +26,9 @@
 
 import java.time.Duration;
 import java.time.OffsetDateTime;
-<<<<<<< HEAD
-import java.util.Collections;
-=======
 import java.time.ZoneOffset;
 import java.util.Collections;
 import java.util.Date;
->>>>>>> a0c58515
 import java.util.Set;
 
 /**
@@ -71,32 +67,6 @@
     @Override
     protected OffsetDateTime map(final Traverser.Admin<S> traverser) {
         final Object object = traverser.get();
-<<<<<<< HEAD
-
-        if (!(object instanceof OffsetDateTime)) throw new IllegalArgumentException("dateAdd accept only DateTime.");
-
-        OffsetDateTime date = (OffsetDateTime) object;
-        OffsetDateTime new_date;
-
-        switch (dateToken) {
-            case second:
-                new_date = date.plus(Duration.ofSeconds(value));
-                break;
-            case minute:
-                new_date = date.plus(Duration.ofMinutes(value));
-                break;
-            case hour:
-                new_date = date.plus(Duration.ofHours(value));
-                break;
-            case day:
-                new_date = date.plus(Duration.ofDays(value));
-                break;
-            default:
-                throw new IllegalArgumentException("DT tokens should only be second, minute, hour, or day.");
-        }
-
-        return new_date;
-=======
         OffsetDateTime date;
 
         if (!(object instanceof OffsetDateTime)) {
@@ -111,7 +81,6 @@
         }
 
         return date.plus(duration);
->>>>>>> a0c58515
     }
 
     @Override
