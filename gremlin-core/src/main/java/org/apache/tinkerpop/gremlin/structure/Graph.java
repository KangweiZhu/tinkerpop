--- conflicted
+++ resolved
@@ -1214,20 +1214,11 @@
         public static String SUITE_STRUCTURE_INTEGRATE = "org.apache.tinkerpop.gremlin.structure.StructureIntegrateSuite";
         public static String SUITE_PROCESS_COMPUTER = "org.apache.tinkerpop.gremlin.process.ProcessComputerSuite";
         public static String SUITE_PROCESS_STANDARD = "org.apache.tinkerpop.gremlin.process.ProcessStandardSuite";
-<<<<<<< HEAD
-=======
-
-        /**
-         * @deprecated As of release 3.2.4, effectively replaced by the gremlin-benchmarks module.
+
+        /**
+         * @deprecated As of release 3.2.4, not replaced as a test suite that Graph Providers need to implement.
          */
         @Deprecated
-        public static String SUITE_PROCESS_PERFORMANCE = "org.apache.tinkerpop.gremlin.process.ProcessPerformanceSuite";
-
-        /**
-         * @deprecated As of release 3.2.4, not replaced as a test suite that Graph Providers need to implement.
-         */
-        @Deprecated
->>>>>>> 70cf34b2
         public static String SUITE_GROOVY_PROCESS_STANDARD = "org.apache.tinkerpop.gremlin.process.GroovyProcessStandardSuite";
 
         /**
