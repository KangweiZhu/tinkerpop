--- conflicted
+++ resolved
@@ -221,15 +221,11 @@
             final Map<String, String> identifiedEdgeKeyTypes,
             final XMLStreamWriter writer) throws XMLStreamException {
         // <key id="weight" for="edge" attr.name="weight" attr.type="float"/>
-<<<<<<< HEAD
-        final Collection<String> vertexKeySet = getVertexKeysAndNormalizeIfRequired(identifiedVertexKeyTypes);
-        final Collection<String> edgeKeySet = getEdgeKeysAndNormalizeIfRequired(identifiedEdgeKeyTypes);
+        final Collection<String> vertexKeySet = getKeysAndNormalizeIfRequired(identifiedVertexKeyTypes);
+        final Collection<String> edgeKeySet = getKeysAndNormalizeIfRequired(identifiedEdgeKeyTypes);
         // in case vertex and edge may have the same attribute name, the key id in graphml have to be different
         intersection = CollectionUtils.intersection(vertexKeySet, edgeKeySet);
 
-=======
-        final Collection<String> vertexKeySet = getKeysAndNormalizeIfRequired(identifiedVertexKeyTypes);
->>>>>>> 1f7e0e14
         for (String key : vertexKeySet) {
             writer.writeStartElement(GraphMLTokens.KEY);
             if (intersection.contains(key)) {
@@ -242,11 +238,6 @@
             writer.writeAttribute(GraphMLTokens.ATTR_TYPE, identifiedVertexKeyTypes.get(key));
             writer.writeEndElement();
         }
-<<<<<<< HEAD
-=======
-
-        final Collection<String> edgeKeySet = getKeysAndNormalizeIfRequired(identifiedEdgeKeyTypes);
->>>>>>> 1f7e0e14
         for (String key : edgeKeySet) {
             writer.writeStartElement(GraphMLTokens.KEY);
             if (intersection.contains(key)) {
@@ -275,19 +266,8 @@
                     writer.writeAttribute(GraphMLTokens.TARGET, edge.inVertex().id().toString());
 
                     writer.writeStartElement(GraphMLTokens.DATA);
-<<<<<<< HEAD
-                    if (intersection != null && intersection.contains(key)) {
-                        writer.writeAttribute(GraphMLTokens.KEY, key + GraphMLTokens.EDGE_SUFFIX);
-                    } else {
-                        writer.writeAttribute(GraphMLTokens.KEY, key);
-                    }
-                    // technically there can't be a null here as gremlin structure forbids that occurrence even if Graph
-                    // implementations support it, but out to empty string just in case.
-                    writer.writeCharacters(edge.property(key).orElse("").toString());
-=======
                     writer.writeAttribute(GraphMLTokens.KEY, this.edgeLabelKey);
                     writer.writeCharacters(edge.label());
->>>>>>> 1f7e0e14
                     writer.writeEndElement();
 
                     final List<String> keys = new ArrayList<>(edge.keys());
@@ -295,7 +275,11 @@
 
                     for (String key : keys) {
                         writer.writeStartElement(GraphMLTokens.DATA);
-                        writer.writeAttribute(GraphMLTokens.KEY, key);
+                        if (intersection != null && intersection.contains(key)) {
+                            writer.writeAttribute(GraphMLTokens.KEY, key + GraphMLTokens.EDGE_SUFFIX);
+                        } else {
+                            writer.writeAttribute(GraphMLTokens.KEY, key);
+                        }
                         // technically there can't be a null here as gremlin structure forbids that occurrence even if Graph
                         // implementations support it, but out to empty string just in case.
                         writer.writeCharacters(edge.property(key).orElse("").toString());
@@ -312,29 +296,22 @@
                     writer.writeAttribute(GraphMLTokens.TARGET, edge.inVertex().id().toString());
 
                     writer.writeStartElement(GraphMLTokens.DATA);
-<<<<<<< HEAD
-                    if (intersection != null && intersection.contains(key)) {
-                        writer.writeAttribute(GraphMLTokens.KEY, key + GraphMLTokens.EDGE_SUFFIX);
-                    } else {
-                        writer.writeAttribute(GraphMLTokens.KEY, key);
-                    }
-                    // technically there can't be a null here as gremlin structure forbids that occurrence even if Graph
-                    // implementations support it, but out to empty string just in case.
-                    writer.writeCharacters(edge.property(key).orElse("").toString());
-=======
                     writer.writeAttribute(GraphMLTokens.KEY, this.edgeLabelKey);
                     writer.writeCharacters(edge.label());
                     writer.writeEndElement();
 
                     for (String key : edge.keys()) {
                         writer.writeStartElement(GraphMLTokens.DATA);
-                        writer.writeAttribute(GraphMLTokens.KEY, key);
+                        if (intersection != null && intersection.contains(key)) {
+                            writer.writeAttribute(GraphMLTokens.KEY, key + GraphMLTokens.EDGE_SUFFIX);
+                        } else {
+                            writer.writeAttribute(GraphMLTokens.KEY, key);
+                        }
                         // technically there can't be a null here as gremlin structure forbids that occurrence even if Graph
                         // implementations support it, but out to empty string just in case.
                         writer.writeCharacters(edge.property(key).orElse("").toString());
                         writer.writeEndElement();
                     }
->>>>>>> 1f7e0e14
                     writer.writeEndElement();
                 }
             }
@@ -463,15 +440,6 @@
     private static Map<String, String> determineEdgeTypes(final Graph graph) {
         final Map<String, String> edgeKeyTypes = new HashMap<>();
         final Iterator<Edge> edges = graph.edges();
-<<<<<<< HEAD
-        while (edges.hasNext()) {
-            final Edge edge = edges.next();
-            for (String key : edge.keys()) {
-                if (!edgeKeyTypes.containsKey(key))
-                    edgeKeyTypes.put(key, GraphMLWriter.getStringType(edge.property(key).value()));
-                }
-            }
-=======
         try {
             while (edges.hasNext()) {
                 final Edge edge = edges.next();
@@ -483,7 +451,6 @@
         } finally {
             CloseableIterator.closeIterator(edges);
         }
->>>>>>> 1f7e0e14
 
         return edgeKeyTypes;
     }
