/*
 * Licensed to the Apache Software Foundation (ASF) under one
 * or more contributor license agreements.  See the NOTICE file
 * distributed with this work for additional information
 * regarding copyright ownership.  The ASF licenses this file
 * to you under the Apache License, Version 2.0 (the
 * "License"); you may not use this file except in compliance
 * with the License.  You may obtain a copy of the License at
 *
 * http://www.apache.org/licenses/LICENSE-2.0
 *
 * Unless required by applicable law or agreed to in writing,
 * software distributed under the License is distributed on an
 * "AS IS" BASIS, WITHOUT WARRANTIES OR CONDITIONS OF ANY
 * KIND, either express or implied.  See the License for the
 * specific language governing permissions and limitations
 * under the License.
 */
package org.apache.tinkerpop.gremlin.structure.io.gryo;

import org.apache.commons.lang.builder.ToStringBuilder;
import org.apache.tinkerpop.gremlin.process.computer.GraphFilter;
import org.apache.tinkerpop.gremlin.process.computer.MapReduce;
import org.apache.tinkerpop.gremlin.process.computer.traversal.strategy.decoration.VertexProgramStrategy;
import org.apache.tinkerpop.gremlin.process.computer.traversal.strategy.optimization.GraphFilterStrategy;
import org.apache.tinkerpop.gremlin.process.computer.util.MapMemory;
import org.apache.tinkerpop.gremlin.process.remote.traversal.DefaultRemoteTraverser;
import org.apache.tinkerpop.gremlin.process.traversal.Bytecode;
import org.apache.tinkerpop.gremlin.process.traversal.Contains;
import org.apache.tinkerpop.gremlin.process.traversal.Operator;
import org.apache.tinkerpop.gremlin.process.traversal.Order;
import org.apache.tinkerpop.gremlin.process.traversal.P;
import org.apache.tinkerpop.gremlin.process.traversal.Path;
import org.apache.tinkerpop.gremlin.process.traversal.Pop;
import org.apache.tinkerpop.gremlin.process.traversal.SackFunctions;
import org.apache.tinkerpop.gremlin.process.traversal.Scope;
import org.apache.tinkerpop.gremlin.process.traversal.step.TraversalOptionParent;
import org.apache.tinkerpop.gremlin.process.traversal.step.filter.RangeGlobalStep;
import org.apache.tinkerpop.gremlin.process.traversal.step.map.FoldStep;
import org.apache.tinkerpop.gremlin.process.traversal.step.map.GroupCountStep;
import org.apache.tinkerpop.gremlin.process.traversal.step.map.GroupStep;
import org.apache.tinkerpop.gremlin.process.traversal.step.map.GroupStepV3d0;
import org.apache.tinkerpop.gremlin.process.traversal.step.map.MatchStep;
import org.apache.tinkerpop.gremlin.process.traversal.step.map.MeanGlobalStep;
import org.apache.tinkerpop.gremlin.process.traversal.step.map.OrderGlobalStep;
import org.apache.tinkerpop.gremlin.process.traversal.step.map.TreeStep;
import org.apache.tinkerpop.gremlin.process.traversal.step.util.BulkSet;
import org.apache.tinkerpop.gremlin.process.traversal.step.util.ProfileStep;
import org.apache.tinkerpop.gremlin.process.traversal.step.util.Tree;
import org.apache.tinkerpop.gremlin.process.traversal.strategy.decoration.ConnectiveStrategy;
import org.apache.tinkerpop.gremlin.process.traversal.strategy.decoration.HaltedTraverserStrategy;
import org.apache.tinkerpop.gremlin.process.traversal.strategy.decoration.PartitionStrategy;
import org.apache.tinkerpop.gremlin.process.traversal.strategy.decoration.SubgraphStrategy;
import org.apache.tinkerpop.gremlin.process.traversal.strategy.finalization.MatchAlgorithmStrategy;
import org.apache.tinkerpop.gremlin.process.traversal.strategy.optimization.AdjacentToIncidentStrategy;
import org.apache.tinkerpop.gremlin.process.traversal.strategy.optimization.FilterRankingStrategy;
import org.apache.tinkerpop.gremlin.process.traversal.strategy.optimization.IdentityRemovalStrategy;
import org.apache.tinkerpop.gremlin.process.traversal.strategy.optimization.IncidentToAdjacentStrategy;
import org.apache.tinkerpop.gremlin.process.traversal.strategy.optimization.InlineFilterStrategy;
import org.apache.tinkerpop.gremlin.process.traversal.strategy.optimization.LazyBarrierStrategy;
import org.apache.tinkerpop.gremlin.process.traversal.strategy.optimization.MatchPredicateStrategy;
import org.apache.tinkerpop.gremlin.process.traversal.strategy.optimization.OrderLimitStrategy;
import org.apache.tinkerpop.gremlin.process.traversal.strategy.optimization.PathProcessorStrategy;
import org.apache.tinkerpop.gremlin.process.traversal.strategy.optimization.PathRetractionStrategy;
import org.apache.tinkerpop.gremlin.process.traversal.strategy.optimization.RangeByIsCountStrategy;
import org.apache.tinkerpop.gremlin.process.traversal.strategy.optimization.RepeatUnrollStrategy;
import org.apache.tinkerpop.gremlin.process.traversal.strategy.verification.LambdaRestrictionStrategy;
import org.apache.tinkerpop.gremlin.process.traversal.strategy.verification.ReadOnlyStrategy;
import org.apache.tinkerpop.gremlin.process.traversal.traverser.B_LP_O_P_S_SE_SL_Traverser;
import org.apache.tinkerpop.gremlin.process.traversal.traverser.B_LP_O_S_SE_SL_Traverser;
import org.apache.tinkerpop.gremlin.process.traversal.traverser.B_O_S_SE_SL_Traverser;
import org.apache.tinkerpop.gremlin.process.traversal.traverser.B_O_Traverser;
import org.apache.tinkerpop.gremlin.process.traversal.traverser.LP_O_OB_P_S_SE_SL_Traverser;
import org.apache.tinkerpop.gremlin.process.traversal.traverser.LP_O_OB_S_SE_SL_Traverser;
import org.apache.tinkerpop.gremlin.process.traversal.traverser.O_OB_S_SE_SL_Traverser;
import org.apache.tinkerpop.gremlin.process.traversal.traverser.O_Traverser;
import org.apache.tinkerpop.gremlin.process.traversal.traverser.util.TraverserSet;
import org.apache.tinkerpop.gremlin.process.traversal.util.AndP;
import org.apache.tinkerpop.gremlin.process.traversal.util.DefaultTraversalMetrics;
import org.apache.tinkerpop.gremlin.process.traversal.util.ImmutableMetrics;
import org.apache.tinkerpop.gremlin.process.traversal.util.MutableMetrics;
import org.apache.tinkerpop.gremlin.process.traversal.util.OrP;
import org.apache.tinkerpop.gremlin.process.traversal.util.TraversalExplanation;
import org.apache.tinkerpop.gremlin.structure.Column;
import org.apache.tinkerpop.gremlin.structure.Direction;
import org.apache.tinkerpop.gremlin.structure.Edge;
import org.apache.tinkerpop.gremlin.structure.Graph;
import org.apache.tinkerpop.gremlin.structure.Property;
import org.apache.tinkerpop.gremlin.structure.T;
import org.apache.tinkerpop.gremlin.structure.Vertex;
import org.apache.tinkerpop.gremlin.structure.VertexProperty;
import org.apache.tinkerpop.gremlin.structure.io.IoRegistry;
import org.apache.tinkerpop.gremlin.structure.io.Mapper;
import org.apache.tinkerpop.gremlin.structure.io.gryo.kryoshim.SerializerShim;
import org.apache.tinkerpop.gremlin.structure.io.gryo.kryoshim.shaded.ShadedSerializerAdapter;
import org.apache.tinkerpop.gremlin.structure.util.detached.DetachedEdge;
import org.apache.tinkerpop.gremlin.structure.util.detached.DetachedPath;
import org.apache.tinkerpop.gremlin.structure.util.detached.DetachedProperty;
import org.apache.tinkerpop.gremlin.structure.util.detached.DetachedVertex;
import org.apache.tinkerpop.gremlin.structure.util.detached.DetachedVertexProperty;
import org.apache.tinkerpop.gremlin.structure.util.reference.ReferenceEdge;
import org.apache.tinkerpop.gremlin.structure.util.reference.ReferencePath;
import org.apache.tinkerpop.gremlin.structure.util.reference.ReferenceProperty;
import org.apache.tinkerpop.gremlin.structure.util.reference.ReferenceVertex;
import org.apache.tinkerpop.gremlin.structure.util.reference.ReferenceVertexProperty;
import org.apache.tinkerpop.gremlin.structure.util.star.StarGraph;
import org.apache.tinkerpop.gremlin.structure.util.star.StarGraphSerializer;
import org.apache.tinkerpop.gremlin.util.function.HashSetSupplier;
import org.apache.tinkerpop.gremlin.util.function.Lambda;
import org.apache.tinkerpop.shaded.kryo.ClassResolver;
import org.apache.tinkerpop.shaded.kryo.Kryo;
import org.apache.tinkerpop.shaded.kryo.KryoSerializable;
import org.apache.tinkerpop.shaded.kryo.Serializer;
import org.apache.tinkerpop.shaded.kryo.serializers.JavaSerializer;
import org.apache.tinkerpop.shaded.kryo.util.DefaultStreamFactory;
import org.apache.tinkerpop.shaded.kryo.util.MapReferenceResolver;
import org.javatuples.Pair;

import java.math.BigDecimal;
import java.math.BigInteger;
import java.net.InetAddress;
import java.net.URI;
import java.nio.ByteBuffer;
import java.time.Duration;
import java.time.Instant;
import java.time.LocalDate;
import java.time.LocalDateTime;
import java.time.LocalTime;
import java.time.MonthDay;
import java.time.OffsetDateTime;
import java.time.OffsetTime;
import java.time.Period;
import java.time.Year;
import java.time.YearMonth;
import java.time.ZoneOffset;
import java.time.ZonedDateTime;
import java.util.AbstractMap;
import java.util.ArrayList;
import java.util.Arrays;
import java.util.Calendar;
import java.util.Collection;
import java.util.Collections;
import java.util.Currency;
import java.util.Date;
import java.util.EnumSet;
import java.util.HashMap;
import java.util.HashSet;
import java.util.Iterator;
import java.util.LinkedHashMap;
import java.util.LinkedHashSet;
import java.util.LinkedList;
import java.util.List;
import java.util.Locale;
import java.util.Map;
import java.util.Set;
import java.util.TimeZone;
import java.util.TreeMap;
import java.util.TreeSet;
import java.util.UUID;
import java.util.concurrent.atomic.AtomicInteger;
import java.util.concurrent.atomic.AtomicLong;
import java.util.function.Function;
import java.util.function.Supplier;
import java.util.stream.Collectors;

/**
 * A {@link Mapper} implementation for Kryo. This implementation requires that all classes to be serialized by
 * Kryo are registered to it.
 * <p/>
 * {@link Graph} implementations providing an {@link IoRegistry} should register their custom classes and/or
 * serializers in one of three ways:
 * <p/>
 * <ol>
 * <li>Register just the custom class with a {@code null} {@link Serializer} implementation</li>
 * <li>Register the custom class with a {@link Serializer} implementation</li>
 * <li>
 * Register the custom class with a {@code Function<Kryo, Serializer>} for those cases where the
 * {@link Serializer} requires the {@link Kryo} instance to get constructed.
 * </li>
 * </ol>
 * <p/>
 * For example:
 * <pre>
 * {@code
 * public class MyGraphIoRegistry extends AbstractIoRegistry {
 *   public MyGraphIoRegistry() {
 *     register(GryoIo.class, MyGraphIdClass.class, new MyGraphIdSerializer());
 *   }
 * }
 * }
 * </pre>
 *
 * @author Stephen Mallette (http://stephen.genoprime.com)
 */
public final class GryoMapper implements Mapper<Kryo> {
    public static final byte[] GIO = "gio".getBytes();
    public static final byte[] HEADER = Arrays.copyOf(GIO, 16);
    private final List<TypeRegistration<?>> typeRegistrations;
    private final boolean registrationRequired;
    private final boolean referenceTracking;
    private final Supplier<ClassResolver> classResolver;

    private GryoMapper(final Builder builder) {
        this.typeRegistrations = builder.typeRegistrations;
        validate();

        this.registrationRequired = builder.registrationRequired;
        this.referenceTracking = builder.referenceTracking;
        this.classResolver = builder.classResolver;
    }

    @Override
    public Kryo createMapper() {
        final Kryo kryo = new Kryo(classResolver.get(), new MapReferenceResolver(), new DefaultStreamFactory());
        kryo.addDefaultSerializer(Map.Entry.class, new UtilSerializers.EntrySerializer());
        kryo.setRegistrationRequired(registrationRequired);
        kryo.setReferences(referenceTracking);
        for (TypeRegistration tr : typeRegistrations)
            tr.registerWith(kryo);
        return kryo;
    }

    public List<Class> getRegisteredClasses() {
        return this.typeRegistrations.stream().map(TypeRegistration::getTargetClass).collect(Collectors.toList());
    }

    public List<TypeRegistration<?>> getTypeRegistrations() {
        return typeRegistrations;
    }

    public static Builder build() {
        return build(GryoVersion.V1_0);
    }

    public static Builder build(final GryoVersion version) {
        return new BuilderV1d0();
    }

    private void validate() {
        final Set<Integer> duplicates = new HashSet<>();

        final Set<Integer> ids = new HashSet<>();
        typeRegistrations.forEach(t -> {
            if (!ids.contains(t.getId()))
                ids.add(t.getId());
            else
                duplicates.add(t.getId());
        });

        if (duplicates.size() > 0)
            throw new IllegalStateException("There are duplicate kryo identifiers in use: " + duplicates);
    }

    public final static class BuilderV1d0 extends Builder {
        @Override
        public List<TypeRegistration<?>> initTypeRegistrations() {
            return new ArrayList<TypeRegistration<?>>() {{
                add(GryoTypeReg.of(byte[].class, 25));
                add(GryoTypeReg.of(char[].class, 26));
                add(GryoTypeReg.of(short[].class, 27));
                add(GryoTypeReg.of(int[].class, 28));
                add(GryoTypeReg.of(long[].class, 29));
                add(GryoTypeReg.of(float[].class, 30));
                add(GryoTypeReg.of(double[].class, 31));
                add(GryoTypeReg.of(String[].class, 32));
                add(GryoTypeReg.of(Object[].class, 33));
                add(GryoTypeReg.of(ArrayList.class, 10));
                add(GryoTypeReg.of(ARRAYS_AS_LIST, 134, new UtilSerializers.ArraysAsListSerializer()));
                add(GryoTypeReg.of(BigInteger.class, 34));
                add(GryoTypeReg.of(BigDecimal.class, 35));
                add(GryoTypeReg.of(Calendar.class, 39));
                add(GryoTypeReg.of(Class.class, 41, new UtilSerializers.ClassSerializer()));
                add(GryoTypeReg.of(Collection.class, 37));
                add(GryoTypeReg.of(Collections.EMPTY_LIST.getClass(), 51));
                add(GryoTypeReg.of(Collections.EMPTY_MAP.getClass(), 52));
                add(GryoTypeReg.of(Collections.EMPTY_SET.getClass(), 53));
                add(GryoTypeReg.of(Collections.singleton(null).getClass(), 54));
                add(GryoTypeReg.of(Collections.singletonList(null).getClass(), 24));
                add(GryoTypeReg.of(Collections.singletonMap(null, null).getClass(), 23));
                add(GryoTypeReg.of(Contains.class, 49));
                add(GryoTypeReg.of(Currency.class, 40));
                add(GryoTypeReg.of(Date.class, 38));
                add(GryoTypeReg.of(Direction.class, 12));
                add(GryoTypeReg.of(DetachedEdge.class, 21));
                add(GryoTypeReg.of(DetachedVertexProperty.class, 20));
                add(GryoTypeReg.of(DetachedProperty.class, 18));
                add(GryoTypeReg.of(DetachedVertex.class, 19));
                add(GryoTypeReg.of(DetachedPath.class, 60));
                // skip 14
                add(GryoTypeReg.of(EnumSet.class, 46));
                add(GryoTypeReg.of(HashMap.class, 11));
                add(GryoTypeReg.of(HashMap.Entry.class, 16));
                add(GryoTypeReg.of(HASH_MAP_NODE, 92));
                add(GryoTypeReg.of(KryoSerializable.class, 36));
                add(GryoTypeReg.of(LinkedHashMap.class, 47));
                add(GryoTypeReg.of(LinkedHashSet.class, 71));
                add(GryoTypeReg.of(LinkedList.class, 116));
                add(GryoTypeReg.of(LINKED_HASH_MAP_ENTRY_CLASS, 15));
                add(GryoTypeReg.of(Locale.class, 22));
                add(GryoTypeReg.of(StringBuffer.class, 43));
                add(GryoTypeReg.of(StringBuilder.class, 44));
                add(GryoTypeReg.of(T.class, 48));
                add(GryoTypeReg.of(TimeZone.class, 42));
                add(GryoTypeReg.of(TreeMap.class, 45));
                add(GryoTypeReg.of(TreeSet.class, 50));
                add(GryoTypeReg.of(UUID.class, 17, new UtilSerializers.UUIDSerializer()));
                add(GryoTypeReg.of(URI.class, 72, new UtilSerializers.URISerializer()));
                add(GryoTypeReg.of(VertexTerminator.class, 13));
                add(GryoTypeReg.of(AbstractMap.SimpleEntry.class, 120));
                add(GryoTypeReg.of(AbstractMap.SimpleImmutableEntry.class, 121));
                add(GryoTypeReg.of(java.sql.Timestamp.class, 161));
                add(GryoTypeReg.of(InetAddress.class, 162, new UtilSerializers.InetAddressSerializer()));
                add(GryoTypeReg.of(ByteBuffer.class, 163, new UtilSerializers.ByteBufferSerializer()));  // ***LAST ID***

                add(GryoTypeReg.of(ReferenceEdge.class, 81));
                add(GryoTypeReg.of(ReferenceVertexProperty.class, 82));
                add(GryoTypeReg.of(ReferenceProperty.class, 83));
                add(GryoTypeReg.of(ReferenceVertex.class, 84));
                add(GryoTypeReg.of(ReferencePath.class, 85));

                add(GryoTypeReg.of(StarGraph.class, 86, new StarGraphSerializer(Direction.BOTH, new GraphFilter())));

                add(GryoTypeReg.of(Edge.class, 65, new GryoSerializers.EdgeSerializer()));
                add(GryoTypeReg.of(Vertex.class, 66, new GryoSerializers.VertexSerializer()));
                add(GryoTypeReg.of(Property.class, 67, new GryoSerializers.PropertySerializer()));
                add(GryoTypeReg.of(VertexProperty.class, 68, new GryoSerializers.VertexPropertySerializer()));
                add(GryoTypeReg.of(Path.class, 59, new GryoSerializers.PathSerializer()));
                // skip 55
                add(GryoTypeReg.of(B_O_Traverser.class, 75));
                add(GryoTypeReg.of(O_Traverser.class, 76));
                add(GryoTypeReg.of(B_LP_O_P_S_SE_SL_Traverser.class, 77));
                add(GryoTypeReg.of(B_O_S_SE_SL_Traverser.class, 78));
                add(GryoTypeReg.of(B_LP_O_S_SE_SL_Traverser.class, 87));
                add(GryoTypeReg.of(O_OB_S_SE_SL_Traverser.class, 89));
                add(GryoTypeReg.of(LP_O_OB_S_SE_SL_Traverser.class, 90));
                add(GryoTypeReg.of(LP_O_OB_P_S_SE_SL_Traverser.class, 91));
                add(GryoTypeReg.of(DefaultRemoteTraverser.class, 123, new GryoSerializers.DefaultRemoteTraverserSerializer()));

                add(GryoTypeReg.of(Bytecode.class, 122, new GryoSerializers.BytecodeSerializer()));
                add(GryoTypeReg.of(P.class, 124, new GryoSerializers.PSerializer()));
                add(GryoTypeReg.of(Lambda.class, 125, new GryoSerializers.LambdaSerializer()));
                add(GryoTypeReg.of(Bytecode.Binding.class, 126, new GryoSerializers.BindingSerializer()));
                add(GryoTypeReg.of(Order.class, 127));
                add(GryoTypeReg.of(Scope.class, 128));
                add(GryoTypeReg.of(AndP.class, 129, new GryoSerializers.AndPSerializer()));
                add(GryoTypeReg.of(OrP.class, 130, new GryoSerializers.OrPSerializer()));
                add(GryoTypeReg.of(VertexProperty.Cardinality.class, 131));
                add(GryoTypeReg.of(Column.class, 132));
                add(GryoTypeReg.of(Pop.class, 133));
                add(GryoTypeReg.of(SackFunctions.Barrier.class, 135));
                add(GryoTypeReg.of(TraversalOptionParent.Pick.class, 137));
                add(GryoTypeReg.of(HashSetSupplier.class, 136, new UtilSerializers.HashSetSupplierSerializer()));

                add(GryoTypeReg.of(TraverserSet.class, 58));
                add(GryoTypeReg.of(Tree.class, 61));
                add(GryoTypeReg.of(HashSet.class, 62));
                add(GryoTypeReg.of(BulkSet.class, 64));
                add(GryoTypeReg.of(MutableMetrics.class, 69));
                add(GryoTypeReg.of(ImmutableMetrics.class, 115));
                add(GryoTypeReg.of(DefaultTraversalMetrics.class, 70));
                add(GryoTypeReg.of(MapMemory.class, 73));
                add(GryoTypeReg.of(MapReduce.NullObject.class, 74));
                add(GryoTypeReg.of(AtomicLong.class, 79));
                add(GryoTypeReg.of(Pair.class, 88, new UtilSerializers.PairSerializer()));
                add(GryoTypeReg.of(TraversalExplanation.class, 106, new JavaSerializer()));

                add(GryoTypeReg.of(Duration.class, 93, new JavaTimeSerializers.DurationSerializer()));
                add(GryoTypeReg.of(Instant.class, 94, new JavaTimeSerializers.InstantSerializer()));
                add(GryoTypeReg.of(LocalDate.class, 95, new JavaTimeSerializers.LocalDateSerializer()));
                add(GryoTypeReg.of(LocalDateTime.class, 96, new JavaTimeSerializers.LocalDateTimeSerializer()));
                add(GryoTypeReg.of(LocalTime.class, 97, new JavaTimeSerializers.LocalTimeSerializer()));
                add(GryoTypeReg.of(MonthDay.class, 98, new JavaTimeSerializers.MonthDaySerializer()));
                add(GryoTypeReg.of(OffsetDateTime.class, 99, new JavaTimeSerializers.OffsetDateTimeSerializer()));
                add(GryoTypeReg.of(OffsetTime.class, 100, new JavaTimeSerializers.OffsetTimeSerializer()));
                add(GryoTypeReg.of(Period.class, 101, new JavaTimeSerializers.PeriodSerializer()));
                add(GryoTypeReg.of(Year.class, 102, new JavaTimeSerializers.YearSerializer()));
                add(GryoTypeReg.of(YearMonth.class, 103, new JavaTimeSerializers.YearMonthSerializer()));
                add(GryoTypeReg.of(ZonedDateTime.class, 104, new JavaTimeSerializers.ZonedDateTimeSerializer()));
                add(GryoTypeReg.of(ZoneOffset.class, 105, new JavaTimeSerializers.ZoneOffsetSerializer()));

                add(GryoTypeReg.of(Operator.class, 107));
                add(GryoTypeReg.of(FoldStep.FoldBiOperator.class, 108));
                add(GryoTypeReg.of(GroupCountStep.GroupCountBiOperator.class, 109));
                add(GryoTypeReg.of(GroupStep.GroupBiOperator.class, 117, new JavaSerializer())); // because they contain traversals
                add(GryoTypeReg.of(MeanGlobalStep.MeanGlobalBiOperator.class, 110));
                add(GryoTypeReg.of(MeanGlobalStep.MeanNumber.class, 111));
                add(GryoTypeReg.of(TreeStep.TreeBiOperator.class, 112));
                add(GryoTypeReg.of(GroupStepV3d0.GroupBiOperatorV3d0.class, 113));
                add(GryoTypeReg.of(RangeGlobalStep.RangeBiOperator.class, 114));
                add(GryoTypeReg.of(OrderGlobalStep.OrderBiOperator.class, 118, new JavaSerializer())); // because they contain traversals
                add(GryoTypeReg.of(ProfileStep.ProfileBiOperator.class, 119));
            }};
        }
    }

    /**
     * A builder to construct a {@link GryoMapper} instance.
     */
    public abstract static class Builder implements Mapper.Builder<Builder> {

        /**
         * Map with one entry that is used so that it is possible to get the class of LinkedHashMap.Entry.
         */
        protected static final LinkedHashMap m = new LinkedHashMap() {{
            put("junk", "dummy");
        }};

        protected static final Class ARRAYS_AS_LIST = Arrays.asList("dummy").getClass();

        protected static final Class LINKED_HASH_MAP_ENTRY_CLASS = m.entrySet().iterator().next().getClass();

        /**
         * The {@code HashMap$Node} class comes into serialization play when a {@code Map.entrySet()} is
         * serialized.
         */
        protected static final Class HASH_MAP_NODE;

        static {
            // have to instantiate this via reflection because it is a private inner class of HashMap
            final String className = HashMap.class.getName() + "$Node";
            try {
                HASH_MAP_NODE = Class.forName(className);
            } catch (Exception ex) {
                throw new RuntimeException("Could not access " + className, ex);
            }
        }

        /**
         * Note that the following are pre-registered boolean, Boolean, byte, Byte, char, Character, double, Double,
         * int, Integer, float, Float, long, Long, short, Short, String, void.
         */
<<<<<<< HEAD
        private final List<TypeRegistration<?>> typeRegistrations = new ArrayList<TypeRegistration<?>>() {{
            add(GryoTypeReg.of(byte[].class, 25));
            add(GryoTypeReg.of(char[].class, 26));
            add(GryoTypeReg.of(short[].class, 27));
            add(GryoTypeReg.of(int[].class, 28));
            add(GryoTypeReg.of(long[].class, 29));
            add(GryoTypeReg.of(float[].class, 30));
            add(GryoTypeReg.of(double[].class, 31));
            add(GryoTypeReg.of(String[].class, 32));
            add(GryoTypeReg.of(Object[].class, 33));
            add(GryoTypeReg.of(ArrayList.class, 10));
            add(GryoTypeReg.of(ARRAYS_AS_LIST, 134, new UtilSerializers.ArraysAsListSerializer()));
            add(GryoTypeReg.of(BigInteger.class, 34));
            add(GryoTypeReg.of(BigDecimal.class, 35));
            add(GryoTypeReg.of(Calendar.class, 39));
            add(GryoTypeReg.of(Class.class, 41, new UtilSerializers.ClassSerializer()));
            add(GryoTypeReg.of(Collection.class, 37));
            add(GryoTypeReg.of(Collections.EMPTY_LIST.getClass(), 51));
            add(GryoTypeReg.of(Collections.EMPTY_MAP.getClass(), 52));
            add(GryoTypeReg.of(Collections.EMPTY_SET.getClass(), 53));
            add(GryoTypeReg.of(Collections.singleton(null).getClass(), 54));
            add(GryoTypeReg.of(Collections.singletonList(null).getClass(), 24));
            add(GryoTypeReg.of(Collections.singletonMap(null, null).getClass(), 23));
            add(GryoTypeReg.of(Contains.class, 49));
            add(GryoTypeReg.of(Currency.class, 40));
            add(GryoTypeReg.of(Date.class, 38));
            add(GryoTypeReg.of(Direction.class, 12));
            add(GryoTypeReg.of(DetachedEdge.class, 21));
            add(GryoTypeReg.of(DetachedVertexProperty.class, 20));
            add(GryoTypeReg.of(DetachedProperty.class, 18));
            add(GryoTypeReg.of(DetachedVertex.class, 19));
            add(GryoTypeReg.of(DetachedPath.class, 60));
            // skip 14
            add(GryoTypeReg.of(EnumSet.class, 46));
            add(GryoTypeReg.of(HashMap.class, 11));
            add(GryoTypeReg.of(HashMap.Entry.class, 16));
            add(GryoTypeReg.of(HASH_MAP_NODE, 92));
            add(GryoTypeReg.of(KryoSerializable.class, 36));
            add(GryoTypeReg.of(LinkedHashMap.class, 47));
            add(GryoTypeReg.of(LinkedHashSet.class, 71));
            add(GryoTypeReg.of(LinkedList.class, 116));
            add(GryoTypeReg.of(LINKED_HASH_MAP_ENTRY_CLASS, 15));
            add(GryoTypeReg.of(Locale.class, 22));
            add(GryoTypeReg.of(StringBuffer.class, 43));
            add(GryoTypeReg.of(StringBuilder.class, 44));
            add(GryoTypeReg.of(T.class, 48));
            add(GryoTypeReg.of(TimeZone.class, 42));
            add(GryoTypeReg.of(TreeMap.class, 45));
            add(GryoTypeReg.of(TreeSet.class, 50));
            add(GryoTypeReg.of(UUID.class, 17, new UtilSerializers.UUIDSerializer()));
            add(GryoTypeReg.of(URI.class, 72, new UtilSerializers.URISerializer()));
            add(GryoTypeReg.of(VertexTerminator.class, 13));
            add(GryoTypeReg.of(AbstractMap.SimpleEntry.class, 120));
            add(GryoTypeReg.of(AbstractMap.SimpleImmutableEntry.class, 121));
            add(GryoTypeReg.of(java.sql.Timestamp.class, 138));
            add(GryoTypeReg.of(InetAddress.class, 139, new UtilSerializers.InetAddressSerializer()));
            add(GryoTypeReg.of(ByteBuffer.class, 140, new UtilSerializers.ByteBufferSerializer()));  // ***LAST ID***

            add(GryoTypeReg.of(ReferenceEdge.class, 81));
            add(GryoTypeReg.of(ReferenceVertexProperty.class, 82));
            add(GryoTypeReg.of(ReferenceProperty.class, 83));
            add(GryoTypeReg.of(ReferenceVertex.class, 84));
            add(GryoTypeReg.of(ReferencePath.class, 85));

            add(GryoTypeReg.of(StarGraph.class, 86, new StarGraphSerializer(Direction.BOTH, new GraphFilter())));

            add(GryoTypeReg.of(Edge.class, 65, new GryoSerializers.EdgeSerializer()));
            add(GryoTypeReg.of(Vertex.class, 66, new GryoSerializers.VertexSerializer()));
            add(GryoTypeReg.of(Property.class, 67, new GryoSerializers.PropertySerializer()));
            add(GryoTypeReg.of(VertexProperty.class, 68, new GryoSerializers.VertexPropertySerializer()));
            add(GryoTypeReg.of(Path.class, 59, new GryoSerializers.PathSerializer()));
            // skip 55
            add(GryoTypeReg.of(B_O_Traverser.class, 75));
            add(GryoTypeReg.of(O_Traverser.class, 76));
            add(GryoTypeReg.of(B_LP_O_P_S_SE_SL_Traverser.class, 77));
            add(GryoTypeReg.of(B_O_S_SE_SL_Traverser.class, 78));
            add(GryoTypeReg.of(B_LP_O_S_SE_SL_Traverser.class, 87));
            add(GryoTypeReg.of(O_OB_S_SE_SL_Traverser.class, 89));
            add(GryoTypeReg.of(LP_O_OB_S_SE_SL_Traverser.class, 90));
            add(GryoTypeReg.of(LP_O_OB_P_S_SE_SL_Traverser.class, 91));
            add(GryoTypeReg.of(DefaultRemoteTraverser.class, 123, new GryoSerializers.DefaultRemoteTraverserSerializer()));

            add(GryoTypeReg.of(Bytecode.class, 122, new GryoSerializers.BytecodeSerializer()));
            add(GryoTypeReg.of(P.class, 124, new GryoSerializers.PSerializer()));
            add(GryoTypeReg.of(Lambda.class, 125, new GryoSerializers.LambdaSerializer()));
            add(GryoTypeReg.of(Bytecode.Binding.class, 126, new GryoSerializers.BindingSerializer()));
            add(GryoTypeReg.of(Order.class, 127));
            add(GryoTypeReg.of(Scope.class, 128));
            add(GryoTypeReg.of(AndP.class, 129, new GryoSerializers.AndPSerializer()));
            add(GryoTypeReg.of(OrP.class, 130, new GryoSerializers.OrPSerializer()));
            add(GryoTypeReg.of(VertexProperty.Cardinality.class, 131));
            add(GryoTypeReg.of(Column.class, 132));
            add(GryoTypeReg.of(Pop.class, 133));
            add(GryoTypeReg.of(SackFunctions.Barrier.class, 135));
            add(GryoTypeReg.of(TraversalOptionParent.Pick.class, 137));
            add(GryoTypeReg.of(HashSetSupplier.class, 136, new UtilSerializers.HashSetSupplierSerializer()));

            add(GryoTypeReg.of(ConnectiveStrategy.class, 138));
            add(GryoTypeReg.of(HaltedTraverserStrategy.class, 139));
            add(GryoTypeReg.of(PartitionStrategy.class, 140, new JavaSerializer()));
            add(GryoTypeReg.of(SubgraphStrategy.class, 141, new JavaSerializer()));
            add(GryoTypeReg.of(VertexProgramStrategy.class, 142, new JavaSerializer()));
            add(GryoTypeReg.of(MatchAlgorithmStrategy.class, 143));
            add(GryoTypeReg.of(MatchStep.GreedyMatchAlgorithm.class, 144));
            add(GryoTypeReg.of(AdjacentToIncidentStrategy.class, 145));
            add(GryoTypeReg.of(FilterRankingStrategy.class, 146));
            add(GryoTypeReg.of(IdentityRemovalStrategy.class, 147));
            add(GryoTypeReg.of(IncidentToAdjacentStrategy.class, 148));
            add(GryoTypeReg.of(InlineFilterStrategy.class, 149));
            add(GryoTypeReg.of(LazyBarrierStrategy.class, 150));
            add(GryoTypeReg.of(MatchPredicateStrategy.class, 151));
            add(GryoTypeReg.of(OrderLimitStrategy.class, 152));
            add(GryoTypeReg.of(PathProcessorStrategy.class, 153));
            add(GryoTypeReg.of(PathRetractionStrategy.class, 154));
            add(GryoTypeReg.of(RangeByIsCountStrategy.class, 155));
            add(GryoTypeReg.of(RepeatUnrollStrategy.class, 156));
            add(GryoTypeReg.of(GraphFilterStrategy.class, 157));
            add(GryoTypeReg.of(LambdaRestrictionStrategy.class, 158));
            add(GryoTypeReg.of(ReadOnlyStrategy.class, 159));
            add(GryoTypeReg.of(MatchStep.CountMatchAlgorithm.class, 160)); // ### LAST_ID


            add(GryoTypeReg.of(TraverserSet.class, 58));
            add(GryoTypeReg.of(Tree.class, 61));
            add(GryoTypeReg.of(HashSet.class, 62));
            add(GryoTypeReg.of(BulkSet.class, 64));
            add(GryoTypeReg.of(MutableMetrics.class, 69));
            add(GryoTypeReg.of(ImmutableMetrics.class, 115));
            add(GryoTypeReg.of(DefaultTraversalMetrics.class, 70));
            add(GryoTypeReg.of(MapMemory.class, 73));
            add(GryoTypeReg.of(MapReduce.NullObject.class, 74));
            add(GryoTypeReg.of(AtomicLong.class, 79));
            add(GryoTypeReg.of(Pair.class, 88, new UtilSerializers.PairSerializer()));
            add(GryoTypeReg.of(TraversalExplanation.class, 106, new JavaSerializer()));

            add(GryoTypeReg.of(Duration.class, 93, new JavaTimeSerializers.DurationSerializer()));
            add(GryoTypeReg.of(Instant.class, 94, new JavaTimeSerializers.InstantSerializer()));
            add(GryoTypeReg.of(LocalDate.class, 95, new JavaTimeSerializers.LocalDateSerializer()));
            add(GryoTypeReg.of(LocalDateTime.class, 96, new JavaTimeSerializers.LocalDateTimeSerializer()));
            add(GryoTypeReg.of(LocalTime.class, 97, new JavaTimeSerializers.LocalTimeSerializer()));
            add(GryoTypeReg.of(MonthDay.class, 98, new JavaTimeSerializers.MonthDaySerializer()));
            add(GryoTypeReg.of(OffsetDateTime.class, 99, new JavaTimeSerializers.OffsetDateTimeSerializer()));
            add(GryoTypeReg.of(OffsetTime.class, 100, new JavaTimeSerializers.OffsetTimeSerializer()));
            add(GryoTypeReg.of(Period.class, 101, new JavaTimeSerializers.PeriodSerializer()));
            add(GryoTypeReg.of(Year.class, 102, new JavaTimeSerializers.YearSerializer()));
            add(GryoTypeReg.of(YearMonth.class, 103, new JavaTimeSerializers.YearMonthSerializer()));
            add(GryoTypeReg.of(ZonedDateTime.class, 104, new JavaTimeSerializers.ZonedDateTimeSerializer()));
            add(GryoTypeReg.of(ZoneOffset.class, 105, new JavaTimeSerializers.ZoneOffsetSerializer()));

            add(GryoTypeReg.of(Operator.class, 107));
            add(GryoTypeReg.of(FoldStep.FoldBiOperator.class, 108));
            add(GryoTypeReg.of(GroupCountStep.GroupCountBiOperator.class, 109));
            add(GryoTypeReg.of(GroupStep.GroupBiOperator.class, 117, new JavaSerializer())); // because they contain traversals
            add(GryoTypeReg.of(MeanGlobalStep.MeanGlobalBiOperator.class, 110));
            add(GryoTypeReg.of(MeanGlobalStep.MeanNumber.class, 111));
            add(GryoTypeReg.of(TreeStep.TreeBiOperator.class, 112));
            add(GryoTypeReg.of(GroupStepV3d0.GroupBiOperatorV3d0.class, 113));
            add(GryoTypeReg.of(RangeGlobalStep.RangeBiOperator.class, 114));
            add(GryoTypeReg.of(OrderGlobalStep.OrderBiOperator.class, 118, new JavaSerializer())); // because they contain traversals
            add(GryoTypeReg.of(ProfileStep.ProfileBiOperator.class, 119));
        }};
=======
        private final List<TypeRegistration<?>> typeRegistrations;
>>>>>>> 73b2d65b

        private final List<IoRegistry> registries = new ArrayList<>();

        /**
         * Starts numbering classes for Gryo serialization at 65536 to leave room for future usage by TinkerPop.
         */
        private final AtomicInteger currentSerializationId = new AtomicInteger(65536);

        private boolean registrationRequired = true;
        private boolean referenceTracking = true;
        private Supplier<ClassResolver> classResolver = GryoClassResolver::new;

        private Builder() {
            this.typeRegistrations = initTypeRegistrations();

            // Validate the default registrations
            // For justification of these default registration rules, see TinkerPopKryoRegistrator
            for (TypeRegistration<?> tr : typeRegistrations) {
                if (tr.hasSerializer() /* no serializer is acceptable */ &&
                        null == tr.getSerializerShim() /* a shim serializer is acceptable */ &&
                        !(tr.getShadedSerializer() instanceof JavaSerializer) /* shaded JavaSerializer is acceptable */) {
                    // everything else is invalid
                    final String msg = String.format("The default GryoMapper type registration %s is invalid.  " +
                                    "It must supply either an implementation of %s or %s, but supplies neither.  " +
                                    "This is probably a bug in GryoMapper's default serialization class registrations.", tr,
                            SerializerShim.class.getCanonicalName(), JavaSerializer.class.getCanonicalName());
                    throw new IllegalStateException(msg);
                }
            }
        }

        public abstract List<TypeRegistration<?>> initTypeRegistrations();

        /**
         * {@inheritDoc}
         */
        @Override
        public Builder addRegistry(final IoRegistry registry) {
            if (null == registry) throw new IllegalArgumentException("The registry cannot be null");
            this.registries.add(registry);
            return this;
        }

        /**
         * Provides a custom Kryo {@code ClassResolver} to be supplied to a {@code Kryo} instance.  If this value is
         * not supplied then it will default to the {@link GryoClassResolver}. To ensure compatibility with Gryo it
         * is highly recommended that objects passed to this method extend that class.
         * <p/>
         * If the {@code ClassResolver} implementation share state, then the {@link Supplier} should typically create
         * new instances when requested, as the {@link Supplier} will be called for each {@link Kryo} instance created.
         */
        public Builder classResolver(final Supplier<ClassResolver> classResolverSupplier) {
            if (null == classResolverSupplier)
                throw new IllegalArgumentException("The classResolverSupplier cannot be null");
            this.classResolver = classResolverSupplier;
            return this;
        }

        /**
         * Register custom classes to serializes with gryo using default serialization. Note that calling this method
         * for a class that is already registered will override that registration.
         */
        public Builder addCustom(final Class... custom) {
            if (custom != null && custom.length > 0) {
                for (Class c : custom) {
                    addOrOverrideRegistration(c, id -> GryoTypeReg.of(c, id));
                }
            }
            return this;
        }

        /**
         * Register custom class to serialize with a custom serialization class. Note that calling this method for
         * a class that is already registered will override that registration.
         */
        public Builder addCustom(final Class clazz, final Serializer serializer) {
            addOrOverrideRegistration(clazz, id -> GryoTypeReg.of(clazz, id, serializer));
            return this;
        }

        /**
         * Register custom class to serialize with a custom serialization shim.
         */
        public Builder addCustom(final Class clazz, final SerializerShim serializer) {
            addOrOverrideRegistration(clazz, id -> GryoTypeReg.of(clazz, id, serializer));
            return this;
        }

        /**
         * Register a custom class to serialize with a custom serializer as returned from a {@link Function}. Note
         * that calling this method for a class that is already registered will override that registration.
         */
        public Builder addCustom(final Class clazz, final Function<Kryo, Serializer> functionOfKryo) {
            addOrOverrideRegistration(clazz, id -> GryoTypeReg.of(clazz, id, functionOfKryo));
            return this;
        }

        /**
         * When set to {@code true}, all classes serialized by the {@code Kryo} instances created from this
         * {@link GryoMapper} must have their classes known up front and registered appropriately through this
         * builder.  By default this value is {@code true}.  This approach is more efficient than setting the
         * value to {@code false}.
         *
         * @param registrationRequired set to {@code true} if the classes should be registered up front or
         *                             {@code false} otherwise
         */
        public Builder registrationRequired(final boolean registrationRequired) {
            this.registrationRequired = registrationRequired;
            return this;
        }

        /**
         * By default, each appearance of an object in the graph after the first is stored as an integer ordinal.
         * This allows multiple references to the same object and cyclic graphs to be serialized. This has a small
         * amount of overhead and can be disabled to save space if it is not needed.
         *
         * @param referenceTracking set to {@code true} to enable and {@code false} otherwise
         */
        public Builder referenceTracking(final boolean referenceTracking) {
            this.referenceTracking = referenceTracking;
            return this;
        }

        /**
         * Creates a {@code GryoMapper}.
         */
        public GryoMapper create() {
            // consult the registry if provided and inject registry entries as custom classes.
            registries.forEach(registry -> {
                final List<Pair<Class, Object>> serializers = registry.find(GryoIo.class);
                serializers.forEach(p -> {
                    if (null == p.getValue1())
                        addCustom(p.getValue0());
                    else if (p.getValue1() instanceof Serializer)
                        addCustom(p.getValue0(), (Serializer) p.getValue1());
                    else if (p.getValue1() instanceof Function)
                        addCustom(p.getValue0(), (Function<Kryo, Serializer>) p.getValue1());
                    else
                        throw new IllegalStateException(String.format(
                                "Unexpected value provided by %s for serializable class %s - expected a parameter in [null, %s implementation or Function<%s, %s>], but received %s",
                                registry.getClass().getSimpleName(), p.getValue0().getClass().getCanonicalName(),
                                Serializer.class.getName(), Kryo.class.getSimpleName(),
                                Serializer.class.getSimpleName(), p.getValue1()));
                });
            });

            return new GryoMapper(this);
        }

        private <T> void addOrOverrideRegistration(final Class<?> clazz,
                                                   final Function<Integer, TypeRegistration<T>> newRegistrationBuilder) {
            final Iterator<TypeRegistration<?>> iter = typeRegistrations.iterator();
            Integer registrationId = null;
            while (iter.hasNext()) {
                final TypeRegistration<?> existingRegistration = iter.next();
                if (existingRegistration.getTargetClass().equals(clazz)) {
                    // when overridding a registration, use the old id
                    registrationId = existingRegistration.getId();
                    // remove the old registration (we install its override below)
                    iter.remove();
                    break;
                }
            }
            if (null == registrationId) {
                // when not overridding a registration, get an id from the counter
                registrationId = currentSerializationId.getAndIncrement();
            }
            typeRegistrations.add(newRegistrationBuilder.apply(registrationId));
        }
    }

    private static class GryoTypeReg<T> implements TypeRegistration<T> {

        private final Class<T> clazz;
        private final Serializer<T> shadedSerializer;
        private final SerializerShim<T> serializerShim;
        private final Function<Kryo, Serializer> functionOfShadedKryo;
        private final int id;

        private GryoTypeReg(final Class<T> clazz,
                            final Serializer<T> shadedSerializer,
                            final SerializerShim<T> serializerShim,
                            final Function<Kryo, Serializer> functionOfShadedKryo,
                            final int id) {
            this.clazz = clazz;
            this.shadedSerializer = shadedSerializer;
            this.serializerShim = serializerShim;
            this.functionOfShadedKryo = functionOfShadedKryo;
            this.id = id;

            int serializerCount = 0;
            if (null != this.shadedSerializer)
                serializerCount++;
            if (null != this.serializerShim)
                serializerCount++;
            if (null != this.functionOfShadedKryo)
                serializerCount++;

            if (1 < serializerCount) {
                final String msg = String.format(
                        "GryoTypeReg accepts at most one kind of serializer, but multiple " +
                                "serializers were supplied for class %s (id %s).  " +
                                "Shaded serializer: %s.  Shim serializer: %s.  Shaded serializer function: %s.",
                        this.clazz.getCanonicalName(), id,
                        this.shadedSerializer, this.serializerShim, this.functionOfShadedKryo);
                throw new IllegalArgumentException(msg);
            }
        }

        private static <T> GryoTypeReg<T> of(final Class<T> clazz, final int id) {
            return new GryoTypeReg<>(clazz, null, null, null, id);
        }

        private static <T> GryoTypeReg<T> of(final Class<T> clazz, final int id, final Serializer<T> shadedSerializer) {
            return new GryoTypeReg<>(clazz, shadedSerializer, null, null, id);
        }

        private static <T> GryoTypeReg<T> of(final Class<T> clazz, final int id, final SerializerShim<T> serializerShim) {
            return new GryoTypeReg<>(clazz, null, serializerShim, null, id);
        }

        private static <T> GryoTypeReg<T> of(final Class clazz, final int id, final Function<Kryo, Serializer> fct) {
            return new GryoTypeReg<>(clazz, null, null, fct, id);
        }

        @Override
        public Serializer<T> getShadedSerializer() {
            return shadedSerializer;
        }

        @Override
        public SerializerShim<T> getSerializerShim() {
            return serializerShim;
        }

        @Override
        public Function<Kryo, Serializer> getFunctionOfShadedKryo() {
            return functionOfShadedKryo;
        }

        @Override
        public Class<T> getTargetClass() {
            return clazz;
        }

        @Override
        public int getId() {
            return id;
        }

        @Override
        public Kryo registerWith(final Kryo kryo) {
            if (null != functionOfShadedKryo)
                kryo.register(clazz, functionOfShadedKryo.apply(kryo), id);
            else if (null != shadedSerializer)
                kryo.register(clazz, shadedSerializer, id);
            else if (null != serializerShim)
                kryo.register(clazz, new ShadedSerializerAdapter<>(serializerShim), id);
            else {
                kryo.register(clazz, kryo.getDefaultSerializer(clazz), id);
                // Suprisingly, the preceding call is not equivalent to
                //   kryo.register(clazz, id);
            }

            return kryo;
        }

        @Override
        public String toString() {
            return new ToStringBuilder(this)
                    .append("targetClass", clazz)
                    .append("id", id)
                    .append("shadedSerializer", shadedSerializer)
                    .append("serializerShim", serializerShim)
                    .append("functionOfShadedKryo", functionOfShadedKryo)
                    .toString();
        }
    }
}<|MERGE_RESOLUTION|>--- conflicted
+++ resolved
@@ -351,6 +351,31 @@
                 add(GryoTypeReg.of(TraversalOptionParent.Pick.class, 137));
                 add(GryoTypeReg.of(HashSetSupplier.class, 136, new UtilSerializers.HashSetSupplierSerializer()));
 
+                add(GryoTypeReg.of(ConnectiveStrategy.class, 138));
+                add(GryoTypeReg.of(HaltedTraverserStrategy.class, 139));
+                add(GryoTypeReg.of(PartitionStrategy.class, 140, new JavaSerializer()));
+                add(GryoTypeReg.of(SubgraphStrategy.class, 141, new JavaSerializer()));
+                add(GryoTypeReg.of(VertexProgramStrategy.class, 142, new JavaSerializer()));
+                add(GryoTypeReg.of(MatchAlgorithmStrategy.class, 143));
+                add(GryoTypeReg.of(MatchStep.GreedyMatchAlgorithm.class, 144));
+                add(GryoTypeReg.of(AdjacentToIncidentStrategy.class, 145));
+                add(GryoTypeReg.of(FilterRankingStrategy.class, 146));
+                add(GryoTypeReg.of(IdentityRemovalStrategy.class, 147));
+                add(GryoTypeReg.of(IncidentToAdjacentStrategy.class, 148));
+                add(GryoTypeReg.of(InlineFilterStrategy.class, 149));
+                add(GryoTypeReg.of(LazyBarrierStrategy.class, 150));
+                add(GryoTypeReg.of(MatchPredicateStrategy.class, 151));
+                add(GryoTypeReg.of(OrderLimitStrategy.class, 152));
+                add(GryoTypeReg.of(PathProcessorStrategy.class, 153));
+                add(GryoTypeReg.of(PathRetractionStrategy.class, 154));
+                add(GryoTypeReg.of(RangeByIsCountStrategy.class, 155));
+                add(GryoTypeReg.of(RepeatUnrollStrategy.class, 156));
+                add(GryoTypeReg.of(GraphFilterStrategy.class, 157));
+                add(GryoTypeReg.of(LambdaRestrictionStrategy.class, 158));
+                add(GryoTypeReg.of(ReadOnlyStrategy.class, 159));
+                add(GryoTypeReg.of(MatchStep.CountMatchAlgorithm.class, 160));
+                add(GryoTypeReg.of(MatchStep.GreedyMatchAlgorithm.class, 164)); // ### LAST_ID
+
                 add(GryoTypeReg.of(TraverserSet.class, 58));
                 add(GryoTypeReg.of(Tree.class, 61));
                 add(GryoTypeReg.of(HashSet.class, 62));
@@ -429,171 +454,7 @@
          * Note that the following are pre-registered boolean, Boolean, byte, Byte, char, Character, double, Double,
          * int, Integer, float, Float, long, Long, short, Short, String, void.
          */
-<<<<<<< HEAD
-        private final List<TypeRegistration<?>> typeRegistrations = new ArrayList<TypeRegistration<?>>() {{
-            add(GryoTypeReg.of(byte[].class, 25));
-            add(GryoTypeReg.of(char[].class, 26));
-            add(GryoTypeReg.of(short[].class, 27));
-            add(GryoTypeReg.of(int[].class, 28));
-            add(GryoTypeReg.of(long[].class, 29));
-            add(GryoTypeReg.of(float[].class, 30));
-            add(GryoTypeReg.of(double[].class, 31));
-            add(GryoTypeReg.of(String[].class, 32));
-            add(GryoTypeReg.of(Object[].class, 33));
-            add(GryoTypeReg.of(ArrayList.class, 10));
-            add(GryoTypeReg.of(ARRAYS_AS_LIST, 134, new UtilSerializers.ArraysAsListSerializer()));
-            add(GryoTypeReg.of(BigInteger.class, 34));
-            add(GryoTypeReg.of(BigDecimal.class, 35));
-            add(GryoTypeReg.of(Calendar.class, 39));
-            add(GryoTypeReg.of(Class.class, 41, new UtilSerializers.ClassSerializer()));
-            add(GryoTypeReg.of(Collection.class, 37));
-            add(GryoTypeReg.of(Collections.EMPTY_LIST.getClass(), 51));
-            add(GryoTypeReg.of(Collections.EMPTY_MAP.getClass(), 52));
-            add(GryoTypeReg.of(Collections.EMPTY_SET.getClass(), 53));
-            add(GryoTypeReg.of(Collections.singleton(null).getClass(), 54));
-            add(GryoTypeReg.of(Collections.singletonList(null).getClass(), 24));
-            add(GryoTypeReg.of(Collections.singletonMap(null, null).getClass(), 23));
-            add(GryoTypeReg.of(Contains.class, 49));
-            add(GryoTypeReg.of(Currency.class, 40));
-            add(GryoTypeReg.of(Date.class, 38));
-            add(GryoTypeReg.of(Direction.class, 12));
-            add(GryoTypeReg.of(DetachedEdge.class, 21));
-            add(GryoTypeReg.of(DetachedVertexProperty.class, 20));
-            add(GryoTypeReg.of(DetachedProperty.class, 18));
-            add(GryoTypeReg.of(DetachedVertex.class, 19));
-            add(GryoTypeReg.of(DetachedPath.class, 60));
-            // skip 14
-            add(GryoTypeReg.of(EnumSet.class, 46));
-            add(GryoTypeReg.of(HashMap.class, 11));
-            add(GryoTypeReg.of(HashMap.Entry.class, 16));
-            add(GryoTypeReg.of(HASH_MAP_NODE, 92));
-            add(GryoTypeReg.of(KryoSerializable.class, 36));
-            add(GryoTypeReg.of(LinkedHashMap.class, 47));
-            add(GryoTypeReg.of(LinkedHashSet.class, 71));
-            add(GryoTypeReg.of(LinkedList.class, 116));
-            add(GryoTypeReg.of(LINKED_HASH_MAP_ENTRY_CLASS, 15));
-            add(GryoTypeReg.of(Locale.class, 22));
-            add(GryoTypeReg.of(StringBuffer.class, 43));
-            add(GryoTypeReg.of(StringBuilder.class, 44));
-            add(GryoTypeReg.of(T.class, 48));
-            add(GryoTypeReg.of(TimeZone.class, 42));
-            add(GryoTypeReg.of(TreeMap.class, 45));
-            add(GryoTypeReg.of(TreeSet.class, 50));
-            add(GryoTypeReg.of(UUID.class, 17, new UtilSerializers.UUIDSerializer()));
-            add(GryoTypeReg.of(URI.class, 72, new UtilSerializers.URISerializer()));
-            add(GryoTypeReg.of(VertexTerminator.class, 13));
-            add(GryoTypeReg.of(AbstractMap.SimpleEntry.class, 120));
-            add(GryoTypeReg.of(AbstractMap.SimpleImmutableEntry.class, 121));
-            add(GryoTypeReg.of(java.sql.Timestamp.class, 138));
-            add(GryoTypeReg.of(InetAddress.class, 139, new UtilSerializers.InetAddressSerializer()));
-            add(GryoTypeReg.of(ByteBuffer.class, 140, new UtilSerializers.ByteBufferSerializer()));  // ***LAST ID***
-
-            add(GryoTypeReg.of(ReferenceEdge.class, 81));
-            add(GryoTypeReg.of(ReferenceVertexProperty.class, 82));
-            add(GryoTypeReg.of(ReferenceProperty.class, 83));
-            add(GryoTypeReg.of(ReferenceVertex.class, 84));
-            add(GryoTypeReg.of(ReferencePath.class, 85));
-
-            add(GryoTypeReg.of(StarGraph.class, 86, new StarGraphSerializer(Direction.BOTH, new GraphFilter())));
-
-            add(GryoTypeReg.of(Edge.class, 65, new GryoSerializers.EdgeSerializer()));
-            add(GryoTypeReg.of(Vertex.class, 66, new GryoSerializers.VertexSerializer()));
-            add(GryoTypeReg.of(Property.class, 67, new GryoSerializers.PropertySerializer()));
-            add(GryoTypeReg.of(VertexProperty.class, 68, new GryoSerializers.VertexPropertySerializer()));
-            add(GryoTypeReg.of(Path.class, 59, new GryoSerializers.PathSerializer()));
-            // skip 55
-            add(GryoTypeReg.of(B_O_Traverser.class, 75));
-            add(GryoTypeReg.of(O_Traverser.class, 76));
-            add(GryoTypeReg.of(B_LP_O_P_S_SE_SL_Traverser.class, 77));
-            add(GryoTypeReg.of(B_O_S_SE_SL_Traverser.class, 78));
-            add(GryoTypeReg.of(B_LP_O_S_SE_SL_Traverser.class, 87));
-            add(GryoTypeReg.of(O_OB_S_SE_SL_Traverser.class, 89));
-            add(GryoTypeReg.of(LP_O_OB_S_SE_SL_Traverser.class, 90));
-            add(GryoTypeReg.of(LP_O_OB_P_S_SE_SL_Traverser.class, 91));
-            add(GryoTypeReg.of(DefaultRemoteTraverser.class, 123, new GryoSerializers.DefaultRemoteTraverserSerializer()));
-
-            add(GryoTypeReg.of(Bytecode.class, 122, new GryoSerializers.BytecodeSerializer()));
-            add(GryoTypeReg.of(P.class, 124, new GryoSerializers.PSerializer()));
-            add(GryoTypeReg.of(Lambda.class, 125, new GryoSerializers.LambdaSerializer()));
-            add(GryoTypeReg.of(Bytecode.Binding.class, 126, new GryoSerializers.BindingSerializer()));
-            add(GryoTypeReg.of(Order.class, 127));
-            add(GryoTypeReg.of(Scope.class, 128));
-            add(GryoTypeReg.of(AndP.class, 129, new GryoSerializers.AndPSerializer()));
-            add(GryoTypeReg.of(OrP.class, 130, new GryoSerializers.OrPSerializer()));
-            add(GryoTypeReg.of(VertexProperty.Cardinality.class, 131));
-            add(GryoTypeReg.of(Column.class, 132));
-            add(GryoTypeReg.of(Pop.class, 133));
-            add(GryoTypeReg.of(SackFunctions.Barrier.class, 135));
-            add(GryoTypeReg.of(TraversalOptionParent.Pick.class, 137));
-            add(GryoTypeReg.of(HashSetSupplier.class, 136, new UtilSerializers.HashSetSupplierSerializer()));
-
-            add(GryoTypeReg.of(ConnectiveStrategy.class, 138));
-            add(GryoTypeReg.of(HaltedTraverserStrategy.class, 139));
-            add(GryoTypeReg.of(PartitionStrategy.class, 140, new JavaSerializer()));
-            add(GryoTypeReg.of(SubgraphStrategy.class, 141, new JavaSerializer()));
-            add(GryoTypeReg.of(VertexProgramStrategy.class, 142, new JavaSerializer()));
-            add(GryoTypeReg.of(MatchAlgorithmStrategy.class, 143));
-            add(GryoTypeReg.of(MatchStep.GreedyMatchAlgorithm.class, 144));
-            add(GryoTypeReg.of(AdjacentToIncidentStrategy.class, 145));
-            add(GryoTypeReg.of(FilterRankingStrategy.class, 146));
-            add(GryoTypeReg.of(IdentityRemovalStrategy.class, 147));
-            add(GryoTypeReg.of(IncidentToAdjacentStrategy.class, 148));
-            add(GryoTypeReg.of(InlineFilterStrategy.class, 149));
-            add(GryoTypeReg.of(LazyBarrierStrategy.class, 150));
-            add(GryoTypeReg.of(MatchPredicateStrategy.class, 151));
-            add(GryoTypeReg.of(OrderLimitStrategy.class, 152));
-            add(GryoTypeReg.of(PathProcessorStrategy.class, 153));
-            add(GryoTypeReg.of(PathRetractionStrategy.class, 154));
-            add(GryoTypeReg.of(RangeByIsCountStrategy.class, 155));
-            add(GryoTypeReg.of(RepeatUnrollStrategy.class, 156));
-            add(GryoTypeReg.of(GraphFilterStrategy.class, 157));
-            add(GryoTypeReg.of(LambdaRestrictionStrategy.class, 158));
-            add(GryoTypeReg.of(ReadOnlyStrategy.class, 159));
-            add(GryoTypeReg.of(MatchStep.CountMatchAlgorithm.class, 160)); // ### LAST_ID
-
-
-            add(GryoTypeReg.of(TraverserSet.class, 58));
-            add(GryoTypeReg.of(Tree.class, 61));
-            add(GryoTypeReg.of(HashSet.class, 62));
-            add(GryoTypeReg.of(BulkSet.class, 64));
-            add(GryoTypeReg.of(MutableMetrics.class, 69));
-            add(GryoTypeReg.of(ImmutableMetrics.class, 115));
-            add(GryoTypeReg.of(DefaultTraversalMetrics.class, 70));
-            add(GryoTypeReg.of(MapMemory.class, 73));
-            add(GryoTypeReg.of(MapReduce.NullObject.class, 74));
-            add(GryoTypeReg.of(AtomicLong.class, 79));
-            add(GryoTypeReg.of(Pair.class, 88, new UtilSerializers.PairSerializer()));
-            add(GryoTypeReg.of(TraversalExplanation.class, 106, new JavaSerializer()));
-
-            add(GryoTypeReg.of(Duration.class, 93, new JavaTimeSerializers.DurationSerializer()));
-            add(GryoTypeReg.of(Instant.class, 94, new JavaTimeSerializers.InstantSerializer()));
-            add(GryoTypeReg.of(LocalDate.class, 95, new JavaTimeSerializers.LocalDateSerializer()));
-            add(GryoTypeReg.of(LocalDateTime.class, 96, new JavaTimeSerializers.LocalDateTimeSerializer()));
-            add(GryoTypeReg.of(LocalTime.class, 97, new JavaTimeSerializers.LocalTimeSerializer()));
-            add(GryoTypeReg.of(MonthDay.class, 98, new JavaTimeSerializers.MonthDaySerializer()));
-            add(GryoTypeReg.of(OffsetDateTime.class, 99, new JavaTimeSerializers.OffsetDateTimeSerializer()));
-            add(GryoTypeReg.of(OffsetTime.class, 100, new JavaTimeSerializers.OffsetTimeSerializer()));
-            add(GryoTypeReg.of(Period.class, 101, new JavaTimeSerializers.PeriodSerializer()));
-            add(GryoTypeReg.of(Year.class, 102, new JavaTimeSerializers.YearSerializer()));
-            add(GryoTypeReg.of(YearMonth.class, 103, new JavaTimeSerializers.YearMonthSerializer()));
-            add(GryoTypeReg.of(ZonedDateTime.class, 104, new JavaTimeSerializers.ZonedDateTimeSerializer()));
-            add(GryoTypeReg.of(ZoneOffset.class, 105, new JavaTimeSerializers.ZoneOffsetSerializer()));
-
-            add(GryoTypeReg.of(Operator.class, 107));
-            add(GryoTypeReg.of(FoldStep.FoldBiOperator.class, 108));
-            add(GryoTypeReg.of(GroupCountStep.GroupCountBiOperator.class, 109));
-            add(GryoTypeReg.of(GroupStep.GroupBiOperator.class, 117, new JavaSerializer())); // because they contain traversals
-            add(GryoTypeReg.of(MeanGlobalStep.MeanGlobalBiOperator.class, 110));
-            add(GryoTypeReg.of(MeanGlobalStep.MeanNumber.class, 111));
-            add(GryoTypeReg.of(TreeStep.TreeBiOperator.class, 112));
-            add(GryoTypeReg.of(GroupStepV3d0.GroupBiOperatorV3d0.class, 113));
-            add(GryoTypeReg.of(RangeGlobalStep.RangeBiOperator.class, 114));
-            add(GryoTypeReg.of(OrderGlobalStep.OrderBiOperator.class, 118, new JavaSerializer())); // because they contain traversals
-            add(GryoTypeReg.of(ProfileStep.ProfileBiOperator.class, 119));
-        }};
-=======
         private final List<TypeRegistration<?>> typeRegistrations;
->>>>>>> 73b2d65b
 
         private final List<IoRegistry> registries = new ArrayList<>();
 
