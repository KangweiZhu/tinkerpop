/*
 * Licensed to the Apache Software Foundation (ASF) under one
 * or more contributor license agreements.  See the NOTICE file
 * distributed with this work for additional information
 * regarding copyright ownership.  The ASF licenses this file
 * to you under the Apache License, Version 2.0 (the
 * "License"); you may not use this file except in compliance
 * with the License.  You may obtain a copy of the License at
 *
 * http://www.apache.org/licenses/LICENSE-2.0
 *
 * Unless required by applicable law or agreed to in writing,
 * software distributed under the License is distributed on an
 * "AS IS" BASIS, WITHOUT WARRANTIES OR CONDITIONS OF ANY
 * KIND, either express or implied.  See the License for the
 * specific language governing permissions and limitations
 * under the License.
 */
package org.apache.tinkerpop.gremlin.language.grammar;

import org.antlr.v4.runtime.CharStreams;
import org.antlr.v4.runtime.CommonTokenStream;
import org.apache.tinkerpop.gremlin.process.traversal.DT;
import org.apache.tinkerpop.gremlin.process.traversal.IO;
import org.apache.tinkerpop.gremlin.process.traversal.Merge;
import org.apache.tinkerpop.gremlin.process.traversal.Operator;
import org.apache.tinkerpop.gremlin.process.traversal.Order;
import org.apache.tinkerpop.gremlin.process.traversal.P;
import org.apache.tinkerpop.gremlin.process.traversal.Pop;
import org.apache.tinkerpop.gremlin.process.traversal.SackFunctions;
import org.apache.tinkerpop.gremlin.process.traversal.Scope;
import org.apache.tinkerpop.gremlin.process.traversal.dsl.graph.GraphTraversalSource;
import org.apache.tinkerpop.gremlin.process.traversal.dsl.graph.__;
import org.apache.tinkerpop.gremlin.process.traversal.step.GValue;
import org.apache.tinkerpop.gremlin.structure.Column;
import org.apache.tinkerpop.gremlin.structure.Direction;
import org.apache.tinkerpop.gremlin.structure.T;
import org.apache.tinkerpop.gremlin.structure.Vertex;
import org.apache.tinkerpop.gremlin.structure.VertexProperty;
import org.apache.tinkerpop.gremlin.structure.util.ElementHelper;
import org.apache.tinkerpop.gremlin.structure.util.empty.EmptyGraph;
import org.apache.tinkerpop.gremlin.structure.util.reference.ReferenceVertex;
import org.junit.Test;
import org.junit.runner.RunWith;
import org.junit.runners.Parameterized;

import java.util.Arrays;
import java.util.Date;
import java.util.HashMap;
import java.util.List;
import java.util.Map;
import java.util.function.Supplier;

import static org.apache.tinkerpop.gremlin.process.traversal.AnonymousTraversalSource.traversal;
import static org.apache.tinkerpop.gremlin.process.traversal.dsl.graph.__.has;
import static org.apache.tinkerpop.gremlin.process.traversal.dsl.graph.__.hasLabel;
import static org.hamcrest.MatcherAssert.assertThat;
import static org.hamcrest.core.IsInstanceOf.instanceOf;
import static org.junit.Assert.assertEquals;
import static org.junit.Assert.fail;

@RunWith(Parameterized.class)
public class ArgumentVisitorTest {
    @Parameterized.Parameter(value = 0)
    public Class<?> clazz;

    @Parameterized.Parameter(value = 1)
    public String script;

    @Parameterized.Parameter(value = 2)
    public Object expected;

    @Parameterized.Parameter(value = 3)
    public GremlinAntlrToJava antlrToLanguage;

    private static final GraphTraversalSource g = EmptyGraph.instance().traversal();

    private static final Date now = new Date();

    private static final Map<String, Object> nullMap = new HashMap<String, Object>() {{
        put("x", null);
    }};

    @Parameterized.Parameters(name = "{0}")
    public static Iterable<Object[]> generateTestParameters() {
        return Arrays.asList(new Object[][]{
                {Boolean.class, "x", new VariableResolverException("x"), createAntlr(VariableResolver.NoVariableResolver.instance())},
                {Boolean.class, "true", true, createAntlr(new VariableResolver.DefaultVariableResolver(ElementHelper.asMap("x", true)))},
                {Boolean.class, "false", false, createAntlr(new VariableResolver.DefaultVariableResolver(ElementHelper.asMap("x", true)))},
                {Boolean.class, "x", GValue.of("x", true), createAntlr(new VariableResolver.DefaultVariableResolver(ElementHelper.asMap("x", true)))},
                {Boolean.class, "x", true, createAntlr(new VariableResolver.DirectVariableResolver(ElementHelper.asMap("x", true)))},
                {Integer.class, "x", new VariableResolverException("x"), createAntlr(VariableResolver.NoVariableResolver.instance())},
                {Integer.class, "0", 0, createAntlr(new VariableResolver.DefaultVariableResolver(ElementHelper.asMap("x", 100)))},
                {Integer.class, "0i", 0, createAntlr(new VariableResolver.DefaultVariableResolver(ElementHelper.asMap("x", 100)))},
                {Integer.class, "0L", 0L, createAntlr(new VariableResolver.DefaultVariableResolver(ElementHelper.asMap("x", 100)))},
                {Integer.class, "x", GValue.of("x", 0), createAntlr(new VariableResolver.DefaultVariableResolver(ElementHelper.asMap("x", 0)))},
                {Integer.class, "x", GValue.of("x", 0L), createAntlr(new VariableResolver.DefaultVariableResolver(ElementHelper.asMap("x", 0L)))},
                {Integer.class, "x", 0, createAntlr(new VariableResolver.DirectVariableResolver(ElementHelper.asMap("x", 0)))},
                {Integer.class, "x", 0L, createAntlr(new VariableResolver.DirectVariableResolver(ElementHelper.asMap("x", 0L)))},
                {Long.class, "x", new VariableResolverException("x"), createAntlr(VariableResolver.NoVariableResolver.instance())},
                {Long.class, "0", 0L, createAntlr(new VariableResolver.DefaultVariableResolver(ElementHelper.asMap("x", 100)))},
                {Long.class, "0i", 0L, createAntlr(new VariableResolver.DefaultVariableResolver(ElementHelper.asMap("x", 100)))},
                {Long.class, "0L", 0L, createAntlr(new VariableResolver.DefaultVariableResolver(ElementHelper.asMap("x", 100)))},
                {Long.class, "x", GValue.ofLong("x", 0L), createAntlr(new VariableResolver.DefaultVariableResolver(ElementHelper.asMap("x", (byte) 0)))},
                {Long.class, "x", GValue.ofLong("x", 0L), createAntlr(new VariableResolver.DefaultVariableResolver(ElementHelper.asMap("x", (short) 0)))},
                {Long.class, "x", GValue.ofLong("x", 0L), createAntlr(new VariableResolver.DefaultVariableResolver(ElementHelper.asMap("x", 0)))},
                {Long.class, "x", GValue.ofLong("x", 0L), createAntlr(new VariableResolver.DefaultVariableResolver(ElementHelper.asMap("x", 0L)))},
                {Long.class, "x", 0L, createAntlr(new VariableResolver.DirectVariableResolver(ElementHelper.asMap("x", (byte) 0)))},
                {Long.class, "x", 0L, createAntlr(new VariableResolver.DirectVariableResolver(ElementHelper.asMap("x", (short) 0)))},
                {Long.class, "x", 0L, createAntlr(new VariableResolver.DirectVariableResolver(ElementHelper.asMap("x", 0)))},
                {Long.class, "x", 0L, createAntlr(new VariableResolver.DirectVariableResolver(ElementHelper.asMap("x", 0L)))},
                {Float.class, "x", new VariableResolverException("x"), createAntlr(VariableResolver.NoVariableResolver.instance())},
                {Float.class, "0.0d", 0.0, createAntlr(new VariableResolver.DefaultVariableResolver(ElementHelper.asMap("x", 1000.0)))},
                {Float.class, "0d", 0.0, createAntlr(new VariableResolver.DefaultVariableResolver(ElementHelper.asMap("x", 1000.0)))},
                {Float.class, "0F", 0.0F, createAntlr(new VariableResolver.DefaultVariableResolver(ElementHelper.asMap("x", 1000.0F)))},
                {Float.class, "x", GValue.of("x", 0.0), createAntlr(new VariableResolver.DefaultVariableResolver(ElementHelper.asMap("x", 0.0)))},
                {Float.class, "x", GValue.of("x", 0.0F), createAntlr(new VariableResolver.DefaultVariableResolver(ElementHelper.asMap("x", 0.0F)))},
                {Float.class, "x", 0.0, createAntlr(new VariableResolver.DirectVariableResolver(ElementHelper.asMap("x", 0.0)))},
                {Float.class, "x", 0.0F, createAntlr(new VariableResolver.DirectVariableResolver(ElementHelper.asMap("x", 0.0F)))},
                {String.class, "x", new VariableResolverException("x"), createAntlr(VariableResolver.NoVariableResolver.instance())},
                {String.class, "'test'", "test", createAntlr(new VariableResolver.DefaultVariableResolver(ElementHelper.asMap("x", "nope")))},
                {String.class, "x", GValue.of("x", "test"), createAntlr(new VariableResolver.DefaultVariableResolver(ElementHelper.asMap("x", "test")))},
                {String.class, "x", GValue.of("x", "graphson"), createAntlr(new VariableResolver.DefaultVariableResolver(ElementHelper.asMap("x", IO.graphson)))},
                {String.class, "x", "test", createAntlr(new VariableResolver.DirectVariableResolver(ElementHelper.asMap("x", "test")))},
                {String.class, "x", "graphson", createAntlr(new VariableResolver.DirectVariableResolver(ElementHelper.asMap("x", IO.graphson)))},
                {StringNullable.class, "x", new VariableResolverException("x"), createAntlr(VariableResolver.NoVariableResolver.instance())},
                {StringNullable.class, "null", null, createAntlr(new VariableResolver.DefaultVariableResolver(ElementHelper.asMap("x", "nope")))},
                {StringNullable.class, "x", GValue.of("x", null), createAntlr(new VariableResolver.DefaultVariableResolver(nullMap))},
                {StringNullable.class, "x", null, createAntlr(new VariableResolver.DirectVariableResolver(nullMap))},
                {Object.class, "x", new VariableResolverException("x"), createAntlr(VariableResolver.NoVariableResolver.instance())},
                {Object.class, "'test'", "test", createAntlr(new VariableResolver.DefaultVariableResolver(ElementHelper.asMap("x", "nope")))},
<<<<<<< HEAD
                {Object.class, "x", GValue.of("x", "test"), createAntlr(new VariableResolver.DefaultVariableResolver(ElementHelper.asMap("x", "test")))},
                {Object.class, "x", GValue.of("x", now), createAntlr(new VariableResolver.DefaultVariableResolver(ElementHelper.asMap("x", now)))},
                {Object.class, "x", "test", createAntlr(new VariableResolver.DirectVariableResolver(ElementHelper.asMap("x", "test")))},
                {Object.class, "x", now, createAntlr(new VariableResolver.DirectVariableResolver(ElementHelper.asMap("x", now)))},
                {Object.class, "[1,2,3]", Arrays.asList(1, 2, 3), createAntlr(new VariableResolver.DefaultVariableResolver(ElementHelper.asMap("x", now)))},
                {Object.class, "x", GValue.of("x", P.eq(100)), createAntlr(new VariableResolver.DefaultVariableResolver(ElementHelper.asMap("x", P.eq(100))))},
                {Object.class, "x", P.eq(100), createAntlr(new VariableResolver.DirectVariableResolver(ElementHelper.asMap("x", P.eq(100))))},
                {Direction.class, "Direction.OUT", Direction.OUT, createAntlr(new VariableResolver.DefaultVariableResolver(ElementHelper.asMap("x", "nope")))},
                {Direction.class, "OUT", Direction.OUT, createAntlr(new VariableResolver.DefaultVariableResolver(ElementHelper.asMap("x", "nope")))},
                {Vertex.class, "new Vertex(1i,'person')", new ReferenceVertex(1, "person"), createAntlr(new VariableResolver.DefaultVariableResolver(ElementHelper.asMap("x", Direction.from)))},
                {Order.class, "Order.desc", Order.desc, createAntlr(new VariableResolver.DefaultVariableResolver(ElementHelper.asMap("x", "nope")))},
                {Scope.class, "Scope.local", Scope.local, createAntlr(new VariableResolver.DefaultVariableResolver(ElementHelper.asMap("x", "nope")))},
                {Scope.class, "local", Scope.local, createAntlr(new VariableResolver.DefaultVariableResolver(ElementHelper.asMap("x", "nope")))},
                {T.class, "T.label", T.label, createAntlr(new VariableResolver.DefaultVariableResolver(ElementHelper.asMap("x", "nope")))},
                {T.class, "label", T.label, createAntlr(new VariableResolver.DefaultVariableResolver(ElementHelper.asMap("x", "nope")))},
                {VertexProperty.Cardinality.class, "Cardinality.list", VertexProperty.Cardinality.list, createAntlr(new VariableResolver.DefaultVariableResolver(ElementHelper.asMap("x", "nope")))},
                {VertexProperty.Cardinality.class, "list", VertexProperty.Cardinality.list, createAntlr(new VariableResolver.DefaultVariableResolver(ElementHelper.asMap("x", "nope")))},
                {DT.class, "DT.hour", DT.hour, createAntlr(new VariableResolver.DefaultVariableResolver(ElementHelper.asMap("x", "nope")))},
                {DT.class, "hour", DT.hour, createAntlr(new VariableResolver.DefaultVariableResolver(ElementHelper.asMap("x", "nope")))},
                {Merge.class, "Merge.onMatch", Merge.onMatch, createAntlr(new VariableResolver.DefaultVariableResolver(ElementHelper.asMap("x", "nope")))},
                {Merge.class, "onMatch", Merge.onMatch, createAntlr(new VariableResolver.DefaultVariableResolver(ElementHelper.asMap("x", "nope")))},
                {Pop.class, "Pop.last", Pop.last, createAntlr(new VariableResolver.DefaultVariableResolver(ElementHelper.asMap("x", "nope")))},
                {Pop.class, "last", Pop.last, createAntlr(new VariableResolver.DefaultVariableResolver(ElementHelper.asMap("x", "nope")))},
                {Operator.class, "Operator.sum", Operator.sum, createAntlr(new VariableResolver.DefaultVariableResolver(ElementHelper.asMap("x", "nope")))},
                {Operator.class, "sum", Operator.sum, createAntlr(new VariableResolver.DefaultVariableResolver(ElementHelper.asMap("x", "nope")))},
                {Column.class, "Column.keys", Column.keys, createAntlr(new VariableResolver.DefaultVariableResolver(ElementHelper.asMap("x", "nope")))},
                {Column.class, "keys", Column.keys, createAntlr(new VariableResolver.DefaultVariableResolver(ElementHelper.asMap("x", "nope")))},
                {SackFunctions.Barrier.class, "Barrier.normSack", SackFunctions.Barrier.normSack, createAntlr(new VariableResolver.DefaultVariableResolver(ElementHelper.asMap("x", "nope")))},
                {SackFunctions.Barrier.class, "Barrier.normSack", SackFunctions.Barrier.normSack, createAntlr(new VariableResolver.DefaultVariableResolver(ElementHelper.asMap("x", "nope")))},
=======
                {Object.class, "x", "test", createAntlr(new VariableResolver.DefaultVariableResolver(ElementHelper.asMap("x", "test")))},
                {Object.class, "x", now, createAntlr(new VariableResolver.DefaultVariableResolver(ElementHelper.asMap("x", now)))},
                {Object.class, "[1,2,3]", Arrays.asList(1, 2, 3), createAntlr(VariableResolver.NoVariableResolver.instance())},
                {Object.class, "x", P.eq(100), createAntlr(new VariableResolver.DefaultVariableResolver(ElementHelper.asMap("x", P.eq(100))))},
                {Vertex.class, "x", new VariableResolverException("x"), createAntlr(VariableResolver.NoVariableResolver.instance())},
                {Vertex.class, "new Vertex(1i,'person')", new ReferenceVertex(1, "person"), createAntlr(new VariableResolver.DefaultVariableResolver(ElementHelper.asMap("x", Direction.from)))},
                {Vertex.class, "x", new ReferenceVertex(1, "person"), createAntlr(new VariableResolver.DefaultVariableResolver(ElementHelper.asMap("x", new ReferenceVertex(1, "person"))))},
>>>>>>> 619e1f7b
        });
    }

    @Test
    public void shouldParse() {
        final GremlinLexer lexer = new GremlinLexer(CharStreams.fromString(script));
        final GremlinParser parser = new GremlinParser(new CommonTokenStream(lexer));
        if (clazz.equals(Boolean.class)) {
            assertParsing(() -> {
                final GremlinParser.BooleanArgumentContext ctx = parser.booleanArgument();
                return antlrToLanguage.argumentVisitor.visitBooleanArgument(ctx);
            });
        } else if (clazz.equals(Integer.class)) {
            assertParsing(() -> {
                final GremlinParser.IntegerArgumentContext ctx = parser.integerArgument();
                return antlrToLanguage.argumentVisitor.visitIntegerArgument(ctx);
            });
        } else if (clazz.equals(Long.class)) {
            assertParsing(() -> {
                final GremlinParser.IntegerArgumentContext ctx = parser.integerArgument();
                return antlrToLanguage.argumentVisitor.parseLong(ctx);
            });
        } else if (clazz.equals(Float.class)) {
            assertParsing(() -> {
                final GremlinParser.FloatArgumentContext ctx = parser.floatArgument();
                return antlrToLanguage.argumentVisitor.visitFloatArgument(ctx);
            });
        } else if (clazz.equals(String.class)) {
            assertParsing(() -> {
                final GremlinParser.StringArgumentContext ctx = parser.stringArgument();
                return antlrToLanguage.argumentVisitor.visitStringArgument(ctx);
            });
        } else if (clazz.equals(StringNullable.class)) {
            assertParsing(() -> {
                final GremlinParser.StringNullableArgumentContext ctx = parser.stringNullableArgument();
                return antlrToLanguage.argumentVisitor.visitStringNullableArgument(ctx);
            });
        } else if (clazz.equals(Object.class)) {
            assertParsing(() -> {
                final GremlinParser.GenericLiteralArgumentContext ctx = parser.genericLiteralArgument();
                return antlrToLanguage.argumentVisitor.visitGenericLiteralArgument(ctx);
            });
        } else if (clazz.equals(List.class)) {
            assertParsing(() -> {
                final GremlinParser.GenericLiteralListArgumentContext ctx = parser.genericLiteralListArgument();
                return antlrToLanguage.argumentVisitor.parseObjectVarargs(ctx);
            });
<<<<<<< HEAD
        } else if (clazz.equals(Direction.class)) {
            assertParsing(() -> TraversalEnumParser.parseTraversalEnumFromContext(Direction.class, parser.traversalDirection()));
=======
>>>>>>> 619e1f7b
        } else if (clazz.equals(Vertex.class)) {
            assertParsing(() -> {
                final GremlinParser.StructureVertexArgumentContext ctx = parser.structureVertexArgument();
                return antlrToLanguage.argumentVisitor.visitStructureVertexArgument(ctx);
            });
<<<<<<< HEAD
        } else if (clazz.equals(Order.class)) {
            assertParsing(() -> TraversalEnumParser.parseTraversalEnumFromContext(Order.class, parser.traversalOrder()));
        } else if (clazz.equals(Scope.class)) {
            assertParsing(() -> TraversalEnumParser.parseTraversalEnumFromContext(Scope.class, parser.traversalScope()));
        } else if (clazz.equals(T.class)) {
            assertParsing(() -> TraversalEnumParser.parseTraversalEnumFromContext(T.class, parser.traversalToken()));
        } else if (clazz.equals(VertexProperty.Cardinality.class)) {
            assertParsing(() -> TraversalEnumParser.parseTraversalEnumFromContext(VertexProperty.Cardinality.class, parser.traversalCardinality()));
        } else if (clazz.equals(DT.class)) {
            assertParsing(() -> TraversalEnumParser.parseTraversalEnumFromContext(DT.class, parser.traversalDT()));
        } else if (clazz.equals(Merge.class)) {
            assertParsing(() -> TraversalEnumParser.parseTraversalEnumFromContext(Merge.class, parser.traversalMerge()));
        } else if (clazz.equals(Pop.class)) {
            assertParsing(() -> TraversalEnumParser.parseTraversalEnumFromContext(Pop.class, parser.traversalPop()));
        } else if (clazz.equals(Operator.class)) {
            assertParsing(() -> TraversalEnumParser.parseTraversalEnumFromContext(Operator.class, parser.traversalOperator()));
        } else if (clazz.equals(Column.class)) {
            assertParsing(() -> TraversalEnumParser.parseTraversalEnumFromContext(Column.class, parser.traversalColumn()));
        } else if (clazz.equals(SackFunctions.Barrier.class)) {
            assertParsing(() -> TraversalEnumParser.parseTraversalEnumFromContext(SackFunctions.Barrier.class, parser.traversalBarrier()));
=======
>>>>>>> 619e1f7b
        } else {
            fail("Missing an assertion type: " + clazz.getSimpleName());
        }
    }

    private void assertParsing(final Supplier<Object> visit) {
        try {
            final Object o = visit.get();
            if (expected instanceof VariableResolverException)
                fail(String.format("Should have failed with %s", VariableResolverException.class.getSimpleName()));
            else
                assertEquals(expected, o);
        } catch (Exception ex) {
            assertThat(ex, instanceOf(VariableResolverException.class));
        }
    }

    private static GremlinAntlrToJava createAntlr(final VariableResolver resolver) {
        return new GremlinAntlrToJava("g", EmptyGraph.instance(), __::start, g, resolver);
    }

    private static class StringNullable { }
}<|MERGE_RESOLUTION|>--- conflicted
+++ resolved
@@ -32,6 +32,7 @@
 import org.apache.tinkerpop.gremlin.process.traversal.dsl.graph.GraphTraversalSource;
 import org.apache.tinkerpop.gremlin.process.traversal.dsl.graph.__;
 import org.apache.tinkerpop.gremlin.process.traversal.step.GValue;
+import org.apache.tinkerpop.gremlin.process.traversal.step.GValue;
 import org.apache.tinkerpop.gremlin.structure.Column;
 import org.apache.tinkerpop.gremlin.structure.Direction;
 import org.apache.tinkerpop.gremlin.structure.T;
@@ -81,7 +82,7 @@
         put("x", null);
     }};
 
-    @Parameterized.Parameters(name = "{0}")
+    @Parameterized.Parameters(name = "{1}")
     public static Iterable<Object[]> generateTestParameters() {
         return Arrays.asList(new Object[][]{
                 {Boolean.class, "x", new VariableResolverException("x"), createAntlr(VariableResolver.NoVariableResolver.instance())},
@@ -129,45 +130,16 @@
                 {StringNullable.class, "x", null, createAntlr(new VariableResolver.DirectVariableResolver(nullMap))},
                 {Object.class, "x", new VariableResolverException("x"), createAntlr(VariableResolver.NoVariableResolver.instance())},
                 {Object.class, "'test'", "test", createAntlr(new VariableResolver.DefaultVariableResolver(ElementHelper.asMap("x", "nope")))},
-<<<<<<< HEAD
                 {Object.class, "x", GValue.of("x", "test"), createAntlr(new VariableResolver.DefaultVariableResolver(ElementHelper.asMap("x", "test")))},
                 {Object.class, "x", GValue.of("x", now), createAntlr(new VariableResolver.DefaultVariableResolver(ElementHelper.asMap("x", now)))},
                 {Object.class, "x", "test", createAntlr(new VariableResolver.DirectVariableResolver(ElementHelper.asMap("x", "test")))},
                 {Object.class, "x", now, createAntlr(new VariableResolver.DirectVariableResolver(ElementHelper.asMap("x", now)))},
-                {Object.class, "[1,2,3]", Arrays.asList(1, 2, 3), createAntlr(new VariableResolver.DefaultVariableResolver(ElementHelper.asMap("x", now)))},
+                {Object.class, "[1,2,3]", Arrays.asList(1, 2, 3), createAntlr(VariableResolver.NoVariableResolver.instance())},
                 {Object.class, "x", GValue.of("x", P.eq(100)), createAntlr(new VariableResolver.DefaultVariableResolver(ElementHelper.asMap("x", P.eq(100))))},
                 {Object.class, "x", P.eq(100), createAntlr(new VariableResolver.DirectVariableResolver(ElementHelper.asMap("x", P.eq(100))))},
-                {Direction.class, "Direction.OUT", Direction.OUT, createAntlr(new VariableResolver.DefaultVariableResolver(ElementHelper.asMap("x", "nope")))},
-                {Direction.class, "OUT", Direction.OUT, createAntlr(new VariableResolver.DefaultVariableResolver(ElementHelper.asMap("x", "nope")))},
-                {Vertex.class, "new Vertex(1i,'person')", new ReferenceVertex(1, "person"), createAntlr(new VariableResolver.DefaultVariableResolver(ElementHelper.asMap("x", Direction.from)))},
-                {Order.class, "Order.desc", Order.desc, createAntlr(new VariableResolver.DefaultVariableResolver(ElementHelper.asMap("x", "nope")))},
-                {Scope.class, "Scope.local", Scope.local, createAntlr(new VariableResolver.DefaultVariableResolver(ElementHelper.asMap("x", "nope")))},
-                {Scope.class, "local", Scope.local, createAntlr(new VariableResolver.DefaultVariableResolver(ElementHelper.asMap("x", "nope")))},
-                {T.class, "T.label", T.label, createAntlr(new VariableResolver.DefaultVariableResolver(ElementHelper.asMap("x", "nope")))},
-                {T.class, "label", T.label, createAntlr(new VariableResolver.DefaultVariableResolver(ElementHelper.asMap("x", "nope")))},
-                {VertexProperty.Cardinality.class, "Cardinality.list", VertexProperty.Cardinality.list, createAntlr(new VariableResolver.DefaultVariableResolver(ElementHelper.asMap("x", "nope")))},
-                {VertexProperty.Cardinality.class, "list", VertexProperty.Cardinality.list, createAntlr(new VariableResolver.DefaultVariableResolver(ElementHelper.asMap("x", "nope")))},
-                {DT.class, "DT.hour", DT.hour, createAntlr(new VariableResolver.DefaultVariableResolver(ElementHelper.asMap("x", "nope")))},
-                {DT.class, "hour", DT.hour, createAntlr(new VariableResolver.DefaultVariableResolver(ElementHelper.asMap("x", "nope")))},
-                {Merge.class, "Merge.onMatch", Merge.onMatch, createAntlr(new VariableResolver.DefaultVariableResolver(ElementHelper.asMap("x", "nope")))},
-                {Merge.class, "onMatch", Merge.onMatch, createAntlr(new VariableResolver.DefaultVariableResolver(ElementHelper.asMap("x", "nope")))},
-                {Pop.class, "Pop.last", Pop.last, createAntlr(new VariableResolver.DefaultVariableResolver(ElementHelper.asMap("x", "nope")))},
-                {Pop.class, "last", Pop.last, createAntlr(new VariableResolver.DefaultVariableResolver(ElementHelper.asMap("x", "nope")))},
-                {Operator.class, "Operator.sum", Operator.sum, createAntlr(new VariableResolver.DefaultVariableResolver(ElementHelper.asMap("x", "nope")))},
-                {Operator.class, "sum", Operator.sum, createAntlr(new VariableResolver.DefaultVariableResolver(ElementHelper.asMap("x", "nope")))},
-                {Column.class, "Column.keys", Column.keys, createAntlr(new VariableResolver.DefaultVariableResolver(ElementHelper.asMap("x", "nope")))},
-                {Column.class, "keys", Column.keys, createAntlr(new VariableResolver.DefaultVariableResolver(ElementHelper.asMap("x", "nope")))},
-                {SackFunctions.Barrier.class, "Barrier.normSack", SackFunctions.Barrier.normSack, createAntlr(new VariableResolver.DefaultVariableResolver(ElementHelper.asMap("x", "nope")))},
-                {SackFunctions.Barrier.class, "Barrier.normSack", SackFunctions.Barrier.normSack, createAntlr(new VariableResolver.DefaultVariableResolver(ElementHelper.asMap("x", "nope")))},
-=======
-                {Object.class, "x", "test", createAntlr(new VariableResolver.DefaultVariableResolver(ElementHelper.asMap("x", "test")))},
-                {Object.class, "x", now, createAntlr(new VariableResolver.DefaultVariableResolver(ElementHelper.asMap("x", now)))},
-                {Object.class, "[1,2,3]", Arrays.asList(1, 2, 3), createAntlr(VariableResolver.NoVariableResolver.instance())},
-                {Object.class, "x", P.eq(100), createAntlr(new VariableResolver.DefaultVariableResolver(ElementHelper.asMap("x", P.eq(100))))},
                 {Vertex.class, "x", new VariableResolverException("x"), createAntlr(VariableResolver.NoVariableResolver.instance())},
                 {Vertex.class, "new Vertex(1i,'person')", new ReferenceVertex(1, "person"), createAntlr(new VariableResolver.DefaultVariableResolver(ElementHelper.asMap("x", Direction.from)))},
-                {Vertex.class, "x", new ReferenceVertex(1, "person"), createAntlr(new VariableResolver.DefaultVariableResolver(ElementHelper.asMap("x", new ReferenceVertex(1, "person"))))},
->>>>>>> 619e1f7b
+                {Vertex.class, "x", new ReferenceVertex(1, "person"), createAntlr(new VariableResolver.DirectVariableResolver(ElementHelper.asMap("x", new ReferenceVertex(1, "person"))))},
         });
     }
 
@@ -215,39 +187,11 @@
                 final GremlinParser.GenericLiteralListArgumentContext ctx = parser.genericLiteralListArgument();
                 return antlrToLanguage.argumentVisitor.parseObjectVarargs(ctx);
             });
-<<<<<<< HEAD
-        } else if (clazz.equals(Direction.class)) {
-            assertParsing(() -> TraversalEnumParser.parseTraversalEnumFromContext(Direction.class, parser.traversalDirection()));
-=======
->>>>>>> 619e1f7b
         } else if (clazz.equals(Vertex.class)) {
             assertParsing(() -> {
                 final GremlinParser.StructureVertexArgumentContext ctx = parser.structureVertexArgument();
                 return antlrToLanguage.argumentVisitor.visitStructureVertexArgument(ctx);
             });
-<<<<<<< HEAD
-        } else if (clazz.equals(Order.class)) {
-            assertParsing(() -> TraversalEnumParser.parseTraversalEnumFromContext(Order.class, parser.traversalOrder()));
-        } else if (clazz.equals(Scope.class)) {
-            assertParsing(() -> TraversalEnumParser.parseTraversalEnumFromContext(Scope.class, parser.traversalScope()));
-        } else if (clazz.equals(T.class)) {
-            assertParsing(() -> TraversalEnumParser.parseTraversalEnumFromContext(T.class, parser.traversalToken()));
-        } else if (clazz.equals(VertexProperty.Cardinality.class)) {
-            assertParsing(() -> TraversalEnumParser.parseTraversalEnumFromContext(VertexProperty.Cardinality.class, parser.traversalCardinality()));
-        } else if (clazz.equals(DT.class)) {
-            assertParsing(() -> TraversalEnumParser.parseTraversalEnumFromContext(DT.class, parser.traversalDT()));
-        } else if (clazz.equals(Merge.class)) {
-            assertParsing(() -> TraversalEnumParser.parseTraversalEnumFromContext(Merge.class, parser.traversalMerge()));
-        } else if (clazz.equals(Pop.class)) {
-            assertParsing(() -> TraversalEnumParser.parseTraversalEnumFromContext(Pop.class, parser.traversalPop()));
-        } else if (clazz.equals(Operator.class)) {
-            assertParsing(() -> TraversalEnumParser.parseTraversalEnumFromContext(Operator.class, parser.traversalOperator()));
-        } else if (clazz.equals(Column.class)) {
-            assertParsing(() -> TraversalEnumParser.parseTraversalEnumFromContext(Column.class, parser.traversalColumn()));
-        } else if (clazz.equals(SackFunctions.Barrier.class)) {
-            assertParsing(() -> TraversalEnumParser.parseTraversalEnumFromContext(SackFunctions.Barrier.class, parser.traversalBarrier()));
-=======
->>>>>>> 619e1f7b
         } else {
             fail("Missing an assertion type: " + clazz.getSimpleName());
         }
