--- conflicted
+++ resolved
@@ -26,12 +26,10 @@
 import java.time.Duration;
 import java.time.OffsetDateTime;
 import java.util.Collections;
-<<<<<<< HEAD
-=======
 import java.util.Calendar;
 import java.util.Date;
->>>>>>> a0c58515
 import java.util.List;
+import java.util.TimeZone;
 
 import static java.time.ZoneOffset.UTC;
 import static org.junit.Assert.assertEquals;
@@ -47,8 +45,6 @@
     public void shouldHandlePositiveValues() {
         final OffsetDateTime now = OffsetDateTime.now(UTC);
         final OffsetDateTime other = now.plus(Duration.ofDays(7));
-<<<<<<< HEAD
-=======
 
         assertEquals(604800L, (long) __.__(other).dateDiff(now).next());
     }
@@ -97,17 +93,11 @@
         cal.setTimeZone(TimeZone.getTimeZone(UTC));
         cal.add(Calendar.DAY_OF_MONTH, 7);
         final Date other = cal.getTime();
->>>>>>> a0c58515
 
         assertEquals(604800L, (long) __.__(other).dateDiff(now).next());
     }
 
     @Test
-<<<<<<< HEAD
-    public void shouldHandleNegativeValues() {
-        final OffsetDateTime now = OffsetDateTime.now(UTC);
-        final OffsetDateTime other = now.plus(Duration.ofDays(7));
-=======
     public void shouldHandleNegativeValuesWithDateCompatibility() {
         final Date now = new Date();
 
@@ -116,17 +106,11 @@
         cal.setTimeZone(TimeZone.getTimeZone(UTC));
         cal.add(Calendar.DAY_OF_MONTH, 7);
         final Date other = cal.getTime();
->>>>>>> a0c58515
 
         assertEquals(-604800L, (long) __.__(now).dateDiff(other).next());
     }
 
     @Test
-<<<<<<< HEAD
-    public void shouldHandleTraversalParam() {
-        final OffsetDateTime now = OffsetDateTime.now(UTC);
-        final OffsetDateTime other = now.plus(Duration.ofDays(7));
-=======
     public void shouldHandleTraversalParamWithDateCompatibility() {
         final Date now = new Date();
 
@@ -135,40 +119,21 @@
         cal.setTimeZone(TimeZone.getTimeZone(UTC));
         cal.add(Calendar.DAY_OF_MONTH, 7);
         final Date other = cal.getTime();
->>>>>>> a0c58515
 
         assertEquals(-604800L, (long) __.__(now).dateDiff(__.constant(other)).next());
     }
 
     @Test
-<<<<<<< HEAD
-    public void shouldHandleNullTraversalParam() {
-        final OffsetDateTime now = OffsetDateTime.now(UTC);
-=======
     public void shouldHandleNullTraversalParamWithDateCompatibility() {
         final Date now = new Date();
->>>>>>> a0c58515
 
-        assertEquals(now.toEpochSecond(), (long) __.__(now).dateDiff(__.constant(null)).next());
+        assertEquals(now.getTime() / 1000, (long) __.__(now).dateDiff(__.constant(null)).next());
     }
 
     @Test
-<<<<<<< HEAD
-    public void shouldHandleNullDate() {
-        final OffsetDateTime now = OffsetDateTime.now(UTC);
-=======
     public void shouldHandleNullDateWithDateCompatibility() {
         final Date now = new Date();
->>>>>>> a0c58515
 
-        assertEquals(now.toEpochSecond(), (long) __.__(now).dateDiff((OffsetDateTime) null).next());
+        assertEquals(now.getTime() / 1000, (long) __.__(now).dateDiff((Date) null).next());
     }
-<<<<<<< HEAD
-
-    @Test(expected = IllegalArgumentException.class)
-    public void shouldThrowWhenInputIsNotDate() {
-        __.__("2023-08-23T00:00:00Z").dateDiff(OffsetDateTime.now(UTC)).next();
-    }
-=======
->>>>>>> a0c58515
 }