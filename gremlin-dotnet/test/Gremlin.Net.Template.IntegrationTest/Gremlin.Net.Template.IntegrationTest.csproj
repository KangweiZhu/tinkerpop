--- conflicted
+++ resolved
@@ -5,15 +5,9 @@
   </PropertyGroup>
 
   <ItemGroup>
-<<<<<<< HEAD
     <PackageReference Include="Microsoft.NET.Test.Sdk" Version="17.10.0" />
     <PackageReference Include="xunit" Version="2.8.1" />
-    <PackageReference Include="xunit.runner.visualstudio" Version="2.8.0" />
-=======
-    <PackageReference Include="Microsoft.NET.Test.Sdk" Version="17.9.0" />
-    <PackageReference Include="xunit" Version="2.8.0" />
     <PackageReference Include="xunit.runner.visualstudio" Version="2.8.1" />
->>>>>>> 4b5dab85
   </ItemGroup>
 
   <ItemGroup>
