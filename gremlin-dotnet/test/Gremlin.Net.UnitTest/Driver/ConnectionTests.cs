﻿#region License

/*
 * Licensed to the Apache Software Foundation (ASF) under one
 * or more contributor license agreements.  See the NOTICE file
 * distributed with this work for additional information
 * regarding copyright ownership.  The ASF licenses this file
 * to you under the Apache License, Version 2.0 (the
 * "License"); you may not use this file except in compliance
 * with the License.  You may obtain a copy of the License at
 *
 *     http://www.apache.org/licenses/LICENSE-2.0
 *
 * Unless required by applicable law or agreed to in writing,
 * software distributed under the License is distributed on an
 * "AS IS" BASIS, WITHOUT WARRANTIES OR CONDITIONS OF ANY
 * KIND, either express or implied.  See the License for the
 * specific language governing permissions and limitations
 * under the License.
 */

#endregion

using System;
using System.Collections.Generic;
using System.Net.WebSockets;
using System.Threading;
using System.Threading.Tasks;
using Gremlin.Net.Driver;
using Gremlin.Net.Driver.Exceptions;
using Gremlin.Net.Driver.Messages;
using Gremlin.Net.Structure.IO.GraphBinary;
using NSubstitute;
using NSubstitute.ExceptionExtensions;
using NSubstitute.Extensions;
using Xunit;

namespace Gremlin.Net.UnitTest.Driver
{
    public class ConnectionTests
    {
        [Fact]
        public async Task ShouldHandleCloseMessageAfterConnectAsync()
        {
            var mockedClientWebSocket = Substitute.For<IClientWebSocket>();
            mockedClientWebSocket.ReceiveAsync(Arg.Any<ArraySegment<byte>>(), Arg.Any<CancellationToken>()).Returns(
                new WebSocketReceiveResult(0, WebSocketMessageType.Close, true, WebSocketCloseStatus.MessageTooBig,
                    "Message is too large"));
            mockedClientWebSocket.Options.Returns(new ClientWebSocket().Options);
            var uri = new Uri("wss://localhost:8182");
            var connection = GetConnection(mockedClientWebSocket, uri: uri);

            await connection.ConnectAsync(CancellationToken.None);

            Assert.False(connection.IsOpen);
            Assert.Equal(0, connection.NrRequestsInFlight);
            await mockedClientWebSocket.Received(1).ConnectAsync(uri, Arg.Any<CancellationToken>());
            await mockedClientWebSocket.Received(1)
                .ReceiveAsync(Arg.Any<ArraySegment<byte>>(), Arg.Any<CancellationToken>());
            await mockedClientWebSocket.Received(1).CloseAsync(WebSocketCloseStatus.NormalClosure, string.Empty,
                Arg.Any<CancellationToken>());
        }

        [Fact]
        public async Task ShouldThrowIfClosedMessageReceivedWithValidPropertiesAsync()
        {
            var mockedClientWebSocket = Substitute.For<IClientWebSocket>();
            mockedClientWebSocket.Options.Returns(new ClientWebSocket().Options);

            var webSocketConnection = new WebSocketConnection(
                mockedClientWebSocket,
                new WebSocketSettings());

            // Test all known close statuses
            foreach (Enum closeStatus in Enum.GetValues(typeof(WebSocketCloseStatus)))
            {
                mockedClientWebSocket
                    .ReceiveAsync(Arg.Any<ArraySegment<byte>>(), Arg.Any<CancellationToken>())
                    .Returns(new WebSocketReceiveResult(0, WebSocketMessageType.Close, true, (WebSocketCloseStatus)closeStatus, closeStatus.ToString()));
    
                await AssertExpectedConnectionClosedException((WebSocketCloseStatus?)closeStatus, closeStatus.ToString(), () => webSocketConnection.ReceiveMessageAsync());
            }

            // Test null/empty close property values as well.
            mockedClientWebSocket
                .ReceiveAsync(Arg.Any<ArraySegment<byte>>(), Arg.Any<CancellationToken>())
                .Returns(new WebSocketReceiveResult(0, WebSocketMessageType.Close, true, null, null));
            await AssertExpectedConnectionClosedException(null, null, () => webSocketConnection.ReceiveMessageAsync());
            
            mockedClientWebSocket
                .ReceiveAsync(Arg.Any<ArraySegment<byte>>(), Arg.Any<CancellationToken>())
                .Returns(new WebSocketReceiveResult(0, WebSocketMessageType.Close, true, null, string.Empty));
            await AssertExpectedConnectionClosedException(null, string.Empty, () => webSocketConnection.ReceiveMessageAsync());
        }

        [Fact]
        public async Task ShouldThrowOnSubmitRequestIfWebSocketIsNotOpen()
        {
            // This is to test that race bugs don't get introduced which would cause submitted requests to hang if the
            // connection is being closed/aborted or is not connected. In these cases, WebSocket.SendAsync should throw for the underlying
            // websocket is not open and the caller should be notified of that failure.
            var mockedClientWebSocket = Substitute.For<IClientWebSocket>();

            mockedClientWebSocket.Options.Returns(new ClientWebSocket().Options);

            var connection = GetConnection(mockedClientWebSocket);
            var request = RequestMessage.Build("gremlin").Create();

            // Simulate the SendAsync exception behavior if the underlying websocket is closed (see reference https://docs.microsoft.com/en-us/dotnet/api/system.net.websockets.clientwebsocket.sendasync?view=net-6.0)
            mockedClientWebSocket
                .SendAsync(Arg.Any<ArraySegment<byte>>(), Arg.Any<WebSocketMessageType>(), Arg.Any<bool>(),
                    Arg.Any<CancellationToken>())
                .ThrowsAsync(new ObjectDisposedException(nameof(ClientWebSocket), "Socket closed"));

            // Test various closing/closed WebSocketStates with SubmitAsync.
            mockedClientWebSocket.State.Returns(WebSocketState.Closed);
            await Assert.ThrowsAsync<ObjectDisposedException>(() => connection.SubmitAsync<dynamic>(request, CancellationToken.None));

            mockedClientWebSocket.State.Returns(WebSocketState.CloseSent);
            await Assert.ThrowsAsync<ObjectDisposedException>(() => connection.SubmitAsync<dynamic>(request, CancellationToken.None));

            mockedClientWebSocket.State.Returns(WebSocketState.CloseReceived);
            await Assert.ThrowsAsync<ObjectDisposedException>(() => connection.SubmitAsync<dynamic>(request, CancellationToken.None));

            mockedClientWebSocket.State.Returns(WebSocketState.Aborted);
            await Assert.ThrowsAsync<ObjectDisposedException>(() => connection.SubmitAsync<dynamic>(request, CancellationToken.None));

            // Simulate SendAsync exception behavior if underlying websocket is not connected.
            mockedClientWebSocket
                .SendAsync(Arg.Any<ArraySegment<byte>>(), Arg.Any<WebSocketMessageType>(), Arg.Any<bool>(),
                    Arg.Any<CancellationToken>()).ThrowsAsync(new InvalidOperationException("Socket not connected"));
            mockedClientWebSocket.State.Returns(WebSocketState.Connecting);
            await Assert.ThrowsAsync<InvalidOperationException>(() => connection.SubmitAsync<dynamic>(request, CancellationToken.None));
        }

        [Fact]
        public async Task ShouldHandleCloseMessageForInFlightRequestsAsync()
        {
            // Tests that in-flight requests will get notified if a connection close message is received.
            var uri = new Uri("wss://localhost:8182");
            var closeResult = new WebSocketReceiveResult(0, WebSocketMessageType.Close, true, WebSocketCloseStatus.EndpointUnavailable, "Server shutdown");

            var receiveSemaphore = new SemaphoreSlim(0, 1);
            var mockedClientWebSocket = Substitute.For<IClientWebSocket>();
            mockedClientWebSocket.ReceiveAsync(Arg.Any<ArraySegment<byte>>(), Arg.Any<CancellationToken>())
                .ReturnsForAnyArgs(async x =>
                {
                    await receiveSemaphore.WaitAsync();
                    mockedClientWebSocket.State.Returns(WebSocketState.CloseReceived);
                    return closeResult;
                });
            mockedClientWebSocket.State.Returns(WebSocketState.Open);
            mockedClientWebSocket.Options.Returns(new ClientWebSocket().Options);

            var connection = GetConnection(mockedClientWebSocket, uri: uri);
            await connection.ConnectAsync(CancellationToken.None);

            // Create two in-flight requests that will block on waiting for a response.
            var requestMsg1 = RequestMessage.Build("gremlin").Create();
            var requestMsg2 = RequestMessage.Build("gremlin").Create();
            Task request1 = connection.SubmitAsync<dynamic>(requestMsg1, CancellationToken.None);
            Task request2 = connection.SubmitAsync<dynamic>(requestMsg2, CancellationToken.None);

            // Confirm the requests are in-flight.
            Assert.Equal(2, connection.NrRequestsInFlight);

            // Release the connection close message.
            receiveSemaphore.Release();

            // Assert that both requests get notified with the closed exception.
            await AssertExpectedConnectionClosedException(closeResult.CloseStatus, closeResult.CloseStatusDescription, () => request1);
            await AssertExpectedConnectionClosedException(closeResult.CloseStatus, closeResult.CloseStatusDescription, () => request2);

            // delay for NotifyAboutConnectionFailure running in another thread
            var runs = 0;
            while (connection.NrRequestsInFlight == 2 && ++runs < 5)
            {
                await Task.Delay(5);
            }

            Assert.False(connection.IsOpen);
            Assert.Equal(0, connection.NrRequestsInFlight);
            await mockedClientWebSocket.Received(1).ConnectAsync(uri, Arg.Any<CancellationToken>());
            await mockedClientWebSocket.Received(1)
                .ReceiveAsync(Arg.Any<ArraySegment<byte>>(), Arg.Any<CancellationToken>());
            await mockedClientWebSocket.Received(1).CloseAsync(WebSocketCloseStatus.NormalClosure, string.Empty,
                Arg.Any<CancellationToken>());
        }

        [Fact]
        public async Task ShouldProperlyHandleCancellationForSubmitAsync()
        {
            var mockedClientWebSocket = Substitute.For<IClientWebSocket>();
            mockedClientWebSocket.Options.Returns(new ClientWebSocket().Options);
            var connection = GetConnection(mockedClientWebSocket);
            var cts = new CancellationTokenSource();

            var task = connection.SubmitAsync<object>(RequestMessage.Build(string.Empty).Create(),
                cts.Token);
            cts.Cancel();
            
            await Assert.ThrowsAsync<TaskCanceledException>(async () => await task);
            Assert.True(task.IsCanceled);
            await mockedClientWebSocket.Received(1).SendAsync(Arg.Any<ArraySegment<byte>>(),
                Arg.Any<WebSocketMessageType>(), Arg.Any<bool>(), cts.Token);
            await mockedClientWebSocket.DidNotReceive().CloseAsync(Arg.Any<WebSocketCloseStatus>(), Arg.Any<string>(),
                Arg.Any<CancellationToken>());
            await mockedClientWebSocket.DidNotReceive().ReceiveAsync(Arg.Any<ArraySegment<byte>>(), cts.Token);
        }
        
        [Fact]
        public async Task ShouldProperlyHandleCancellationForSubmitAsyncIfAlreadyCancelled()
        {
            var mockedClientWebSocket = Substitute.For<IClientWebSocket>();
            mockedClientWebSocket.Options.Returns(new ClientWebSocket().Options);
            var connection = GetConnection(mockedClientWebSocket);
            var token = new CancellationToken(canceled: true);

            var task = connection.SubmitAsync<object>(RequestMessage.Build(string.Empty).Create(),
                token);
            
            await Assert.ThrowsAsync<TaskCanceledException>(async () => await task);
            Assert.True(task.IsCanceled);
            await mockedClientWebSocket.DidNotReceive().SendAsync(Arg.Any<ArraySegment<byte>>(),
                Arg.Any<WebSocketMessageType>(), Arg.Any<bool>(), Arg.Any<CancellationToken>());
            await mockedClientWebSocket.DidNotReceive().CloseAsync(Arg.Any<WebSocketCloseStatus>(), Arg.Any<string>(),
                Arg.Any<CancellationToken>());
            await mockedClientWebSocket.DidNotReceive().ReceiveAsync(Arg.Any<ArraySegment<byte>>(), token);
        }
        
        [Fact]
        public async Task ShouldContinueSubmittingOtherMessagesIfOneIsCancelled()
        {
            var mockedClientWebSocket = Substitute.For<IClientWebSocket>();
            mockedClientWebSocket.Options.Returns(new ClientWebSocket().Options);
            var tcs = new TaskCompletionSource();
            mockedClientWebSocket.SendAsync(Arg.Any<ArraySegment<byte>>(), Arg.Any<WebSocketMessageType>(),
                Arg.Any<bool>(), Arg.Any<CancellationToken>()).Returns(tcs.Task);
            var connection = GetConnection(mockedClientWebSocket);
            var cts = new CancellationTokenSource();
            
            var taskToCancel = connection.SubmitAsync<object>(RequestMessage.Build(string.Empty).Create(),
                cts.Token);
            var taskToComplete = connection.SubmitAsync<object>(RequestMessage.Build(string.Empty).Create(),
                CancellationToken.None);
            cts.Cancel();
            var taskToComplete2 = connection.SubmitAsync<object>(RequestMessage.Build(string.Empty).Create(),
                CancellationToken.None);
            tcs.TrySetResult();
            
            await Assert.ThrowsAsync<TaskCanceledException>(async () => await taskToCancel);
            Assert.True(taskToCancel.IsCanceled);
            await Task.Delay(TimeSpan.FromMilliseconds(200)); // wait a bit to let the messages being sent
            await mockedClientWebSocket.Received(3).SendAsync(Arg.Any<ArraySegment<byte>>(),
                Arg.Any<WebSocketMessageType>(), Arg.Any<bool>(), Arg.Any<CancellationToken>());
        }
        
        [Fact]
        public async Task ShouldContinueSubmittingOtherMessagesIfOneIsAlreadyCancelled()
        {
            var mockedClientWebSocket = Substitute.For<IClientWebSocket>();
            mockedClientWebSocket.Options.Returns(new ClientWebSocket().Options);
            var cancelledToken = new CancellationToken(canceled: true);
            mockedClientWebSocket.SendAsync(Arg.Any<ArraySegment<byte>>(), Arg.Any<WebSocketMessageType>(),
                    Arg.Any<bool>(), cancelledToken)
                .Throws(new TaskCanceledException(null, null, cancelledToken));
            var messageToSend = RequestMessage.Build(string.Empty).Create();
            var fakeMessageSerializer = Substitute.For<IMessageSerializer>();
            var bytesToSend = new byte[] { 1, 2, 3 };
            fakeMessageSerializer.SerializeMessageAsync(messageToSend, Arg.Any<CancellationToken>())
                .Returns(bytesToSend);
            var connection = GetConnection(mockedClientWebSocket, fakeMessageSerializer);
            
            var taskToCancel = connection.SubmitAsync<object>(RequestMessage.Build(string.Empty).Create(),
                cancelledToken);
            var taskToComplete = connection.SubmitAsync<object>(messageToSend, CancellationToken.None);
            
            await Assert.ThrowsAsync<TaskCanceledException>(async () => await taskToCancel);
            Assert.True(taskToCancel.IsCanceled);
            await mockedClientWebSocket.Received(1).SendAsync(bytesToSend, Arg.Any<WebSocketMessageType>(),
                Arg.Any<bool>(), Arg.Any<CancellationToken>());
        }

        [Fact]
        public async Task ShouldNotProcessReceivedMessageForCancelledRequest()
        {
            var fakeMessageSerializer = Substitute.For<IMessageSerializer>();
            var receivedBytes = new byte[] { 1, 2, 3 };
            var messageToCancel = RequestMessage.Build(string.Empty).Create();
<<<<<<< HEAD
            var receivedMessage = new ResponseMessage<List<object>>(messageToCancel.RequestId,
                new ResponseStatus(ResponseStatusCode.Success), new ResponseResult<List<object>>(null));
            fakeMessageSerializer.Setup(f => f.DeserializeMessageAsync(receivedBytes, It.IsAny<CancellationToken>()))
                .ReturnsAsync(receivedMessage);
            var fakeWebSocketConnection = new Mock<IWebSocketConnection>();
=======
            var receivedMessage = new ResponseMessage<List<object>>
            {
                RequestId = messageToCancel.RequestId, Status = new ResponseStatus { Code = ResponseStatusCode.Success }
            };
            fakeMessageSerializer.DeserializeMessageAsync(receivedBytes, Arg.Any<CancellationToken>())
                .Returns(receivedMessage);
            var fakeWebSocketConnection = Substitute.For<IWebSocketConnection>();
>>>>>>> d4ba6e30
            var receiveTaskCompletionSource = new TaskCompletionSource<byte[]>();
            fakeWebSocketConnection.ReceiveMessageAsync().Returns(receiveTaskCompletionSource.Task);
            var connection = GetConnection(fakeWebSocketConnection, fakeMessageSerializer);
            await connection.ConnectAsync(CancellationToken.None);
            var cts = new CancellationTokenSource();
            
            var submitTask = connection.SubmitAsync<object>(messageToCancel, cts.Token);
            cts.Cancel();
            receiveTaskCompletionSource.SetResult(receivedBytes);
            await Assert.ThrowsAsync<TaskCanceledException>(() => submitTask);
            
            Assert.Equal(0, connection.NrRequestsInFlight);
        }

<<<<<<< HEAD
        private static Connection GetConnection(IMock<IClientWebSocket> mockedClientWebSocket,
            IMessageSerializer? messageSerializer = null, Uri? uri = null)
=======
        private static Connection GetConnection(IClientWebSocket clientWebSocket,
            IMessageSerializer messageSerializer = null, Uri uri = null)
>>>>>>> d4ba6e30
        {
            return GetConnection(new WebSocketConnection(clientWebSocket, new WebSocketSettings()), messageSerializer,
                uri);
        }
        
        private static Connection GetConnection(IWebSocketConnection webSocketConnection,
            IMessageSerializer? messageSerializer = null, Uri? uri = null)
        {
            uri ??= new Uri("wss://localhost:8182");
            messageSerializer ??= new GraphBinaryMessageSerializer();
            return new Connection(
                webSocketConnection,
                uri: uri,
                username: "user",
                password: "password",
                messageSerializer: messageSerializer,
                sessionId: null);
        }

        private static async Task AssertExpectedConnectionClosedException(WebSocketCloseStatus? expectedCloseStatus,
            string? expectedCloseDescription, Func<Task> func)
        {
            var exception = await Assert.ThrowsAsync<ConnectionClosedException>(func);
            Assert.Equal(expectedCloseStatus, exception.Status);
            Assert.Equal(expectedCloseDescription, exception.Description);
        }
    }
}<|MERGE_RESOLUTION|>--- conflicted
+++ resolved
@@ -32,7 +32,6 @@
 using Gremlin.Net.Structure.IO.GraphBinary;
 using NSubstitute;
 using NSubstitute.ExceptionExtensions;
-using NSubstitute.Extensions;
 using Xunit;
 
 namespace Gremlin.Net.UnitTest.Driver
@@ -77,7 +76,7 @@
                 mockedClientWebSocket
                     .ReceiveAsync(Arg.Any<ArraySegment<byte>>(), Arg.Any<CancellationToken>())
                     .Returns(new WebSocketReceiveResult(0, WebSocketMessageType.Close, true, (WebSocketCloseStatus)closeStatus, closeStatus.ToString()));
-    
+
                 await AssertExpectedConnectionClosedException((WebSocketCloseStatus?)closeStatus, closeStatus.ToString(), () => webSocketConnection.ReceiveMessageAsync());
             }
 
@@ -86,7 +85,7 @@
                 .ReceiveAsync(Arg.Any<ArraySegment<byte>>(), Arg.Any<CancellationToken>())
                 .Returns(new WebSocketReceiveResult(0, WebSocketMessageType.Close, true, null, null));
             await AssertExpectedConnectionClosedException(null, null, () => webSocketConnection.ReceiveMessageAsync());
-            
+
             mockedClientWebSocket
                 .ReceiveAsync(Arg.Any<ArraySegment<byte>>(), Arg.Any<CancellationToken>())
                 .Returns(new WebSocketReceiveResult(0, WebSocketMessageType.Close, true, null, string.Empty));
@@ -198,7 +197,7 @@
             var task = connection.SubmitAsync<object>(RequestMessage.Build(string.Empty).Create(),
                 cts.Token);
             cts.Cancel();
-            
+
             await Assert.ThrowsAsync<TaskCanceledException>(async () => await task);
             Assert.True(task.IsCanceled);
             await mockedClientWebSocket.Received(1).SendAsync(Arg.Any<ArraySegment<byte>>(),
@@ -207,7 +206,7 @@
                 Arg.Any<CancellationToken>());
             await mockedClientWebSocket.DidNotReceive().ReceiveAsync(Arg.Any<ArraySegment<byte>>(), cts.Token);
         }
-        
+
         [Fact]
         public async Task ShouldProperlyHandleCancellationForSubmitAsyncIfAlreadyCancelled()
         {
@@ -218,7 +217,7 @@
 
             var task = connection.SubmitAsync<object>(RequestMessage.Build(string.Empty).Create(),
                 token);
-            
+
             await Assert.ThrowsAsync<TaskCanceledException>(async () => await task);
             Assert.True(task.IsCanceled);
             await mockedClientWebSocket.DidNotReceive().SendAsync(Arg.Any<ArraySegment<byte>>(),
@@ -227,7 +226,7 @@
                 Arg.Any<CancellationToken>());
             await mockedClientWebSocket.DidNotReceive().ReceiveAsync(Arg.Any<ArraySegment<byte>>(), token);
         }
-        
+
         [Fact]
         public async Task ShouldContinueSubmittingOtherMessagesIfOneIsCancelled()
         {
@@ -238,7 +237,7 @@
                 Arg.Any<bool>(), Arg.Any<CancellationToken>()).Returns(tcs.Task);
             var connection = GetConnection(mockedClientWebSocket);
             var cts = new CancellationTokenSource();
-            
+
             var taskToCancel = connection.SubmitAsync<object>(RequestMessage.Build(string.Empty).Create(),
                 cts.Token);
             var taskToComplete = connection.SubmitAsync<object>(RequestMessage.Build(string.Empty).Create(),
@@ -247,14 +246,14 @@
             var taskToComplete2 = connection.SubmitAsync<object>(RequestMessage.Build(string.Empty).Create(),
                 CancellationToken.None);
             tcs.TrySetResult();
-            
+
             await Assert.ThrowsAsync<TaskCanceledException>(async () => await taskToCancel);
             Assert.True(taskToCancel.IsCanceled);
             await Task.Delay(TimeSpan.FromMilliseconds(200)); // wait a bit to let the messages being sent
             await mockedClientWebSocket.Received(3).SendAsync(Arg.Any<ArraySegment<byte>>(),
                 Arg.Any<WebSocketMessageType>(), Arg.Any<bool>(), Arg.Any<CancellationToken>());
         }
-        
+
         [Fact]
         public async Task ShouldContinueSubmittingOtherMessagesIfOneIsAlreadyCancelled()
         {
@@ -270,11 +269,11 @@
             fakeMessageSerializer.SerializeMessageAsync(messageToSend, Arg.Any<CancellationToken>())
                 .Returns(bytesToSend);
             var connection = GetConnection(mockedClientWebSocket, fakeMessageSerializer);
-            
+
             var taskToCancel = connection.SubmitAsync<object>(RequestMessage.Build(string.Empty).Create(),
                 cancelledToken);
             var taskToComplete = connection.SubmitAsync<object>(messageToSend, CancellationToken.None);
-            
+
             await Assert.ThrowsAsync<TaskCanceledException>(async () => await taskToCancel);
             Assert.True(taskToCancel.IsCanceled);
             await mockedClientWebSocket.Received(1).SendAsync(bytesToSend, Arg.Any<WebSocketMessageType>(),
@@ -287,47 +286,32 @@
             var fakeMessageSerializer = Substitute.For<IMessageSerializer>();
             var receivedBytes = new byte[] { 1, 2, 3 };
             var messageToCancel = RequestMessage.Build(string.Empty).Create();
-<<<<<<< HEAD
             var receivedMessage = new ResponseMessage<List<object>>(messageToCancel.RequestId,
                 new ResponseStatus(ResponseStatusCode.Success), new ResponseResult<List<object>>(null));
-            fakeMessageSerializer.Setup(f => f.DeserializeMessageAsync(receivedBytes, It.IsAny<CancellationToken>()))
-                .ReturnsAsync(receivedMessage);
-            var fakeWebSocketConnection = new Mock<IWebSocketConnection>();
-=======
-            var receivedMessage = new ResponseMessage<List<object>>
-            {
-                RequestId = messageToCancel.RequestId, Status = new ResponseStatus { Code = ResponseStatusCode.Success }
-            };
             fakeMessageSerializer.DeserializeMessageAsync(receivedBytes, Arg.Any<CancellationToken>())
                 .Returns(receivedMessage);
             var fakeWebSocketConnection = Substitute.For<IWebSocketConnection>();
->>>>>>> d4ba6e30
             var receiveTaskCompletionSource = new TaskCompletionSource<byte[]>();
             fakeWebSocketConnection.ReceiveMessageAsync().Returns(receiveTaskCompletionSource.Task);
             var connection = GetConnection(fakeWebSocketConnection, fakeMessageSerializer);
             await connection.ConnectAsync(CancellationToken.None);
             var cts = new CancellationTokenSource();
-            
+
             var submitTask = connection.SubmitAsync<object>(messageToCancel, cts.Token);
             cts.Cancel();
             receiveTaskCompletionSource.SetResult(receivedBytes);
             await Assert.ThrowsAsync<TaskCanceledException>(() => submitTask);
-            
+
             Assert.Equal(0, connection.NrRequestsInFlight);
         }
 
-<<<<<<< HEAD
-        private static Connection GetConnection(IMock<IClientWebSocket> mockedClientWebSocket,
+        private static Connection GetConnection(IClientWebSocket clientWebSocket,
             IMessageSerializer? messageSerializer = null, Uri? uri = null)
-=======
-        private static Connection GetConnection(IClientWebSocket clientWebSocket,
-            IMessageSerializer messageSerializer = null, Uri uri = null)
->>>>>>> d4ba6e30
         {
             return GetConnection(new WebSocketConnection(clientWebSocket, new WebSocketSettings()), messageSerializer,
                 uri);
         }
-        
+
         private static Connection GetConnection(IWebSocketConnection webSocketConnection,
             IMessageSerializer? messageSerializer = null, Uri? uri = null)
         {
