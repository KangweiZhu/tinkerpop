--- conflicted
+++ resolved
@@ -1,512 +1,507 @@
-﻿#region License
-
-/*
- * Licensed to the Apache Software Foundation (ASF) under one
- * or more contributor license agreements.  See the NOTICE file
- * distributed with this work for additional information
- * regarding copyright ownership.  The ASF licenses this file
- * to you under the Apache License, Version 2.0 (the
- * "License"); you may not use this file except in compliance
- * with the License.  You may obtain a copy of the License at
- *
- *     http://www.apache.org/licenses/LICENSE-2.0
- *
- * Unless required by applicable law or agreed to in writing,
- * software distributed under the License is distributed on an
- * "AS IS" BASIS, WITHOUT WARRANTIES OR CONDITIONS OF ANY
- * KIND, either express or implied.  See the License for the
- * specific language governing permissions and limitations
- * under the License.
- */
-
-#endregion
-
-using System;
-using System.Collections.Generic;
-using Gremlin.Net.Process.Traversal;
-using Gremlin.Net.Process.Traversal.Step.Util;
-using Gremlin.Net.Process.Traversal.Strategy.Decoration;
-using Gremlin.Net.Process.Traversal.Strategy.Verification;
-using Gremlin.Net.Process.Traversal.Translator;
-using Gremlin.Net.Structure;
-using Xunit;
-
-namespace Gremlin.Net.UnitTest.Process.Traversal.Translator;
-
-public class GroovyTranslatorTests
-{
-<<<<<<< HEAD
-    private readonly GraphTraversalSource _g = AnonymousTraversalSource.Traversal().With(null);
-    
-=======
-    private readonly GraphTraversalSource _g = AnonymousTraversalSource.Traversal();
-
->>>>>>> 98bc00f4
-    [Fact]
-    public void ShouldTranslateStepsWithSingleArguments()
-    {
-        var translator = GroovyTranslator.Of("g");
-
-        var translated = translator.Translate(_g.V().Values<string>("name").Bytecode);
-
-        Assert.Equal("g.V().values('name')", translated);
-    }
-
-    [Fact]
-    public void ShouldTranslateStepsWithMultipleArguments()
-    {
-        var translator = GroovyTranslator.Of("g");
-
-        var translated = translator.Translate(_g.V().Values<string>("name", "age").Bytecode);
-
-        Assert.Equal("g.V().values('name', 'age')", translated);
-    }
-
-    [Fact]
-    public void ShouldTranslateNullArgument()
-    {
-        AssertTranslation("null", null);
-    }
-
-    [Theory]
-    [InlineData("3, 5", 3, 5)]
-    [InlineData("3.2, 5.1", 3.2, 5.1)]
-    [InlineData("'c'", 'c')]
-    [InlineData("true", true)]
-    [InlineData("false", false)]
-    public void ShouldTranslateSimpleTypes(string expectedGroovy, params object[] simpleTypes)
-    {
-        AssertTranslation(expectedGroovy, simpleTypes);
-    }
-
-    [Fact]
-    public void ShouldTranslateDateTimeOffsetArgument()
-    {
-        AssertTranslation("new Date(122, 11, 30, 12, 0, 1)", DateTimeOffset.Parse("2022-12-30T12:00:01Z"));
-    }
-
-    [Fact]
-    public void ShouldTranslateDateTimeArgument()
-    {
-        AssertTranslation("new Date(122, 11, 30, 12, 0, 1)", DateTime.Parse("2022-12-30T12:00:01"));
-    }
-
-    [Fact]
-    public void ShouldTranslateGuid()
-    {
-        AssertTranslation("UUID.fromString('ffffffff-fd49-1e4b-0000-00000d4b8a1d')",
-            Guid.Parse("ffffffff-fd49-1e4b-0000-00000d4b8a1d"));
-    }
-
-    [Fact]
-    public void ShouldTranslateCollection()
-    {
-        AssertTranslation("['test1', 'test2']", new List<string>{"test1", "test2"});
-    }
-
-    [Fact]
-    public void ShouldTranslateDictionary()
-    {
-        var dictionary = new Dictionary<object, object>
-        {
-            { "key1", "value1" },
-            { 1, "value2" }
-        };
-        AssertTranslation("['key1': 'value1', 1: 'value2']", dictionary);
-    }
-
-    [Fact]
-    public void ShouldTranslateColumn()
-    {
-        AssertTranslation("Column.keys", Column.Keys);
-    }
-
-    [Fact]
-    public void ShouldTranslateDirection()
-    {
-        AssertTranslation("Direction.BOTH", Direction.Both);
-    }
-
-    [Fact]
-    public void ShouldTranslateOrder()
-    {
-        AssertTranslation("Order.desc", Order.Desc);
-    }
-
-    [Fact]
-    public void ShouldTranslatePop()
-    {
-        AssertTranslation("Pop.last", Pop.Last);
-    }
-
-    [Fact]
-    public void ShouldTranslateScope()
-    {
-        AssertTranslation("Scope.local", Scope.Local);
-    }
-
-    [Fact]
-    public void ShouldTranslateP()
-    {
-        AssertTranslation("P.and(P.gt(20), P.lt(30))", P.Gt(20).And(P.Lt(30)));
-    }
-
-    [Fact]
-    public void ShouldTranslatePBetween()
-    {
-        AssertTranslation("P.between([20, 30])", P.Between(20, 30));
-    }
-
-    [Fact]
-    public void ShouldTranslateValueMapOptions()
-    {
-        AssertTraversalTranslation("g.V().valueMap().with(WithOptions.tokens, WithOptions.all).V()",
-            _g.V().ValueMap<object, object>().With(WithOptions.Tokens, WithOptions.All).V());
-    }
-
-    [Fact]
-    public void ShouldTranslateIndexerOptions()
-    {
-        AssertTraversalTranslation("g.V().index().with(WithOptions.indexer, WithOptions.list)",
-            _g.V().Index<object>().With(WithOptions.Indexer, WithOptions.List));
-    }
-
-    [Fact]
-    public void ShouldTranslateGraphTraversalSourceOptions()
-    {
-        AssertTraversalTranslation("g.withStrategies(new OptionsStrategy('~tinkerpop.valueMap.tokens': true)).V()",
-            _g.With(WithOptions.Tokens).V());
-    }
-
-    [Fact]
-    public void TranslationTest()
-    {
-        var expectedGroovyScriptByTraversal = new Dictionary<ITraversal, string>
-        {
-            { _g.V(), "g.V()" },
-            { _g.V("1", "2", "3", "4"), "g.V('1', '2', '3', '4')" },
-            { _g.V("3").ValueMap<object, object>(true), "g.V('3').valueMap(true)" },
-            { _g.V().Constant(5), "g.V().constant(5)" },
-            { _g.V().Constant(1.5), "g.V().constant(1.5)" },
-            { _g.V().Constant("Hello"), "g.V().constant('Hello')" },
-            { _g.V().HasLabel("airport").Limit<Vertex>(5), "g.V().hasLabel('airport').limit(5)" },
-            {
-                _g.V().HasLabel(P.Within(new List<string> { "a", "b", "c" })),
-                "g.V().hasLabel(P.within(['a', 'b', 'c']))"
-            },
-            {
-                _g.V().HasLabel("airport", "continent").Out().Limit<Vertex>(5),
-                "g.V().hasLabel('airport', 'continent').out().limit(5)"
-            },
-            {
-                _g.V().HasLabel("airport").Out().Values<string>("code").Limit<Vertex>(5),
-                "g.V().hasLabel('airport').out().values('code').limit(5)"
-            },
-            {
-                _g.V("3").As("a").Out("route").Limit<Vertex>(10).Where(P.Eq("a")).By("region"),
-                "g.V('3').as('a').out('route').limit(10).where(P.eq('a')).by('region')"
-            },
-            {
-                _g.V("3").Repeat(__.Out("route").SimplePath()).Times(2).Path().By("code"),
-                "g.V('3').repeat(__.out('route').simplePath()).times(2).path().by('code')"
-            },
-            {
-                _g.V().HasLabel("airport").Out().Has("region", "US-TX").Values<string>("code").Limit<string>(5),
-                "g.V().hasLabel('airport').out().has('region', 'US-TX').values('code').limit(5)"
-            },
-            {
-                _g.V().HasLabel("airport").Union<string>(__.Values<string>("city"), __.Values<string>("region"))
-                    .Limit<string>(5),
-                "g.V().hasLabel('airport').union(__.values('city'), __.values('region')).limit(5)"
-            },
-            { _g.V("3").As("a").Out("route", "routes"), "g.V('3').as('a').out('route', 'routes')" },
-            { _g.V().Where(__.Values<int>("runways").Is(5)), "g.V().where(__.values('runways').is(5))" },
-            {
-                _g.V("3").Repeat(__.Out().SimplePath()).Until(__.Has("code", "AGR")).Path().By("code").Limit<Path>(5),
-                "g.V('3').repeat(__.out().simplePath()).until(__.has('code', 'AGR')).path().by('code').limit(5)"
-            },
-            { _g.V().HasLabel("airport").Order().By(__.Id()), "g.V().hasLabel('airport').order().by(__.id())" },
-            { _g.V().HasLabel("airport").Order().By(T.Id), "g.V().hasLabel('airport').order().by(T.id)" },
-            {
-                _g.V().HasLabel("airport").Order().By(__.Id(), Order.Desc),
-                "g.V().hasLabel('airport').order().by(__.id(), Order.desc)"
-            },
-            {
-                _g.V().HasLabel("airport").Order().By("code", Order.Desc),
-                "g.V().hasLabel('airport').order().by('code', Order.desc)"
-            },
-            {
-                _g.V("1", "2", "3").Local<object>(__.Out().Out().Dedup().Fold()),
-                "g.V('1', '2', '3').local(__.out().out().dedup().fold())"
-            },
-            { _g.V("3").Out().Path().Count(Scope.Local), "g.V('3').out().path().count(Scope.local)" },
-            { _g.E().Count(), "g.E().count()" },
-            { _g.V('5').OutE("route").InV().Path().Limit<Path>(10), "g.V('5').outE('route').inV().path().limit(10)" },
-            {
-                _g.V('5').PropertyMap<object>().Select<object>(Column.Keys),
-                "g.V('5').propertyMap().select(Column.keys)"
-            },
-            {
-                _g.V('5').PropertyMap<object>().Select<object>(Column.Values),
-                "g.V('5').propertyMap().select(Column.values)"
-            },
-            { _g.V("3").Values<string>("runways").Math("_ + 1"), "g.V('3').values('runways').math('_ + 1')" },
-            {
-                _g.V("3").Emit().Repeat(__.Out().SimplePath()).Times(3).Limit<Vertex>(5).Path(),
-                "g.V('3').emit().repeat(__.out().simplePath()).times(3).limit(5).path()"
-            },
-            {
-                _g.V().Match<object>(__.As("a").Has("code", "LHR").As("b")).Select<object>("b").By("code"),
-                "g.V().match(__.as('a').has('code', 'LHR').as('b')).select('b').by('code')"
-            },
-            {
-                _g.V().Has("test-using-keyword-as-property", "repeat"),
-                "g.V().has('test-using-keyword-as-property', 'repeat')"
-            },
-            { _g.V('1').AddE("test").To(__.V('4')), "g.V('1').addE('test').to(__.V('4'))" },
-            { _g.V().Values<int>("runways").Max<int>(), "g.V().values('runways').max()" },
-            { _g.V().Values<int>("runways").Min<int>(), "g.V().values('runways').min()" },
-            { _g.V().Values<int>("runways").Sum<int>(), "g.V().values('runways').sum()" },
-            { _g.V().Values<int>("runways").Mean<double>(), "g.V().values('runways').mean()" },
-            {
-                _g.WithSack(0).V('3', '5').Sack(Operator.Sum).By("runways").Sack<object>(),
-                "g.withSack(0).V('3', '5').sack(Operator.sum).by('runways').sack()"
-            },
-            {
-                _g.V("3").Values<object>("runways").Store("x").V('4').Values<object>("runways").Store("x")
-                    .By(__.Constant(1)).V('6').Store("x").By(__.Constant(1)).Select<object>("x").Unfold<object>()
-                    .Sum<object>(),
-                "g.V('3').values('runways').store('x').V('4').values('runways').store('x').by(__.constant(1)).V('6').store('x').by(__.constant(1)).select('x').unfold().sum()"
-            },
-            { _g.Inject(3, 4, 5), "g.inject(3, 4, 5)" },
-            { _g.Inject(new List<int> { 3, 4, 5 }), "g.inject([3, 4, 5])" },
-            { _g.Inject(3, 4, 5).Count(), "g.inject(3, 4, 5).count()" },
-            { _g.V().Has("runways", P.Gt(5)).Count(), "g.V().has('runways', P.gt(5)).count()" },
-            { _g.V().Has("runways", P.Lte(5.3)).Count(), "g.V().has('runways', P.lte(5.3)).count()" },
-            { _g.V().Has("code", P.Within(new List<int> { 123, 124 })), "g.V().has('code', P.within([123, 124]))" },
-            {
-                _g.V('1', '2').Has("region", P.Within(new List<string> { "US-TX", "US-GA" })),
-                "g.V('1', '2').has('region', P.within(['US-TX', 'US-GA']))"
-            },
-            {
-                _g.V().And(__.Has("runways", P.Gt(5)), __.Has("region", "US-TX")),
-                "g.V().and(__.has('runways', P.gt(5)), __.has('region', 'US-TX'))"
-            },
-            {
-                _g.V().Union<object>(__.Has("runways", P.Gt(5)), __.Has("region", "US-TX")),
-                "g.V().union(__.has('runways', P.gt(5)), __.has('region', 'US-TX'))"
-            },
-            {
-                _g.V("3").Choose<object>(__.Values<object>("runways").Is(3), __.Constant("three"),
-                    __.Constant("not three")),
-                "g.V('3').choose(__.values('runways').is(3), __.constant('three'), __.constant('not three'))"
-            },
-            {
-                _g.V("3").Choose<object>(__.Values<object>("runways")).Option(1, __.Constant("three"))
-                    .Option(2, __.Constant("not three")),
-                "g.V('3').choose(__.values('runways')).option(1, __.constant('three')).option(2, __.constant('not three'))"
-            },
-            {
-                _g.V("3").Choose<object>(__.Values<object>("runways")).Option(1.5, __.Constant("one and a half"))
-                    .Option(2, __.Constant("not three")),
-                "g.V('3').choose(__.values('runways')).option(1.5, __.constant('one and a half')).option(2, __.constant('not three'))"
-            },
-            {
-                _g.V("3").Repeat(__.Out().SimplePath()).Until(__.Loops().Is(1)).Count(),
-                "g.V('3').repeat(__.out().simplePath()).until(__.loops().is(1)).count()"
-            },
-            {
-                _g.V().HasLabel("airport").Limit<Vertex>(20).Group<Vertex, object>().By("region").By("code")
-                    .Order(Scope.Local).By(Column.Keys),
-                "g.V().hasLabel('airport').limit(20).group().by('region').by('code').order(Scope.local).by(Column.keys)"
-            },
-            {
-                _g.V('1').As("a").V("2").As("a").Select<object>(Pop.All, "a"),
-                "g.V('1').as('a').V('2').as('a').select(Pop.all, 'a')"
-            },
-            {
-                _g.AddV("test").Property(Cardinality.Set, "p1", 10),
-                "g.addV('test').property(Cardinality.set, 'p1', 10)"
-            },
-            {
-                _g.AddV("test").Property(Cardinality.List, "p1", 10),
-                "g.addV('test').property(Cardinality.list, 'p1', 10)"
-            },
-
-            {
-                _g.AddV("test").Property(Cardinality.Single, "p1", 10),
-                "g.addV('test').property(Cardinality.single, 'p1', 10)"
-            },
-            { _g.V().Limit<Vertex>(5).Order().By(T.Label), "g.V().limit(5).order().by(T.label)" },
-
-            { _g.V().Range<Vertex>(1, 5), "g.V().range(1, 5)" },
-
-            { _g.AddV("test").Property("p1", 123), "g.addV('test').property('p1', 123)" },
-
-            {
-                _g.AddV("test").Property("date", new DateTime(2021, 3, 1, 9, 30, 0)),
-                "g.addV('test').property('date', new Date(121, 2, 1, 9, 30, 0))"
-            },
-            {
-                _g.AddV("test").Property("date", new DateTime(2021, 3, 1, 0, 0, 0)),
-                "g.addV('test').property('date', new Date(121, 2, 1, 0, 0, 0))"
-            },
-            { _g.AddE("route").From(__.V('1')).To(__.V('2')), "g.addE('route').from(__.V('1')).to(__.V('2'))" },
-            {
-                _g.WithSideEffect("a", new List<int> { 1, 2 }).V('3').Select<object>("a"),
-                "g.withSideEffect('a', [1, 2]).V('3').select('a')"
-            },
-            { _g.WithSideEffect("a", 1).V('3').Select<object>("a"), "g.withSideEffect('a', 1).V('3').select('a')" },
-            {
-                _g.WithSideEffect("a", "abc").V("3").Select<object>("a"),
-                "g.withSideEffect('a', 'abc').V('3').select('a')"
-            },
-            {
-                _g.V().Has("airport", "region", "US-NM").Limit<Vertex>(3).Values<object>("elev").Fold().Index<object>(),
-                "g.V().has('airport', 'region', 'US-NM').limit(3).values('elev').fold().index()"
-            },
-            {
-                _g.V("3").Repeat(__.TimeLimit(1000).Out().SimplePath()).Until(__.Has("code", "AGR")).Path(),
-                "g.V('3').repeat(__.timeLimit(1000).out().simplePath()).until(__.has('code', 'AGR')).path()"
-            },
-            {
-                _g.V().HasLabel("airport").Where(__.Values<object>("elev").Is(P.Gt(14000))),
-                "g.V().hasLabel('airport').where(__.values('elev').is(P.gt(14000)))"
-            },
-            {
-                _g.V().HasLabel("airport").Where(__.Out().Count().Is(P.Gt(250))).Values<object>("code"),
-                "g.V().hasLabel('airport').where(__.out().count().is(P.gt(250))).values('code')"
-            },
-            {
-                _g.V().HasLabel("airport").Filter(__.Out().Count().Is(P.Gt(250))).Values<object>("code"),
-                "g.V().hasLabel('airport').filter(__.out().count().is(P.gt(250))).values('code')"
-            },
-            {
-                _g.WithSack(0).V('3').Repeat(__.OutE("route").Sack(Operator.Sum).By("dist").InV())
-                    .Until(__.Has("code", "AGR").Or().Loops().Is(4)).Has("code", "AGR")
-                    .Local<object>(__.Union<object>(__.Path().By("code").By("dist"), __.Sack<object>()).Fold())
-                    .Limit<object>(10),
-                "g.withSack(0).V('3').repeat(__.outE('route').sack(Operator.sum).by('dist').inV()).until(__.has('code', 'AGR').or().loops().is(4)).has('code', 'AGR').local(__.union(__.path().by('code').by('dist'), __.sack()).fold()).limit(10)"
-            },
-            {
-                _g.AddV().As("a").AddV().As("b").AddE("knows").From("a").To("b"),
-                "g.addV().as('a').addV().as('b').addE('knows').from('a').to('b')"
-            },
-            {
-                _g.AddV("Person").As("a").AddV("Person").As("b").AddE("knows").From("a").To("b"),
-                "g.addV('Person').as('a').addV('Person').as('b').addE('knows').from('a').to('b')"
-            },
-            {
-                _g.V("3").Project<object>("Out", "In").By(__.Out().Count()).By(__.In().Count()),
-                "g.V('3').project('Out', 'In').by(__.out().count()).by(__.in().count())"
-            },
-            {
-                _g.V("44").Out().Aggregate("a").Out().Where(P.Within(new List<string> { "a" })).Path(),
-                "g.V('44').out().aggregate('a').out().where(P.within(['a'])).path()"
-            },
-            { _g.V().Has("date", new DateTime(2021, 3, 22)), "g.V().has('date', new Date(121, 2, 22, 0, 0, 0))" },
-            {
-                _g.V().Has("date", P.Within(new DateTime(2021, 3, 22, 0, 0, 0), new DateTime(2021, 2, 1, 0, 0, 0))),
-                "g.V().has('date', P.within([new Date(121, 2, 22, 0, 0, 0), new Date(121, 1, 1, 0, 0, 0)]))"
-            },
-            {
-                _g.V().Has("date", P.Between(new DateTime(2021, 2, 1, 0, 0, 0), new DateTime(2021, 3, 22, 0, 0, 0))),
-                "g.V().has('date', P.between([new Date(121, 1, 1, 0, 0, 0), new Date(121, 2, 22, 0, 0, 0)]))"
-            },
-            {
-                _g.V().Has("date", P.Inside(new DateTime(2021, 2, 1, 0, 0, 0), new DateTime(2021, 3, 22, 0, 0, 0))),
-                "g.V().has('date', P.inside([new Date(121, 1, 1, 0, 0, 0), new Date(121, 2, 22, 0, 0, 0)]))"
-            },
-            {
-                _g.V().Has("date", P.Gt(new DateTime(2021, 2, 1, 9, 30, 0))),
-                "g.V().has('date', P.gt(new Date(121, 1, 1, 9, 30, 0)))"
-            },
-            { _g.V().Has("runways", P.Between(3, 5)), "g.V().has('runways', P.between([3, 5]))" },
-            { _g.V().Has("runways", P.Inside(3, 5)), "g.V().has('runways', P.inside([3, 5]))" },
-            { _g.V("44").OutE().ElementMap<object>(), "g.V('44').outE().elementMap()" },
-            { _g.V("44").ValueMap<object, object>().By(__.Unfold<object>()), "g.V('44').valueMap().by(__.unfold())" },
-            {
-                _g.V().Property(new Dictionary<string, object> { { "name", "test" }, { "age", 30 } }),
-                "g.V().property(['name': 'test', 'age': 30])"
-            },
-            { _g.V().E("1"), "g.V().E('1')" },
-
-            // TODO: Support WithOptions
-            {
-                _g.V("44").ValueMap<object, object>().With(WithOptions.Tokens, WithOptions.Labels),
-                "g.V('44').valueMap().with(WithOptions.tokens, WithOptions.labels)"
-            },
-            {
-                _g.V("44").ValueMap<object, object>().With(WithOptions.Tokens),
-                "g.V('44').valueMap().with(WithOptions.tokens)"
-            },
-            {
-                _g.WithStrategies(new ReadOnlyStrategy()).AddV("test"),
-                "g.withStrategies(new ReadOnlyStrategy()).addV('test')"
-            },
-            {
-                _g.WithStrategies(
-                    new SubgraphStrategy(vertices: __.Has("region", "US-TX"), edges: __.HasLabel("route"))).V().Count(),
-                "g.withStrategies(new SubgraphStrategy(vertices: __.has('region', 'US-TX'), edges: __.hasLabel('route'))).V().count()"
-            },
-            {
-                _g.WithStrategies(new SubgraphStrategy(vertexProperties: __.HasNot("runways"))).V().Count(),
-                "g.withStrategies(new SubgraphStrategy(vertexProperties: __.hasNot('runways'))).V().count()"
-            },
-            {
-                _g.WithStrategies(new SubgraphStrategy(vertices: __.Has("region", "US-TX"),
-                    vertexProperties: __.HasNot("runways"))).V().Count(),
-                "g.withStrategies(new SubgraphStrategy(vertices: __.has('region', 'US-TX'), vertexProperties: __.hasNot('runways'))).V().count()"
-            },
-            {
-                _g.WithStrategies(new ReadOnlyStrategy(),
-                    new SubgraphStrategy(vertices: __.Has("region", "US-TX"), edges: __.HasLabel("route"))).V().Count(),
-                "g.withStrategies(new ReadOnlyStrategy(), new SubgraphStrategy(vertices: __.has('region', 'US-TX'), edges: __.hasLabel('route'))).V().count()"
-            },
-            {
-                _g.WithStrategies(new ReadOnlyStrategy(),
-                        new SubgraphStrategy(vertices: __.Has("region", "US-TX"), checkAdjacentVertices: true)).V()
-                    .Count(),
-                "g.withStrategies(new ReadOnlyStrategy(), new SubgraphStrategy(vertices: __.has('region', 'US-TX'), checkAdjacentVertices: true)).V().count()"
-            },
-            {
-                _g.With("evaluationTimeout", 500).V().Count(),
-                "g.withStrategies(new OptionsStrategy('evaluationTimeout': 500)).V().count()"
-            },
-            {
-                _g.WithStrategies(new OptionsStrategy(new Dictionary<string, object> { { "evaluationTimeout", 500 } }))
-                    .V().Count(),
-                "g.withStrategies(new OptionsStrategy('evaluationTimeout': 500)).V().count()"
-            },
-            {
-                _g.WithStrategies(new PartitionStrategy(partitionKey: "partition", writePartition: "a",
-                    readPartitions: new List<string> { "a" })).AddV("test"),
-                "g.withStrategies(new PartitionStrategy(partitionKey: 'partition', writePartition: 'a', readPartitions: ['a'])).addV('test')"
-            },
-            {
-                _g.WithStrategies(new VertexProgramStrategy()).V().ShortestPath()
-                    .With(ShortestPath.target, __.Has("name", "peter")),
-                "g.withStrategies(new VertexProgramStrategy()).V().shortestPath().with('~tinkerpop.shortestPath.target', __.has('name', 'peter'))"
-            }
-        };
-
-        foreach (var ( traversal, expectedGroovyScript) in expectedGroovyScriptByTraversal)
-        {
-            AssertTraversalTranslation(expectedGroovyScript, traversal);
-        }
-    }
-
-    private void AssertTranslation(string expectedTranslation, params object?[]? objs)
-    {
-        AssertTraversalTranslation($"g.inject({expectedTranslation})", _g.Inject(objs));
-    }
-
-    private static void AssertTraversalTranslation(string expectedTranslation, ITraversal traversal)
-    {
-        var translator = GroovyTranslator.Of("g");
-
-        var translated = translator.Translate(traversal);
-
-        Assert.Equal(expectedTranslation, translated);
-    }
+﻿#region License
+
+/*
+ * Licensed to the Apache Software Foundation (ASF) under one
+ * or more contributor license agreements.  See the NOTICE file
+ * distributed with this work for additional information
+ * regarding copyright ownership.  The ASF licenses this file
+ * to you under the Apache License, Version 2.0 (the
+ * "License"); you may not use this file except in compliance
+ * with the License.  You may obtain a copy of the License at
+ *
+ *     http://www.apache.org/licenses/LICENSE-2.0
+ *
+ * Unless required by applicable law or agreed to in writing,
+ * software distributed under the License is distributed on an
+ * "AS IS" BASIS, WITHOUT WARRANTIES OR CONDITIONS OF ANY
+ * KIND, either express or implied.  See the License for the
+ * specific language governing permissions and limitations
+ * under the License.
+ */
+
+#endregion
+
+using System;
+using System.Collections.Generic;
+using Gremlin.Net.Process.Traversal;
+using Gremlin.Net.Process.Traversal.Step.Util;
+using Gremlin.Net.Process.Traversal.Strategy.Decoration;
+using Gremlin.Net.Process.Traversal.Strategy.Verification;
+using Gremlin.Net.Process.Traversal.Translator;
+using Gremlin.Net.Structure;
+using Xunit;
+
+namespace Gremlin.Net.UnitTest.Process.Traversal.Translator;
+
+public class GroovyTranslatorTests
+{
+    private readonly GraphTraversalSource _g = AnonymousTraversalSource.Traversal().With(null);
+
+    [Fact]
+    public void ShouldTranslateStepsWithSingleArguments()
+    {
+        var translator = GroovyTranslator.Of("g");
+
+        var translated = translator.Translate(_g.V().Values<string>("name").Bytecode);
+
+        Assert.Equal("g.V().values('name')", translated);
+    }
+
+    [Fact]
+    public void ShouldTranslateStepsWithMultipleArguments()
+    {
+        var translator = GroovyTranslator.Of("g");
+
+        var translated = translator.Translate(_g.V().Values<string>("name", "age").Bytecode);
+
+        Assert.Equal("g.V().values('name', 'age')", translated);
+    }
+
+    [Fact]
+    public void ShouldTranslateNullArgument()
+    {
+        AssertTranslation("null", null);
+    }
+
+    [Theory]
+    [InlineData("3, 5", 3, 5)]
+    [InlineData("3.2, 5.1", 3.2, 5.1)]
+    [InlineData("'c'", 'c')]
+    [InlineData("true", true)]
+    [InlineData("false", false)]
+    public void ShouldTranslateSimpleTypes(string expectedGroovy, params object[] simpleTypes)
+    {
+        AssertTranslation(expectedGroovy, simpleTypes);
+    }
+
+    [Fact]
+    public void ShouldTranslateDateTimeOffsetArgument()
+    {
+        AssertTranslation("new Date(122, 11, 30, 12, 0, 1)", DateTimeOffset.Parse("2022-12-30T12:00:01Z"));
+    }
+
+    [Fact]
+    public void ShouldTranslateDateTimeArgument()
+    {
+        AssertTranslation("new Date(122, 11, 30, 12, 0, 1)", DateTime.Parse("2022-12-30T12:00:01"));
+    }
+
+    [Fact]
+    public void ShouldTranslateGuid()
+    {
+        AssertTranslation("UUID.fromString('ffffffff-fd49-1e4b-0000-00000d4b8a1d')",
+            Guid.Parse("ffffffff-fd49-1e4b-0000-00000d4b8a1d"));
+    }
+
+    [Fact]
+    public void ShouldTranslateCollection()
+    {
+        AssertTranslation("['test1', 'test2']", new List<string>{"test1", "test2"});
+    }
+
+    [Fact]
+    public void ShouldTranslateDictionary()
+    {
+        var dictionary = new Dictionary<object, object>
+        {
+            { "key1", "value1" },
+            { 1, "value2" }
+        };
+        AssertTranslation("['key1': 'value1', 1: 'value2']", dictionary);
+    }
+
+    [Fact]
+    public void ShouldTranslateColumn()
+    {
+        AssertTranslation("Column.keys", Column.Keys);
+    }
+
+    [Fact]
+    public void ShouldTranslateDirection()
+    {
+        AssertTranslation("Direction.BOTH", Direction.Both);
+    }
+
+    [Fact]
+    public void ShouldTranslateOrder()
+    {
+        AssertTranslation("Order.desc", Order.Desc);
+    }
+
+    [Fact]
+    public void ShouldTranslatePop()
+    {
+        AssertTranslation("Pop.last", Pop.Last);
+    }
+
+    [Fact]
+    public void ShouldTranslateScope()
+    {
+        AssertTranslation("Scope.local", Scope.Local);
+    }
+
+    [Fact]
+    public void ShouldTranslateP()
+    {
+        AssertTranslation("P.and(P.gt(20), P.lt(30))", P.Gt(20).And(P.Lt(30)));
+    }
+
+    [Fact]
+    public void ShouldTranslatePBetween()
+    {
+        AssertTranslation("P.between([20, 30])", P.Between(20, 30));
+    }
+
+    [Fact]
+    public void ShouldTranslateValueMapOptions()
+    {
+        AssertTraversalTranslation("g.V().valueMap().with(WithOptions.tokens, WithOptions.all).V()",
+            _g.V().ValueMap<object, object>().With(WithOptions.Tokens, WithOptions.All).V());
+    }
+
+    [Fact]
+    public void ShouldTranslateIndexerOptions()
+    {
+        AssertTraversalTranslation("g.V().index().with(WithOptions.indexer, WithOptions.list)",
+            _g.V().Index<object>().With(WithOptions.Indexer, WithOptions.List));
+    }
+
+    [Fact]
+    public void ShouldTranslateGraphTraversalSourceOptions()
+    {
+        AssertTraversalTranslation("g.withStrategies(new OptionsStrategy('~tinkerpop.valueMap.tokens': true)).V()",
+            _g.With(WithOptions.Tokens).V());
+    }
+
+    [Fact]
+    public void TranslationTest()
+    {
+        var expectedGroovyScriptByTraversal = new Dictionary<ITraversal, string>
+        {
+            { _g.V(), "g.V()" },
+            { _g.V("1", "2", "3", "4"), "g.V('1', '2', '3', '4')" },
+            { _g.V("3").ValueMap<object, object>(true), "g.V('3').valueMap(true)" },
+            { _g.V().Constant(5), "g.V().constant(5)" },
+            { _g.V().Constant(1.5), "g.V().constant(1.5)" },
+            { _g.V().Constant("Hello"), "g.V().constant('Hello')" },
+            { _g.V().HasLabel("airport").Limit<Vertex>(5), "g.V().hasLabel('airport').limit(5)" },
+            {
+                _g.V().HasLabel(P.Within(new List<string> { "a", "b", "c" })),
+                "g.V().hasLabel(P.within(['a', 'b', 'c']))"
+            },
+            {
+                _g.V().HasLabel("airport", "continent").Out().Limit<Vertex>(5),
+                "g.V().hasLabel('airport', 'continent').out().limit(5)"
+            },
+            {
+                _g.V().HasLabel("airport").Out().Values<string>("code").Limit<Vertex>(5),
+                "g.V().hasLabel('airport').out().values('code').limit(5)"
+            },
+            {
+                _g.V("3").As("a").Out("route").Limit<Vertex>(10).Where(P.Eq("a")).By("region"),
+                "g.V('3').as('a').out('route').limit(10).where(P.eq('a')).by('region')"
+            },
+            {
+                _g.V("3").Repeat(__.Out("route").SimplePath()).Times(2).Path().By("code"),
+                "g.V('3').repeat(__.out('route').simplePath()).times(2).path().by('code')"
+            },
+            {
+                _g.V().HasLabel("airport").Out().Has("region", "US-TX").Values<string>("code").Limit<string>(5),
+                "g.V().hasLabel('airport').out().has('region', 'US-TX').values('code').limit(5)"
+            },
+            {
+                _g.V().HasLabel("airport").Union<string>(__.Values<string>("city"), __.Values<string>("region"))
+                    .Limit<string>(5),
+                "g.V().hasLabel('airport').union(__.values('city'), __.values('region')).limit(5)"
+            },
+            { _g.V("3").As("a").Out("route", "routes"), "g.V('3').as('a').out('route', 'routes')" },
+            { _g.V().Where(__.Values<int>("runways").Is(5)), "g.V().where(__.values('runways').is(5))" },
+            {
+                _g.V("3").Repeat(__.Out().SimplePath()).Until(__.Has("code", "AGR")).Path().By("code").Limit<Path>(5),
+                "g.V('3').repeat(__.out().simplePath()).until(__.has('code', 'AGR')).path().by('code').limit(5)"
+            },
+            { _g.V().HasLabel("airport").Order().By(__.Id()), "g.V().hasLabel('airport').order().by(__.id())" },
+            { _g.V().HasLabel("airport").Order().By(T.Id), "g.V().hasLabel('airport').order().by(T.id)" },
+            {
+                _g.V().HasLabel("airport").Order().By(__.Id(), Order.Desc),
+                "g.V().hasLabel('airport').order().by(__.id(), Order.desc)"
+            },
+            {
+                _g.V().HasLabel("airport").Order().By("code", Order.Desc),
+                "g.V().hasLabel('airport').order().by('code', Order.desc)"
+            },
+            {
+                _g.V("1", "2", "3").Local<object>(__.Out().Out().Dedup().Fold()),
+                "g.V('1', '2', '3').local(__.out().out().dedup().fold())"
+            },
+            { _g.V("3").Out().Path().Count(Scope.Local), "g.V('3').out().path().count(Scope.local)" },
+            { _g.E().Count(), "g.E().count()" },
+            { _g.V('5').OutE("route").InV().Path().Limit<Path>(10), "g.V('5').outE('route').inV().path().limit(10)" },
+            {
+                _g.V('5').PropertyMap<object>().Select<object>(Column.Keys),
+                "g.V('5').propertyMap().select(Column.keys)"
+            },
+            {
+                _g.V('5').PropertyMap<object>().Select<object>(Column.Values),
+                "g.V('5').propertyMap().select(Column.values)"
+            },
+            { _g.V("3").Values<string>("runways").Math("_ + 1"), "g.V('3').values('runways').math('_ + 1')" },
+            {
+                _g.V("3").Emit().Repeat(__.Out().SimplePath()).Times(3).Limit<Vertex>(5).Path(),
+                "g.V('3').emit().repeat(__.out().simplePath()).times(3).limit(5).path()"
+            },
+            {
+                _g.V().Match<object>(__.As("a").Has("code", "LHR").As("b")).Select<object>("b").By("code"),
+                "g.V().match(__.as('a').has('code', 'LHR').as('b')).select('b').by('code')"
+            },
+            {
+                _g.V().Has("test-using-keyword-as-property", "repeat"),
+                "g.V().has('test-using-keyword-as-property', 'repeat')"
+            },
+            { _g.V('1').AddE("test").To(__.V('4')), "g.V('1').addE('test').to(__.V('4'))" },
+            { _g.V().Values<int>("runways").Max<int>(), "g.V().values('runways').max()" },
+            { _g.V().Values<int>("runways").Min<int>(), "g.V().values('runways').min()" },
+            { _g.V().Values<int>("runways").Sum<int>(), "g.V().values('runways').sum()" },
+            { _g.V().Values<int>("runways").Mean<double>(), "g.V().values('runways').mean()" },
+            {
+                _g.WithSack(0).V('3', '5').Sack(Operator.Sum).By("runways").Sack<object>(),
+                "g.withSack(0).V('3', '5').sack(Operator.sum).by('runways').sack()"
+            },
+            {
+                _g.V("3").Values<object>("runways").Store("x").V('4').Values<object>("runways").Store("x")
+                    .By(__.Constant(1)).V('6').Store("x").By(__.Constant(1)).Select<object>("x").Unfold<object>()
+                    .Sum<object>(),
+                "g.V('3').values('runways').store('x').V('4').values('runways').store('x').by(__.constant(1)).V('6').store('x').by(__.constant(1)).select('x').unfold().sum()"
+            },
+            { _g.Inject(3, 4, 5), "g.inject(3, 4, 5)" },
+            { _g.Inject(new List<int> { 3, 4, 5 }), "g.inject([3, 4, 5])" },
+            { _g.Inject(3, 4, 5).Count(), "g.inject(3, 4, 5).count()" },
+            { _g.V().Has("runways", P.Gt(5)).Count(), "g.V().has('runways', P.gt(5)).count()" },
+            { _g.V().Has("runways", P.Lte(5.3)).Count(), "g.V().has('runways', P.lte(5.3)).count()" },
+            { _g.V().Has("code", P.Within(new List<int> { 123, 124 })), "g.V().has('code', P.within([123, 124]))" },
+            {
+                _g.V('1', '2').Has("region", P.Within(new List<string> { "US-TX", "US-GA" })),
+                "g.V('1', '2').has('region', P.within(['US-TX', 'US-GA']))"
+            },
+            {
+                _g.V().And(__.Has("runways", P.Gt(5)), __.Has("region", "US-TX")),
+                "g.V().and(__.has('runways', P.gt(5)), __.has('region', 'US-TX'))"
+            },
+            {
+                _g.V().Union<object>(__.Has("runways", P.Gt(5)), __.Has("region", "US-TX")),
+                "g.V().union(__.has('runways', P.gt(5)), __.has('region', 'US-TX'))"
+            },
+            {
+                _g.V("3").Choose<object>(__.Values<object>("runways").Is(3), __.Constant("three"),
+                    __.Constant("not three")),
+                "g.V('3').choose(__.values('runways').is(3), __.constant('three'), __.constant('not three'))"
+            },
+            {
+                _g.V("3").Choose<object>(__.Values<object>("runways")).Option(1, __.Constant("three"))
+                    .Option(2, __.Constant("not three")),
+                "g.V('3').choose(__.values('runways')).option(1, __.constant('three')).option(2, __.constant('not three'))"
+            },
+            {
+                _g.V("3").Choose<object>(__.Values<object>("runways")).Option(1.5, __.Constant("one and a half"))
+                    .Option(2, __.Constant("not three")),
+                "g.V('3').choose(__.values('runways')).option(1.5, __.constant('one and a half')).option(2, __.constant('not three'))"
+            },
+            {
+                _g.V("3").Repeat(__.Out().SimplePath()).Until(__.Loops().Is(1)).Count(),
+                "g.V('3').repeat(__.out().simplePath()).until(__.loops().is(1)).count()"
+            },
+            {
+                _g.V().HasLabel("airport").Limit<Vertex>(20).Group<Vertex, object>().By("region").By("code")
+                    .Order(Scope.Local).By(Column.Keys),
+                "g.V().hasLabel('airport').limit(20).group().by('region').by('code').order(Scope.local).by(Column.keys)"
+            },
+            {
+                _g.V('1').As("a").V("2").As("a").Select<object>(Pop.All, "a"),
+                "g.V('1').as('a').V('2').as('a').select(Pop.all, 'a')"
+            },
+            {
+                _g.AddV("test").Property(Cardinality.Set, "p1", 10),
+                "g.addV('test').property(Cardinality.set, 'p1', 10)"
+            },
+            {
+                _g.AddV("test").Property(Cardinality.List, "p1", 10),
+                "g.addV('test').property(Cardinality.list, 'p1', 10)"
+            },
+
+            {
+                _g.AddV("test").Property(Cardinality.Single, "p1", 10),
+                "g.addV('test').property(Cardinality.single, 'p1', 10)"
+            },
+            { _g.V().Limit<Vertex>(5).Order().By(T.Label), "g.V().limit(5).order().by(T.label)" },
+
+            { _g.V().Range<Vertex>(1, 5), "g.V().range(1, 5)" },
+
+            { _g.AddV("test").Property("p1", 123), "g.addV('test').property('p1', 123)" },
+
+            {
+                _g.AddV("test").Property("date", new DateTime(2021, 3, 1, 9, 30, 0)),
+                "g.addV('test').property('date', new Date(121, 2, 1, 9, 30, 0))"
+            },
+            {
+                _g.AddV("test").Property("date", new DateTime(2021, 3, 1, 0, 0, 0)),
+                "g.addV('test').property('date', new Date(121, 2, 1, 0, 0, 0))"
+            },
+            { _g.AddE("route").From(__.V('1')).To(__.V('2')), "g.addE('route').from(__.V('1')).to(__.V('2'))" },
+            {
+                _g.WithSideEffect("a", new List<int> { 1, 2 }).V('3').Select<object>("a"),
+                "g.withSideEffect('a', [1, 2]).V('3').select('a')"
+            },
+            { _g.WithSideEffect("a", 1).V('3').Select<object>("a"), "g.withSideEffect('a', 1).V('3').select('a')" },
+            {
+                _g.WithSideEffect("a", "abc").V("3").Select<object>("a"),
+                "g.withSideEffect('a', 'abc').V('3').select('a')"
+            },
+            {
+                _g.V().Has("airport", "region", "US-NM").Limit<Vertex>(3).Values<object>("elev").Fold().Index<object>(),
+                "g.V().has('airport', 'region', 'US-NM').limit(3).values('elev').fold().index()"
+            },
+            {
+                _g.V("3").Repeat(__.TimeLimit(1000).Out().SimplePath()).Until(__.Has("code", "AGR")).Path(),
+                "g.V('3').repeat(__.timeLimit(1000).out().simplePath()).until(__.has('code', 'AGR')).path()"
+            },
+            {
+                _g.V().HasLabel("airport").Where(__.Values<object>("elev").Is(P.Gt(14000))),
+                "g.V().hasLabel('airport').where(__.values('elev').is(P.gt(14000)))"
+            },
+            {
+                _g.V().HasLabel("airport").Where(__.Out().Count().Is(P.Gt(250))).Values<object>("code"),
+                "g.V().hasLabel('airport').where(__.out().count().is(P.gt(250))).values('code')"
+            },
+            {
+                _g.V().HasLabel("airport").Filter(__.Out().Count().Is(P.Gt(250))).Values<object>("code"),
+                "g.V().hasLabel('airport').filter(__.out().count().is(P.gt(250))).values('code')"
+            },
+            {
+                _g.WithSack(0).V('3').Repeat(__.OutE("route").Sack(Operator.Sum).By("dist").InV())
+                    .Until(__.Has("code", "AGR").Or().Loops().Is(4)).Has("code", "AGR")
+                    .Local<object>(__.Union<object>(__.Path().By("code").By("dist"), __.Sack<object>()).Fold())
+                    .Limit<object>(10),
+                "g.withSack(0).V('3').repeat(__.outE('route').sack(Operator.sum).by('dist').inV()).until(__.has('code', 'AGR').or().loops().is(4)).has('code', 'AGR').local(__.union(__.path().by('code').by('dist'), __.sack()).fold()).limit(10)"
+            },
+            {
+                _g.AddV().As("a").AddV().As("b").AddE("knows").From("a").To("b"),
+                "g.addV().as('a').addV().as('b').addE('knows').from('a').to('b')"
+            },
+            {
+                _g.AddV("Person").As("a").AddV("Person").As("b").AddE("knows").From("a").To("b"),
+                "g.addV('Person').as('a').addV('Person').as('b').addE('knows').from('a').to('b')"
+            },
+            {
+                _g.V("3").Project<object>("Out", "In").By(__.Out().Count()).By(__.In().Count()),
+                "g.V('3').project('Out', 'In').by(__.out().count()).by(__.in().count())"
+            },
+            {
+                _g.V("44").Out().Aggregate("a").Out().Where(P.Within(new List<string> { "a" })).Path(),
+                "g.V('44').out().aggregate('a').out().where(P.within(['a'])).path()"
+            },
+            { _g.V().Has("date", new DateTime(2021, 3, 22)), "g.V().has('date', new Date(121, 2, 22, 0, 0, 0))" },
+            {
+                _g.V().Has("date", P.Within(new DateTime(2021, 3, 22, 0, 0, 0), new DateTime(2021, 2, 1, 0, 0, 0))),
+                "g.V().has('date', P.within([new Date(121, 2, 22, 0, 0, 0), new Date(121, 1, 1, 0, 0, 0)]))"
+            },
+            {
+                _g.V().Has("date", P.Between(new DateTime(2021, 2, 1, 0, 0, 0), new DateTime(2021, 3, 22, 0, 0, 0))),
+                "g.V().has('date', P.between([new Date(121, 1, 1, 0, 0, 0), new Date(121, 2, 22, 0, 0, 0)]))"
+            },
+            {
+                _g.V().Has("date", P.Inside(new DateTime(2021, 2, 1, 0, 0, 0), new DateTime(2021, 3, 22, 0, 0, 0))),
+                "g.V().has('date', P.inside([new Date(121, 1, 1, 0, 0, 0), new Date(121, 2, 22, 0, 0, 0)]))"
+            },
+            {
+                _g.V().Has("date", P.Gt(new DateTime(2021, 2, 1, 9, 30, 0))),
+                "g.V().has('date', P.gt(new Date(121, 1, 1, 9, 30, 0)))"
+            },
+            { _g.V().Has("runways", P.Between(3, 5)), "g.V().has('runways', P.between([3, 5]))" },
+            { _g.V().Has("runways", P.Inside(3, 5)), "g.V().has('runways', P.inside([3, 5]))" },
+            { _g.V("44").OutE().ElementMap<object>(), "g.V('44').outE().elementMap()" },
+            { _g.V("44").ValueMap<object, object>().By(__.Unfold<object>()), "g.V('44').valueMap().by(__.unfold())" },
+            {
+                _g.V().Property(new Dictionary<string, object> { { "name", "test" }, { "age", 30 } }),
+                "g.V().property(['name': 'test', 'age': 30])"
+            },
+            { _g.V().E("1"), "g.V().E('1')" },
+
+            // TODO: Support WithOptions
+            {
+                _g.V("44").ValueMap<object, object>().With(WithOptions.Tokens, WithOptions.Labels),
+                "g.V('44').valueMap().with(WithOptions.tokens, WithOptions.labels)"
+            },
+            {
+                _g.V("44").ValueMap<object, object>().With(WithOptions.Tokens),
+                "g.V('44').valueMap().with(WithOptions.tokens)"
+            },
+            {
+                _g.WithStrategies(new ReadOnlyStrategy()).AddV("test"),
+                "g.withStrategies(new ReadOnlyStrategy()).addV('test')"
+            },
+            {
+                _g.WithStrategies(
+                    new SubgraphStrategy(vertices: __.Has("region", "US-TX"), edges: __.HasLabel("route"))).V().Count(),
+                "g.withStrategies(new SubgraphStrategy(vertices: __.has('region', 'US-TX'), edges: __.hasLabel('route'))).V().count()"
+            },
+            {
+                _g.WithStrategies(new SubgraphStrategy(vertexProperties: __.HasNot("runways"))).V().Count(),
+                "g.withStrategies(new SubgraphStrategy(vertexProperties: __.hasNot('runways'))).V().count()"
+            },
+            {
+                _g.WithStrategies(new SubgraphStrategy(vertices: __.Has("region", "US-TX"),
+                    vertexProperties: __.HasNot("runways"))).V().Count(),
+                "g.withStrategies(new SubgraphStrategy(vertices: __.has('region', 'US-TX'), vertexProperties: __.hasNot('runways'))).V().count()"
+            },
+            {
+                _g.WithStrategies(new ReadOnlyStrategy(),
+                    new SubgraphStrategy(vertices: __.Has("region", "US-TX"), edges: __.HasLabel("route"))).V().Count(),
+                "g.withStrategies(new ReadOnlyStrategy(), new SubgraphStrategy(vertices: __.has('region', 'US-TX'), edges: __.hasLabel('route'))).V().count()"
+            },
+            {
+                _g.WithStrategies(new ReadOnlyStrategy(),
+                        new SubgraphStrategy(vertices: __.Has("region", "US-TX"), checkAdjacentVertices: true)).V()
+                    .Count(),
+                "g.withStrategies(new ReadOnlyStrategy(), new SubgraphStrategy(vertices: __.has('region', 'US-TX'), checkAdjacentVertices: true)).V().count()"
+            },
+            {
+                _g.With("evaluationTimeout", 500).V().Count(),
+                "g.withStrategies(new OptionsStrategy('evaluationTimeout': 500)).V().count()"
+            },
+            {
+                _g.WithStrategies(new OptionsStrategy(new Dictionary<string, object> { { "evaluationTimeout", 500 } }))
+                    .V().Count(),
+                "g.withStrategies(new OptionsStrategy('evaluationTimeout': 500)).V().count()"
+            },
+            {
+                _g.WithStrategies(new PartitionStrategy(partitionKey: "partition", writePartition: "a",
+                    readPartitions: new List<string> { "a" })).AddV("test"),
+                "g.withStrategies(new PartitionStrategy(partitionKey: 'partition', writePartition: 'a', readPartitions: ['a'])).addV('test')"
+            },
+            {
+                _g.WithStrategies(new VertexProgramStrategy()).V().ShortestPath()
+                    .With(ShortestPath.target, __.Has("name", "peter")),
+                "g.withStrategies(new VertexProgramStrategy()).V().shortestPath().with('~tinkerpop.shortestPath.target', __.has('name', 'peter'))"
+            }
+        };
+
+        foreach (var ( traversal, expectedGroovyScript) in expectedGroovyScriptByTraversal)
+        {
+            AssertTraversalTranslation(expectedGroovyScript, traversal);
+        }
+    }
+
+    private void AssertTranslation(string expectedTranslation, params object?[]? objs)
+    {
+        AssertTraversalTranslation($"g.inject({expectedTranslation})", _g.Inject(objs));
+    }
+
+    private static void AssertTraversalTranslation(string expectedTranslation, ITraversal traversal)
+    {
+        var translator = GroovyTranslator.Of("g");
+
+        var translated = translator.Translate(traversal);
+
+        Assert.Equal(expectedTranslation, translated);
+    }
 }