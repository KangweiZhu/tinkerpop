/*
Licensed to the Apache Software Foundation (ASF) under one
or more contributor license agreements.  See the NOTICE file
distributed with this work for additional information
regarding copyright ownership.  The ASF licenses this file
to you under the Apache License, Version 2.0 (the
"License"); you may not use this file except in compliance
with the License.  You may obtain a copy of the License at

http://www.apache.org/licenses/LICENSE-2.0

Unless required by applicable law or agreed to in writing,
software distributed under the License is distributed on an
"AS IS" BASIS, WITHOUT WARRANTIES OR CONDITIONS OF ANY
KIND, either express or implied.  See the License for the
specific language governing permissions and limitations
under the License.
*/

package gremlingo

import (
	"context"
	"encoding/json"
	"errors"
	"fmt"
	"math"
	"math/big"
	"reflect"
	"regexp"
	"sort"
	"strconv"
	"strings"
	"sync"
	"testing"
	"time"

	gremlingo "github.com/apache/tinkerpop/gremlin-go/v3/driver"
	"github.com/cucumber/godog"
	"github.com/google/uuid"
)

type tinkerPopGraph struct {
	*CucumberWorld
	sync.Mutex
}

var parsers map[*regexp.Regexp]func(string, string) interface{}

func init() {
	parsers = map[*regexp.Regexp]func(string, string) interface{}{
<<<<<<< HEAD
		regexp.MustCompile(`^str\[(.*)]$`):          func(stringVal, graphName string) interface{} { return stringVal }, //returns the string value as is
		regexp.MustCompile(`^dt\[(.*)]$`):           toDateTime,
		regexp.MustCompile(`^d\[(.*)]\.[bslfd]$`):	 toNumeric,
		regexp.MustCompile(`^d\[(.*)]\.[m]$`): 		 toBigDecimal,
		regexp.MustCompile(`^d\[(.*)]\.[n]$`): 		 toBigInt,
		regexp.MustCompile(`^d\[(.*)]\.[i]$`):       toInt32,
		regexp.MustCompile(`^vp\[(.+)]$`):           toVertexProperty,
		regexp.MustCompile(`^v\[(.+)]$`):            toVertex,
		regexp.MustCompile(`^v\[(.+)]\.id$`):        toVertexId,
		regexp.MustCompile(`^e\[(.+)]$`):            toEdge,
		regexp.MustCompile(`^v\[(.+)]\.sid$`):       toVertexIdString,
		regexp.MustCompile(`^e\[(.+)]\.id$`):        toEdgeId,
		regexp.MustCompile(`^e\[(.+)]\.sid$`):       toEdgeIdString,
		regexp.MustCompile(`^p\[(.+)]$`):            toPath,
		regexp.MustCompile(`^l\[(.*)]$`):            toList,
		regexp.MustCompile(`^s\[(.*)]$`):            toSet,
		regexp.MustCompile(`^m\[(.+)]$`):            toMap,
		regexp.MustCompile(`^c\[(.+)]$`):            toLambda,
		regexp.MustCompile(`^t\[(.+)]$`):            toT,
		regexp.MustCompile(`^D\[(.+)]$`):            toDirection,
		regexp.MustCompile(`^M\[(.+)]$`):            toMerge,
=======
		regexp.MustCompile(`^str\[(.*)]$`):        func(stringVal, graphName string) interface{} { return stringVal }, //returns the string value as is
		regexp.MustCompile(`^dt\[(.*)]$`):         toDateTime,
		regexp.MustCompile(`^uuid\[(.*)]$`):       toUuid,
		regexp.MustCompile(`^d\[(.*)]\.[bslfd]$`): toNumeric,
		regexp.MustCompile(`^d\[(.*)]\.[m]$`):     toBigDecimal,
		regexp.MustCompile(`^d\[(.*)]\.[n]$`):     toBigInt,
		regexp.MustCompile(`^d\[(.*)]\.[i]$`):     toInt32,
		regexp.MustCompile(`^vp\[(.+)]$`):         toVertexProperty,
		regexp.MustCompile(`^v\[(.+)]$`):          toVertex,
		regexp.MustCompile(`^v\[(.+)]\.id$`):      toVertexId,
		regexp.MustCompile(`^e\[(.+)]$`):          toEdge,
		regexp.MustCompile(`^v\[(.+)]\.sid$`):     toVertexIdString,
		regexp.MustCompile(`^e\[(.+)]\.id$`):      toEdgeId,
		regexp.MustCompile(`^e\[(.+)]\.sid$`):     toEdgeIdString,
		regexp.MustCompile(`^p\[(.+)]$`):          toPath,
		regexp.MustCompile(`^l\[(.*)]$`):          toList,
		regexp.MustCompile(`^s\[(.*)]$`):          toSet,
		regexp.MustCompile(`^m\[(.+)]$`):          toMap,
		regexp.MustCompile(`^t\[(.+)]$`):          toT,
		regexp.MustCompile(`^D\[(.+)]$`):          toDirection,
		regexp.MustCompile(`^M\[(.+)]$`):          toMerge,
>>>>>>> 35a1eac8
	}
}

func parseValue(value string, graphName string) interface{} {
	var extractedValue string
	var parser func(string, string) interface{}
	if regexp.MustCompile(`^null$`).MatchString(value) {
		return nil
	}
	if regexp.MustCompile(`^true$`).MatchString(value) {
		return true
	}
	if regexp.MustCompile(`^false$`).MatchString(value) {
		return false
	}
	if regexp.MustCompile(`^d\[NaN]$`).MatchString(value) {
		return math.NaN()
	}
	if regexp.MustCompile(`^d\[Infinity]$`).MatchString(value) {
		return math.Inf(1)
	}
	if regexp.MustCompile(`^d\[-Infinity]$`).MatchString(value) {
		return math.Inf(-1)
	}

	for key, element := range parsers {
		var match = key.FindAllStringSubmatch(value, -1)
		if len(match) > 0 {
			parser = element
			extractedValue = match[0][1]
			break
		}
	}
	if parser == nil {
		return value
	} else {
		return parser(extractedValue, graphName)
	}
}

// Parse dateTime.
func toDateTime(stringVal, graphName string) interface{} {
	val, err := time.Parse(time.RFC3339Nano, stringVal)
	if err != nil {
		return nil
	}
	_, os := val.Zone()
	// go doesn't expose getting the abbreviated zone names from offset despite parsing into them, so we'll need
	// to update the location into UTC+/-HH:SS format for evaluation purposes
	return val.In(gremlingo.GetTimezoneFromOffset(os))
}

// Parse uuid.
func toUuid(stringVal, graphName string) interface{} {
	val, err := uuid.Parse(stringVal)
	if err != nil {
		return nil
	}
	return val
}

// Parse numeric.
func toNumeric(stringVal, graphName string) interface{} {
	if strings.Contains(stringVal, ".") {
		val, err := strconv.ParseFloat(stringVal, 64)
		if err != nil {
			return nil
		}
		return val
	}
	val, err := strconv.ParseInt(stringVal, 10, 64)
	if err != nil {
		return nil
	}
	return val
}

// Parse bigInt.
func toBigInt(stringVal, graphName string) interface{} {
	val := new(big.Int)
	val, ok := val.SetString(stringVal, 10)
	if !ok {
		return nil
	}
	return val
}

// Parse bigDecimal.
func toBigDecimal(stringVal, graphName string) interface{} {
	return gremlingo.ParseBigDecimal(stringVal)
}

// Parse int32.
func toInt32(stringVal, graphName string) interface{} {
	val, err := strconv.ParseInt(stringVal, 10, 32)
	if err != nil {
		return nil
	}
	return int32(val)
}

// Parse vertex property.
func toVertexProperty(name, graphName string) interface{} {
	if vp, ok := tg.getDataGraphFromMap(graphName).vertexProperties[name]; ok {
		return vp
	} else {
		return fmt.Errorf("VertexProperty with key %s not found", name)
	}
}

// Parse vertex.
func toVertex(name, graphName string) interface{} {
	if v, ok := tg.getDataGraphFromMap(graphName).vertices[name]; ok {
		return v
	} else {
		return &gremlingo.Vertex{
			Element: gremlingo.Element{Id: name, Label: "vertex"},
		}
	}
}

// Parse vertex id.
func toVertexId(name, graphName string) interface{} {
	if tg.getDataGraphFromMap(graphName).vertices[name] == nil {
		return nil
	}
	return tg.getDataGraphFromMap(graphName).vertices[name].Id
}

// Parse vertex id as string.
func toVertexIdString(name, graphName string) interface{} {
	if tg.getDataGraphFromMap(graphName).vertices[name] == nil {
		return nil
	}
	return fmt.Sprint(tg.getDataGraphFromMap(graphName).vertices[name].Id)
}

// Parse edge.
func toEdge(name, graphName string) interface{} {
	if e, ok := tg.getDataGraphFromMap(graphName).edges[name]; ok {
		return e
	} else {
		return fmt.Errorf("edge with key %s not found", name)
	}
}

// Parse edge id.
func toEdgeId(name, graphName string) interface{} {
	if tg.getDataGraphFromMap(graphName).edges[name] == nil {
		return nil
	}
	return tg.getDataGraphFromMap(graphName).edges[name].Id
}

// Parse edge id as string.
func toEdgeIdString(name, graphName string) interface{} {
	if tg.getDataGraphFromMap(graphName).edges[name] == nil {
		return nil
	}
	return fmt.Sprint(tg.getDataGraphFromMap(graphName).edges[name].Id)
}

// Parse path.
func toPath(stringObjects, graphName string) interface{} {
	objects := make([]interface{}, 0)
	for _, str := range strings.Split(stringObjects, ",") {
		objects = append(objects, parseValue(str, graphName))
	}
	return &gremlingo.Path{
		Labels:  []gremlingo.Set{},
		Objects: objects,
	}
}

// Parse list.
func toList(stringList, graphName string) interface{} {
	listVal := make([]interface{}, 0)
	if len(stringList) == 0 {
		return listVal
	}

	for _, str := range strings.Split(stringList, ",") {
		listVal = append(listVal, parseValue(str, graphName))
	}
	return listVal
}

// Parse set to simple set.
func toSet(stringSet, graphName string) interface{} {
	setVal := gremlingo.NewSimpleSet()
	if len(stringSet) == 0 {
		return setVal
	}
	for _, str := range strings.Split(stringSet, ",") {
		setVal.Add(parseValue(str, graphName))
	}
	return setVal
}

// Parse json as a map.
func toMap(name, graphName string) interface{} {
	var jsonMap interface{}
	err := json.Unmarshal([]byte(name), &jsonMap)
	if err != nil {
		return nil
	}
	return parseMapValue(jsonMap, graphName)
}

func parseMapValue(mapVal interface{}, graphName string) interface{} {
	if mapVal == nil {
		return nil
	}
	switch reflect.TypeOf(mapVal).Kind() {
	case reflect.String:
		return parseValue(mapVal.(string), graphName)
	case reflect.Float64, reflect.Int64:
		return mapVal
	case reflect.Array, reflect.Slice:
		var valSlice []interface{}
		oriSlice := reflect.ValueOf(mapVal)
		for i := 0; i < oriSlice.Len(); i++ {
			valSlice = append(valSlice, parseMapValue(oriSlice.Index(i).Interface(), graphName))
		}
		return valSlice
	case reflect.Map:
		valMap := make(map[interface{}]interface{})
		v := reflect.ValueOf(mapVal)
		keys := v.MapKeys()
		for _, k := range keys {
			convKey := k.Convert(v.Type().Key())
			val := v.MapIndex(convKey)
			keyVal := parseMapValue(k.Interface(), graphName)
			if reflect.ValueOf(keyVal).Kind() == reflect.Slice {
				// Turning map keys of slice type into string type for comparison purposes
				// string slices should also be converted into slices more easily
				valMap[fmt.Sprint(keyVal)] = parseMapValue(val.Interface(), graphName)
			} else {
				valMap[keyVal] = parseMapValue(val.Interface(), graphName)
			}
		}
		return valMap
	default:
		// Not supported types.
		return nil
	}
}

func toT(name, graphName string) interface{} {
	// Return as is, since T values are just strings.
	if name == "label" {
		return gremlingo.T.Label
	} else if name == "id" {
		return gremlingo.T.Id
	} else if name == "key" {
		return gremlingo.T.Key
	} else if name == "value" {
		return gremlingo.T.Value
	} else {
		return name
	}
}

func toDirection(name, graphName string) interface{} {
	// Return as is, since Direction values are just strings.
	if name == "IN" {
		return gremlingo.Direction.In
	} else if name == "OUT" {
		return gremlingo.Direction.Out
	} else if name == "BOTH" {
		return gremlingo.Direction.Both
	} else if name == "from" {
		return gremlingo.Direction.From
	} else if name == "to" {
		return gremlingo.Direction.To
	} else {
		return name
	}
}

func toMerge(name, graphName string) interface{} {
	// Return as is, since Merge values are just strings.
	if name == "outV" {
		return gremlingo.Merge.OutV
	} else if name == "inV" {
		return gremlingo.Merge.InV
	} else if name == "onCreate" {
		return gremlingo.Merge.OnCreate
	} else if name == "onMatch" {
		return gremlingo.Merge.OnMatch
	} else {
		return name
	}
}

func (tg *tinkerPopGraph) anUnsupportedTest() error {
	return nil
}

func (tg *tinkerPopGraph) iteratedNext() error {
	if tg.traversal == nil {
		// Return pending because this is not currently implemented.
		return godog.ErrPending
	}
	result, err := tg.traversal.Next()
	if err != nil {
		tg.error[true] = err.Error()
		return nil
	}
	var nextResults []interface{}
	switch result.GetType().Kind() {
	case reflect.Array, reflect.Slice:
		resSlice := reflect.ValueOf(result.GetInterface())
		for i := 0; i < resSlice.Len(); i++ {
			nextResults = append(nextResults, resSlice.Index(i).Interface())
		}
	default:
		simpleSet, ok := result.GetInterface().(*gremlingo.SimpleSet)
		if ok {
			nextResults = simpleSet.ToSlice()
		} else {
			nextResults = append(nextResults, result)
		}
	}

	tg.result = nextResults
	return nil
}

func (tg *tinkerPopGraph) iteratedToList() error {
	if tg.traversal == nil {
		// Return pending because this is not currently implemented.
		return godog.ErrPending
	}
	results, err := tg.traversal.ToList()
	if err != nil {
		tg.error[true] = err.Error()
		return nil
	}
	var listResults []interface{}
	for _, res := range results {
		listResults = append(listResults, res)
	}
	tg.result = listResults
	return nil
}

func (tg *tinkerPopGraph) nothingShouldHappenBecause(arg1 *godog.DocString) error {
	return nil
}

// Choose the graph.
func (tg *tinkerPopGraph) chooseGraph(graphName string) error {
	tg.graphName = graphName
	data := tg.graphDataMap[graphName]
	tg.g = gremlingo.Traversal_().With(data.connection)
	if graphName == "empty" {
		err := tg.cleanEmptyDataGraph(tg.g)
		if err != nil {
			return err
		}
	}

	// TODO: Uncoment code here to use WithComputer once this is implemented.
	// In this version strategies are not implemented (and therefore WithComputer also isn't implmented).
	for _, tag := range tg.scenario.Tags {
		if tag.Name == "@GraphComputerOnly" {
			return godog.ErrPending
			// tg.g.WithComputer()
		} else if tag.Name == "@AllowNullPropertyValues" {
			// The GLV suite does not test against a graph that has null property values enabled, skipping via Pending Error
			return godog.ErrPending
		}
	}
	return nil
}

func (tg *tinkerPopGraph) theGraphInitializerOf(arg1 *godog.DocString) error {
	traversal, err := GetTraversal(tg.scenario.Name, tg.g, tg.parameters)
	if err != nil {
		return err
	}
	future := traversal.Iterate()
	return <-future
}

func (tg *tinkerPopGraph) theResultShouldHaveACountOf(expectedCount int) error {
	actualCount := len(tg.result)
	if actualCount != expectedCount {
		if actualCount == 1 {
			switch reflect.TypeOf(tg.result).Kind() {
			case reflect.Slice, reflect.Array:
				result := tg.result[0].(*gremlingo.Result).GetInterface()
				switch reflect.TypeOf(result).Kind() {
				case reflect.Map:
					actualCount = len(result.(map[interface{}]interface{}))
				}
			}
			if actualCount != expectedCount {
				return fmt.Errorf("result should return %d for count, but returned %d", expectedCount, actualCount)
			}
		} else {
			return fmt.Errorf("result should return %d for count, but returned %d", expectedCount, actualCount)
		}
	}
	return nil
}

func (tg *tinkerPopGraph) theGraphShouldReturnForCountOf(expectedCount int, traversalText string) error {
	traversal, err := GetTraversal(tg.scenario.Name, tg.g, tg.parameters)
	if err != nil {
		return err
	}
	results, err := traversal.ToList()
	if err != nil {
		return err
	}
	if len(results) != expectedCount {
		return fmt.Errorf("graph returned count of %d when %d was expected", len(results), expectedCount)
	}
	return nil
}

func (tg *tinkerPopGraph) theResultShouldBeEmpty() error {
	if len(tg.result) != 0 {
		return errors.New("actual result is not empty as expected")
	}
	return nil
}

func (tg *tinkerPopGraph) theResultShouldBe(characterizedAs string, table *godog.Table) error {
	ordered := characterizedAs == "ordered"
	// For comparing ordered gremlingo.SimpleSet case.
	var expectSet bool
	var expectPath bool
	switch characterizedAs {
	case "ordered", "unordered", "of":
		var expectedResult []interface{}
		for idx, row := range table.Rows {
			if idx == 0 {
				// Skip the header line.
				continue
			}
			val := parseValue(row.Cells[0].Value, tg.graphName)
			v, ok := val.(*gremlingo.Path)
			expectPath = ok
			if ok {
				// Clear the labels since we don't define them in feature files.
				v.Labels = []gremlingo.Set{}
				val = v
			}
			_, expectSet = val.(*gremlingo.SimpleSet)
			expectedResult = append(expectedResult, val)
		}
		var actualResult []interface{}
		if len(tg.result) == 1 {
			switch r := tg.result[0].(type) {
			case *gremlingo.Result:
				val, ok := r.GetInterface().(*gremlingo.Path)
				if !expectPath && ok {
					actualResult = val.Objects
				} else {
					actualResult = append(actualResult, r.GetInterface())
				}
			default:
				actualResult = append(actualResult, r)
			}
		} else {
			for _, res := range tg.result {
				switch r := res.(type) {
				case *gremlingo.Result:
					actualResult = append(actualResult, r.GetInterface())
				default:
					actualResult = append(actualResult, r)
				}
			}
		}
		if characterizedAs != "of" && (len(actualResult) != len(expectedResult)) {
			err := fmt.Sprintf("actual result length does not equal expected (%d!=%d).", len(actualResult), len(expectedResult))
			return errors.New(err)
		}
		if ordered {
			if expectSet {
				for i, a := range actualResult {
					if fmt.Sprint(a.(*gremlingo.SimpleSet).ToSlice()) != fmt.Sprint(expectedResult[i].(*gremlingo.SimpleSet).ToSlice()) {
						return fmt.Errorf("actual result does not match expected (order expected)\nActual: %v\nExpected: %v", actualResult, expectedResult)
					}
				}
			} else if len(actualResult) == 1 && len(expectedResult) == 1 && reflect.TypeOf(actualResult[0]).Kind() == reflect.Map &&
				reflect.TypeOf(expectedResult[0]).Kind() == reflect.Map {
				if !compareMapEquals(actualResult[0].(map[interface{}]interface{}), expectedResult[0].(map[interface{}]interface{})) {
					return fmt.Errorf("actual result does not match expected (order expected)\nActual: %v\nExpected: %v", actualResult, expectedResult)
				}
			} else if fmt.Sprint(actualResult) != fmt.Sprint(expectedResult) {
				return fmt.Errorf("actual result does not match expected (order expected)\nActual: %v\nExpected: %v", actualResult, expectedResult)
			}
		} else {
			if characterizedAs == "of" {
				if !compareListEqualsWithOf(expectedResult, actualResult) {
					return fmt.Errorf("actual result does not match expected (order not expected)\nActual: %v\nExpected: %v", actualResult, expectedResult)
				}
			} else {
				if !compareListEqualsWithoutOrder(expectedResult, actualResult) {
					return fmt.Errorf("actual result does not match expected (order not expected)\nActual: %v\nExpected: %v", actualResult, expectedResult)
				}
			}
		}
		return nil
	default:
		return errors.New("scenario not supported")
	}
}

func compareMapEquals(expected map[interface{}]interface{}, actual map[interface{}]interface{}) bool {
	for k, a := range actual {
		var e interface{}
		containsKey := false
		for ke, ee := range expected {
			if fmt.Sprint(k) == fmt.Sprint(ke) {
				containsKey = true
				e = ee
				break
			} else {
				if reflect.ValueOf(k).Kind() == reflect.Ptr &&
					reflect.ValueOf(ke).Kind() == reflect.Ptr {
					switch k.(type) {
					case *gremlingo.Vertex:
						switch ke.(type) {
						case *gremlingo.Vertex:
							if fmt.Sprint(*k.(*gremlingo.Vertex)) == fmt.Sprint(*ke.(*gremlingo.Vertex)) {
								containsKey = true
							}
						default:
							// Not equal.
						}
					default:
						// If we are here we probably need to implement an additional type like the Vertex above.
						if fmt.Sprint(*k.(*interface{})) == fmt.Sprint(*ke.(*interface{})) {
							fmt.Println("WARNING: Encountered unknown pointer type as map key.")
							containsKey = true
						}
					}
					if containsKey {
						e = ee
						break
					}
				}
			}
		}
		if !containsKey {
			fmt.Printf("Map comparison error: Failed to find key %s in %v\n", k, expected)
			return false
		}

		if a == nil && e == nil {
			continue
		} else if a == nil || e == nil {
			// One value is nil, other is not. They are not equal.
			fmt.Printf("Map comparison error: One map has a nil key, other does not.\n")
			return false
		} else {
			switch reflect.TypeOf(a).Kind() {
			case reflect.Array, reflect.Slice:
				switch reflect.TypeOf(e).Kind() {
				case reflect.Array, reflect.Slice:
					// Compare arrays
					if !compareListEqualsWithoutOrder(e.([]interface{}), a.([]interface{})) {
						return false
					}
				default:
					fmt.Printf("Map comparison error: Expected type is Array/Slice, actual is %s.\n", reflect.TypeOf(a).Kind())
					return false
				}
			case reflect.Map:
				switch reflect.TypeOf(a).Kind() {
				case reflect.Map:
					// Compare maps
					if !compareMapEquals(e.(map[interface{}]interface{}), a.(map[interface{}]interface{})) {
						return false
					}
				default:
					fmt.Printf("Map comparison error: Expected type is Map, actual is %s.\n", reflect.TypeOf(a).Kind())
					return false
				}
			default:
				if fmt.Sprint(a) != fmt.Sprint(e) {
					fmt.Printf("Map comparison error: Expected != Actual (%s!=%s)\n", fmt.Sprint(a), fmt.Sprint(e))
					return false
				}
			}
		}
	}
	return true
}

func compareListEqualsWithoutOrder(expected []interface{}, actual []interface{}) bool {
	// This is a little weird, but there isn't a good solution to either of these problems:
	// 		1. Comparison of types in Go. No deep equals which actually works properly. Needs to be done manually.
	// 		2. In place deletion in a loop.
	// So to do in place deletion in a loop we can do the following:
	// 		1. Loop from back to wrong (don't need to worry about deleted indices that way.
	//		2. Create a new slice with the index removed when we fix the item we want to delete.
	// To do an orderless copy, a copy of the expected result is created. Results are removed as they are found. This stops
	// the following from returning equal [1 2 2 2] and [1 1 1 2]

	// Shortcut.
	if fmt.Sprint(expected) == fmt.Sprint(actual) {
		return true
	}
	if len(expected) != len(actual) {
		return false
	}
	expectedCopy := make([]interface{}, len(expected))
	copy(expectedCopy, expected)
	for _, a := range actual {
		found := false
		if a == nil {
			for i := len(expectedCopy) - 1; i >= 0; i-- {
				if expectedCopy[i] == nil {
					expectedCopy = append(expectedCopy[:i], expectedCopy[i+1:]...)
					found = true
					break
				}
			}
		} else if actualSet, ok := a.(*gremlingo.SimpleSet); ok {
			// Set is a special case here because there is no TypeOf().Kind() for sets.
			actualStringArray := makeSortedStringArrayFromSet(actualSet)

			for i := len(expectedCopy) - 1; i >= 0; i-- {
				curExpected := expectedCopy[i]
				expectedSet, ok := curExpected.(*gremlingo.SimpleSet)
				if ok {
					expectedStringArray := makeSortedStringArrayFromSet(expectedSet)

					if reflect.DeepEqual(actualStringArray, expectedStringArray) {
						expectedCopy = append(expectedCopy[:i], expectedCopy[i+1:]...)
						found = true
						break
					}
				}
			}
		} else {
			switch reflect.TypeOf(a).Kind() {
			case reflect.Array, reflect.Slice:
				for i := len(expectedCopy) - 1; i >= 0; i-- {
					if expectedCopy[i] != nil {
						switch reflect.TypeOf(expectedCopy[i]).Kind() {
						case reflect.Array, reflect.Slice:
							if compareListEqualsWithoutOrder(expectedCopy[i].([]interface{}), a.([]interface{})) {
								expectedCopy = append(expectedCopy[:i], expectedCopy[i+1:]...)
								found = true
							}
						}
						if found {
							break
						}
					}
				}
			case reflect.Map:
				for i := len(expectedCopy) - 1; i >= 0; i-- {
					if expectedCopy[i] != nil {
						switch reflect.TypeOf(expectedCopy[i]).Kind() {
						case reflect.Map:
							if compareMapEquals(expectedCopy[i].(map[interface{}]interface{}), a.(map[interface{}]interface{})) {
								expectedCopy = append(expectedCopy[:i], expectedCopy[i+1:]...)
								found = true
							}
						}
						if found {
							break
						}
					}
				}
			default:
				for i := len(expectedCopy) - 1; i >= 0; i-- {
					if fmt.Sprint(a) == fmt.Sprint(expectedCopy[i]) {
						expectedCopy = append(expectedCopy[:i], expectedCopy[i+1:]...)
						found = true
						break
					}
				}
			}
		}
		if !found {
			fmt.Printf("Failed to find %v in %v\n", a, expected)
			return false
		}
	}
	return true
}

func compareListEqualsWithOf(expected []interface{}, actual []interface{}) bool {
	// When comparing with "of", we expect cases like [1 2] (expected) and [1 1 1 2] (actual) , or
	// [1 1 1 2] (expected) and [1 2] (actual) to return equal.
	for _, a := range actual {
		found := false
		if a == nil {
			for i := len(expected) - 1; i >= 0; i-- {
				if expected[i] == nil {
					found = true
					break
				}
			}
		} else {
			switch reflect.TypeOf(a).Kind() {
			case reflect.Array, reflect.Slice:
				for i := len(expected) - 1; i >= 0; i-- {
					if expected[i] != nil {
						switch reflect.TypeOf(expected[i]).Kind() {
						case reflect.Array, reflect.Slice:
							if compareListEqualsWithoutOrder(expected[i].([]interface{}), a.([]interface{})) {
								found = true
							}
						}
						if found {
							break
						}
					}
				}
			case reflect.Map:
				for i := len(expected) - 1; i >= 0; i-- {
					if expected[i] != nil {
						switch reflect.TypeOf(expected[i]).Kind() {
						case reflect.Map:
							if compareMapEquals(expected[i].(map[interface{}]interface{}), a.(map[interface{}]interface{})) {
								found = true
							}
						}
						if found {
							break
						}
					}
				}
			default:
				for i := len(expected) - 1; i >= 0; i-- {
					if fmt.Sprint(a) == fmt.Sprint(expected[i]) {
						found = true
						break
					}
				}
			}
		}
		if !found {
			fmt.Printf("Failed to find %v in %v\n", a, expected)
			return false
		}
	}
	return true
}

func makeSortedStringArrayFromSet(set *gremlingo.SimpleSet) []string {
	var sortedStrings []string
	for _, element := range set.ToSlice() {
		sortedStrings = append(sortedStrings, fmt.Sprintf("%v", element))
	}
	sort.Sort(sort.StringSlice(sortedStrings))

	return sortedStrings
}

func (tg *tinkerPopGraph) theTraversalOf(arg1 *godog.DocString) error {
	traversal, err := GetTraversal(tg.scenario.Name, tg.g, tg.parameters)
	if err != nil {
		return err
	}
	tg.traversal = traversal
	return nil
}

func (tg *tinkerPopGraph) usingTheParameterDefined(name string, params string) error {
	if tg.graphName == "empty" {
		tg.reloadEmptyData()
	}
	tg.parameters[name] = parseValue(strings.Replace(params, "\\\"", "\"", -1), tg.graphName)
	return nil
}

func (tg *tinkerPopGraph) theTraversalWillRaiseAnError() error {
	if _, ok := tg.error[true]; ok {
		return nil
	}
	return fmt.Errorf("expected the traversal to raise an error")
}

func (tg *tinkerPopGraph) theTraversalWillRaiseAnErrorWithMessageContainingTextOf(comparison, expectedMessage string) error {
	if _, ok := tg.error[true]; !ok {
		return fmt.Errorf("expected the traversal to raise an error")
	}
	switch comparison {
	case "containing":
		if strings.Contains(strings.ToUpper(tg.error[true]), strings.ToUpper(expectedMessage)) {
			return nil
		} else {
			return fmt.Errorf("traversal error message must contain %s", expectedMessage)
		}
	case "starting":
		if strings.Contains(strings.ToUpper(tg.error[true]), strings.ToUpper(expectedMessage)) {
			return nil
		} else {
			return fmt.Errorf("traversal error message must contain %s", expectedMessage)
		}
	case "ending":
		if strings.Contains(strings.ToUpper(tg.error[true]), strings.ToUpper(expectedMessage)) {
			return nil
		} else {
			return fmt.Errorf("traversal error message must contain %s", expectedMessage)
		}
	default:
		return fmt.Errorf("unknow comparison %s - must be: containing, ending or starting", comparison)
	}
}

var tg = &tinkerPopGraph{
	NewCucumberWorld(),
	sync.Mutex{},
}

func InitializeTestSuite(ctx *godog.TestSuiteContext) {
	ctx.BeforeSuite(func() {
		tg.loadAllDataGraph()
	})
	ctx.AfterSuite(func() {
		err := tg.closeAllDataGraphConnection()
		if err != nil {
			return
		}
	})
}

func InitializeScenario(ctx *godog.ScenarioContext) {
	ctx.Before(func(ctx context.Context, sc *godog.Scenario) (context.Context, error) {
		tg.scenario = sc
		// Add tg.recreateAllDataGraphConnection() here and tg.closeAllDataGraphConnection() in an After scenario
		// hook if necessary to isolate failing tests that closes the shared connection.
		tg.Lock()
		return ctx, nil
	})

	ctx.After(func(ctx context.Context, sc *godog.Scenario, err error) (context.Context, error) {
		tg.Unlock()
		return ctx, nil
	})

	ctx.Step(`^an unsupported test$`, tg.anUnsupportedTest)
	ctx.Step(`^iterated next$`, tg.iteratedNext)
	ctx.Step(`^iterated to list$`, tg.iteratedToList)
	ctx.Step(`^nothing should happen because$`, tg.nothingShouldHappenBecause)
	ctx.Step(`^the (.+) graph$`, tg.chooseGraph)
	ctx.Step(`^the graph initializer of$`, tg.theGraphInitializerOf)
	ctx.Step(`^the graph should return (\d+) for count of "(.+)"$`, tg.theGraphShouldReturnForCountOf)
	ctx.Step(`^the result should be empty$`, tg.theResultShouldBeEmpty)
	ctx.Step(`^the result should be (o\w+)$`, tg.theResultShouldBe)
	ctx.Step(`^the result should be (u\w+)$`, tg.theResultShouldBe)
	ctx.Step(`^the result should have a count of (\d+)$`, tg.theResultShouldHaveACountOf)
	ctx.Step(`^the traversal of$`, tg.theTraversalOf)
	ctx.Step(`^using the parameter (.+) defined as "(.+)"$`, tg.usingTheParameterDefined)
	ctx.Step(`^the traversal will raise an error$`, tg.theTraversalWillRaiseAnError)
	ctx.Step(`^the traversal will raise an error with message (\w+) text of "(.+)"$`, tg.theTraversalWillRaiseAnErrorWithMessageContainingTextOf)
}

func skipTestsIfNotEnabled(t *testing.T, testSuiteName string, testSuiteEnabled bool) {
	if !testSuiteEnabled {
		t.Skip(fmt.Sprintf("Skipping %s because %s tests are not enabled.", t.Name(), testSuiteName))
	}
}

func getEnvOrDefaultBool(key string, defaultValue bool) bool {
	value := getEnvOrDefaultString(key, "")
	if len(value) != 0 {
		boolValue, err := strconv.ParseBool(value)
		if err == nil {
			return boolValue
		}
	}
	return defaultValue
}

func TestCucumberFeatures(t *testing.T) {
	skipTestsIfNotEnabled(t, "cucumber godog tests",
		getEnvOrDefaultBool("RUN_INTEGRATION_WITH_ALIAS_TESTS", true))
	suite := godog.TestSuite{
		TestSuiteInitializer: InitializeTestSuite,
		ScenarioInitializer:  InitializeScenario,
		Options: &godog.Options{
			Tags:     "~@GraphComputerOnly && ~@AllowNullPropertyValues && ~@StepSubgraph && ~@StepTree",
			Format:   "pretty",
			Paths:    []string{getEnvOrDefaultString("CUCUMBER_FEATURE_FOLDER", "../../../gremlin-test/src/main/resources/org/apache/tinkerpop/gremlin/test/features")},
			TestingT: t, // Testing instance that will run subtests.
		},
	}

	if suite.Run() != 0 {
		t.Fatal("non-zero status returned, failed to run feature tests")
	}
}<|MERGE_RESOLUTION|>--- conflicted
+++ resolved
@@ -49,29 +49,6 @@
 
 func init() {
 	parsers = map[*regexp.Regexp]func(string, string) interface{}{
-<<<<<<< HEAD
-		regexp.MustCompile(`^str\[(.*)]$`):          func(stringVal, graphName string) interface{} { return stringVal }, //returns the string value as is
-		regexp.MustCompile(`^dt\[(.*)]$`):           toDateTime,
-		regexp.MustCompile(`^d\[(.*)]\.[bslfd]$`):	 toNumeric,
-		regexp.MustCompile(`^d\[(.*)]\.[m]$`): 		 toBigDecimal,
-		regexp.MustCompile(`^d\[(.*)]\.[n]$`): 		 toBigInt,
-		regexp.MustCompile(`^d\[(.*)]\.[i]$`):       toInt32,
-		regexp.MustCompile(`^vp\[(.+)]$`):           toVertexProperty,
-		regexp.MustCompile(`^v\[(.+)]$`):            toVertex,
-		regexp.MustCompile(`^v\[(.+)]\.id$`):        toVertexId,
-		regexp.MustCompile(`^e\[(.+)]$`):            toEdge,
-		regexp.MustCompile(`^v\[(.+)]\.sid$`):       toVertexIdString,
-		regexp.MustCompile(`^e\[(.+)]\.id$`):        toEdgeId,
-		regexp.MustCompile(`^e\[(.+)]\.sid$`):       toEdgeIdString,
-		regexp.MustCompile(`^p\[(.+)]$`):            toPath,
-		regexp.MustCompile(`^l\[(.*)]$`):            toList,
-		regexp.MustCompile(`^s\[(.*)]$`):            toSet,
-		regexp.MustCompile(`^m\[(.+)]$`):            toMap,
-		regexp.MustCompile(`^c\[(.+)]$`):            toLambda,
-		regexp.MustCompile(`^t\[(.+)]$`):            toT,
-		regexp.MustCompile(`^D\[(.+)]$`):            toDirection,
-		regexp.MustCompile(`^M\[(.+)]$`):            toMerge,
-=======
 		regexp.MustCompile(`^str\[(.*)]$`):        func(stringVal, graphName string) interface{} { return stringVal }, //returns the string value as is
 		regexp.MustCompile(`^dt\[(.*)]$`):         toDateTime,
 		regexp.MustCompile(`^uuid\[(.*)]$`):       toUuid,
@@ -93,7 +70,6 @@
 		regexp.MustCompile(`^t\[(.+)]$`):          toT,
 		regexp.MustCompile(`^D\[(.+)]$`):          toDirection,
 		regexp.MustCompile(`^M\[(.+)]$`):          toMerge,
->>>>>>> 35a1eac8
 	}
 }
 
