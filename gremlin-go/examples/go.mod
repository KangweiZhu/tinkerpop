--- conflicted
+++ resolved
@@ -17,11 +17,7 @@
 
 module example
 
-<<<<<<< HEAD
-go 1.22.0
-=======
 go 1.24
->>>>>>> 7b6f8378
 
 require github.com/apache/tinkerpop/gremlin-go/v3 v3.7.3
 
