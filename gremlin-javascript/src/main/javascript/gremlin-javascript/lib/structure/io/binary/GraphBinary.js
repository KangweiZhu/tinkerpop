--- conflicted
+++ resolved
@@ -104,7 +104,6 @@
 
 ioc.serializers = {};
 
-<<<<<<< HEAD
 ioc.intSerializer = new IntSerializer(ioc);
 ioc.longSerializer = new LongSerializer(ioc);
 ioc.longSerializerNg = new LongSerializerNg(ioc);
@@ -112,7 +111,7 @@
 ioc.dateSerializer = new DateSerializer(ioc, ioc.DataType.DATE);
 ioc.offsetDateTimeSerializer = new OffsetDateTimeSerializer(ioc, ioc.DataType.OFFSETDATETIME);
 ioc.timestampSerializer = new DateSerializer(ioc, ioc.DataType.TIMESTAMP);
-ioc.classSerializer = new StringSerializer(ioc, ioc.DataType.CLASS);
+ioc.classSerializer = new ClassSerializer(ioc, ioc.DataType.CLASS);
 ioc.doubleSerializer = new DoubleSerializer(ioc);
 ioc.floatSerializer = new FloatSerializer(ioc);
 ioc.listSerializer = new ArraySerializer(ioc, ioc.DataType.LIST);
@@ -144,41 +143,6 @@
 
 ioc.graphBinaryReader = new GraphBinaryReader(ioc);
 ioc.graphBinaryWriter = new GraphBinaryWriter(ioc);
-=======
-ioc.intSerializer               = new (require('./internals/IntSerializer'))(ioc);
-ioc.longSerializer              = new (require('./internals/LongSerializer'))(ioc);
-ioc.longSerializerNg            = new (require('./internals/LongSerializerNg'))(ioc);
-ioc.stringSerializer            = new (require('./internals/StringSerializer'))(ioc, ioc.DataType.STRING);
-ioc.offsetDateTimeSerializer    = new (require('./internals/OffsetDateTimeSerializer'))(ioc, ioc.DataType.OFFSETDATETIME);
-ioc.dateSerializer              = new (require('./internals/DateSerializer'))(ioc, ioc.DataType.DATE);
-ioc.timestampSerializer         = new (require('./internals/DateSerializer'))(ioc, ioc.DataType.TIMESTAMP);
-ioc.classSerializer             = new (require('./internals/ClassSerializer'))(ioc);
-ioc.doubleSerializer            = new (require('./internals/DoubleSerializer'))(ioc);
-ioc.floatSerializer             = new (require('./internals/FloatSerializer'))(ioc);
-ioc.listSerializer              = new (require('./internals/ArraySerializer'))(ioc, ioc.DataType.LIST);
-ioc.mapSerializer               = new (require('./internals/MapSerializer'))(ioc);
-ioc.setSerializer               = new (require('./internals/SetSerializer'))(ioc, ioc.DataType.SET);
-ioc.uuidSerializer              = new (require('./internals/UuidSerializer'))(ioc);
-ioc.edgeSerializer              = new (require('./internals/EdgeSerializer'))(ioc);
-ioc.pathSerializer              = new (require('./internals/PathSerializer'))(ioc);
-ioc.propertySerializer          = new (require('./internals/PropertySerializer'))(ioc);
-ioc.vertexSerializer            = new (require('./internals/VertexSerializer'))(ioc);
-ioc.vertexPropertySerializer    = new (require('./internals/VertexPropertySerializer'))(ioc);
-ioc.bytecodeSerializer          = new (require('./internals/BytecodeSerializer'))(ioc);
-ioc.pSerializer                 = new (require('./internals/PSerializer'))(ioc);
-ioc.traverserSerializer         = new (require('./internals/TraverserSerializer'))(ioc);
-ioc.enumSerializer              = new (require('./internals/EnumSerializer'))(ioc);
-ioc.lambdaSerializer            = new (require('./internals/LambdaSerializer'))(ioc);
-ioc.bigIntegerSerializer        = new (require('./internals/BigIntegerSerializer'))(ioc);
-ioc.byteSerializer              = new (require('./internals/ByteSerializer'))(ioc);
-ioc.byteBufferSerializer        = new (require('./internals/ByteBufferSerializer'))(ioc);
-ioc.shortSerializer             = new (require('./internals/ShortSerializer'))(ioc);
-ioc.booleanSerializer           = new (require('./internals/BooleanSerializer'))(ioc);
-ioc.textPSerializer             = new (require('./internals/TextPSerializer'))(ioc);
-ioc.traversalStrategySerializer = new (require('./internals/TraversalStrategySerializer'))(ioc);
-ioc.bulkSetSerializer           = new (require('./internals/BulkSetSerializer'))(ioc);
-ioc.unspecifiedNullSerializer   = new (require('./internals/UnspecifiedNullSerializer'))(ioc);
->>>>>>> 40301729
 
 export { default as DataType } from './internals/DataType.js';
 
