--- conflicted
+++ resolved
@@ -126,14 +126,10 @@
       }
       cursor = cursor.slice(properties_len);
 
-<<<<<<< HEAD
-      const v = new Vertex(id, label, properties);
-=======
       // null properties are deserialized into empty lists
       const vertex_props = properties ? properties : [];
 
-      const v = new g.Vertex(id, label, vertex_props);
->>>>>>> 2a6ca98a
+      const v = new Vertex(id, label, vertex_props);
       return { v, len };
     } catch (err) {
       throw this.ioc.utils.des_error({ serializer: this, args: arguments, cursor, err });
