--- conflicted
+++ resolved
@@ -30,17 +30,13 @@
     "ws": "^8.16.0"
   },
   "devDependencies": {
-<<<<<<< HEAD
     "@cucumber/cucumber": "^10.3.1",
     "@knighted/duel": "^1.0.7",
     "@tsconfig/node18": "^18.2.2",
     "@types/readable-stream": "^4.0.10",
     "@types/uuid": "^9.0.8",
     "@types/ws": "^8.5.10",
-    "chai": "~4.4.1",
-=======
     "chai": "~4.5.0",
->>>>>>> 403b12af
     "chai-string": "~1.5.0",
     "colors": "1.4.0",
     "cross-env": "^7.0.3",
