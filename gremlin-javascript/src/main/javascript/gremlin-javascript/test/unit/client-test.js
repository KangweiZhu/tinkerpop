/*
 *  Licensed to the Apache Software Foundation (ASF) under one
 *  or more contributor license agreements.  See the NOTICE file
 *  distributed with this work for additional information
 *  regarding copyright ownership.  The ASF licenses this file
 *  to you under the Apache License, Version 2.0 (the
 *  "License"); you may not use this file except in compliance
 *  with the License.  You may obtain a copy of the License at
 *
 *  http://www.apache.org/licenses/LICENSE-2.0
 *
 *  Unless required by applicable law or agreed to in writing,
 *  software distributed under the License is distributed on an
 *  "AS IS" BASIS, WITHOUT WARRANTIES OR CONDITIONS OF ANY
 *  KIND, either express or implied.  See the License for the
 *  specific language governing permissions and limitations
 *  under the License.
 */

'use strict';

const assert = require('assert');
const Client = require('../../lib/driver/client');

describe('Client', function () {
  const customOpProcessor = 'customOpProcessor';
  const query = 'customQuery';

  it('should use default opProcessor', function () {
    const connectionMock = {
      submit: function (processor, op, args, requestId) {
        assert.strictEqual(args.gremlin, query);
        assert.strictEqual(processor, '');

        return Promise.resolve();
      }
    };

    const customClient = new Client('ws://localhost:9321', {traversalSource: 'g', connectOnStartup: false});
    customClient._connection = connectionMock;
    customClient.submit(query)
  });

  it('should allow to configure opProcessor', function () {
    const connectionMock = {
      submit: function (processor, op, args, requestId) {
        assert.strictEqual(args.gremlin, query);
        assert.strictEqual(processor, customOpProcessor);

        return Promise.resolve();
      }
    };

    const customClient = new Client('ws://localhost:9321', {traversalSource: 'g', processor: customOpProcessor, connectOnStartup: false});
    customClient._connection = connectionMock;
    customClient.submit(query)
  });

  it('should allow to submit extra arguments', function () {
    const connectionMock = {
      submit: function (processor, op, args, requestId) {
        assert.strictEqual(args.gremlin, query);
        assert.strictEqual(args.evaluationTimeout, 123);
        assert.strictEqual(args.materializeProperties, 'tokens');
        assert.strictEqual(processor, customOpProcessor);

        return Promise.resolve();
      }
    };

    const customClient = new Client('ws://localhost:9321', {traversalSource: 'g', processor: customOpProcessor, connectOnStartup: false});
    customClient._connection = connectionMock;
    customClient.submit(query, null, {'evaluationTimeout': 123, 'materializeProperties': 'tokens'})
  });

<<<<<<< HEAD
  it('should use default mimeType', function () {
    const customClient = new Client('ws://localhost:9321', {traversalSource: 'g', connectOnStartup: false});
    assert.strictEqual(customClient._connection.mimeType, 'application/vnd.graphbinary-v1.0')
  });

  it('should use given mimeType', function () {
    const customClient = new Client('ws://localhost:9321', {traversalSource: 'g', connectOnStartup: false, mimeType: 'application/vnd.gremlin-v2.0+json'});
    assert.strictEqual(customClient._connection.mimeType, 'application/vnd.gremlin-v2.0+json')
=======
  it('should disable compression by default', function () {
    const client = new Client('ws://localhost:9321');
    assert.strictEqual(client._connection._enableCompression, false);
  });

  it('should passthrough compression setting', function () {
    const uncompressedClient = new Client('ws://localhost:9321', {enableCompression: false});
    const compressedClient = new Client('ws://localhost:9321', {enableCompression: true});

    assert.strictEqual(uncompressedClient._connection._enableCompression, false);
    assert.strictEqual(compressedClient._connection._enableCompression, true);
>>>>>>> 98097843
  });
});<|MERGE_RESOLUTION|>--- conflicted
+++ resolved
@@ -73,7 +73,6 @@
     customClient.submit(query, null, {'evaluationTimeout': 123, 'materializeProperties': 'tokens'})
   });
 
-<<<<<<< HEAD
   it('should use default mimeType', function () {
     const customClient = new Client('ws://localhost:9321', {traversalSource: 'g', connectOnStartup: false});
     assert.strictEqual(customClient._connection.mimeType, 'application/vnd.graphbinary-v1.0')
@@ -82,7 +81,8 @@
   it('should use given mimeType', function () {
     const customClient = new Client('ws://localhost:9321', {traversalSource: 'g', connectOnStartup: false, mimeType: 'application/vnd.gremlin-v2.0+json'});
     assert.strictEqual(customClient._connection.mimeType, 'application/vnd.gremlin-v2.0+json')
-=======
+  });
+
   it('should disable compression by default', function () {
     const client = new Client('ws://localhost:9321');
     assert.strictEqual(client._connection._enableCompression, false);
@@ -94,6 +94,5 @@
 
     assert.strictEqual(uncompressedClient._connection._enableCompression, false);
     assert.strictEqual(compressedClient._connection._enableCompression, true);
->>>>>>> 98097843
   });
 });