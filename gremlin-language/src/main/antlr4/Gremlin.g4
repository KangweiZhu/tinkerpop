--- conflicted
+++ resolved
@@ -75,23 +75,13 @@
     ;
 
 traversalSourceSelfMethod_withSack
-<<<<<<< HEAD
-    : 'withSack' LPAREN genericLiteralArgument RPAREN
-    | 'withSack' LPAREN genericLiteralArgument COMMA traversalBiFunction RPAREN
-    ;
-
-traversalSourceSelfMethod_withSideEffect
-    : 'withSideEffect' LPAREN stringLiteral COMMA genericLiteralArgument RPAREN
-    | 'withSideEffect' LPAREN stringLiteral COMMA genericLiteralArgument COMMA traversalBiFunction RPAREN
-=======
     : K_WITHSACK LPAREN genericLiteralArgument RPAREN
     | K_WITHSACK LPAREN genericLiteralArgument COMMA traversalBiFunction RPAREN
     ;
 
 traversalSourceSelfMethod_withSideEffect
-    : K_WITHSIDEEFFECT LPAREN stringArgument COMMA genericLiteralArgument RPAREN
-    | K_WITHSIDEEFFECT LPAREN stringArgument COMMA genericLiteralArgument COMMA traversalBiFunction RPAREN
->>>>>>> 619e1f7b
+    : K_WITHSIDEEFFECT LPAREN stringLiteral COMMA genericLiteralArgument RPAREN
+    | K_WITHSIDEEFFECT LPAREN stringLiteral COMMA genericLiteralArgument COMMA traversalBiFunction RPAREN
     ;
 
 traversalSourceSelfMethod_withStrategies
@@ -103,13 +93,8 @@
     ;
 
 traversalSourceSelfMethod_with
-<<<<<<< HEAD
-    : 'with' LPAREN stringLiteral RPAREN
-    | 'with' LPAREN stringLiteral COMMA genericLiteralArgument RPAREN
-=======
-    : K_WITH LPAREN stringArgument RPAREN
-    | K_WITH LPAREN stringArgument COMMA genericLiteralArgument RPAREN
->>>>>>> 619e1f7b
+    : K_WITH LPAREN stringLiteral RPAREN
+    | K_WITH LPAREN stringLiteral COMMA genericLiteralArgument RPAREN
     ;
 
 traversalSourceSpawnMethod
@@ -149,11 +134,7 @@
     ;
 
 traversalSourceSpawnMethod_io
-<<<<<<< HEAD
-    : 'io' LPAREN stringLiteral RPAREN
-=======
     : K_IO LPAREN stringLiteral RPAREN
->>>>>>> 619e1f7b
     ;
 
 traversalSourceSpawnMethod_mergeV
@@ -167,19 +148,11 @@
     ;
 
 traversalSourceSpawnMethod_call
-<<<<<<< HEAD
-    : 'call' LPAREN RPAREN #traversalSourceSpawnMethod_call_empty
-    | 'call' LPAREN stringLiteral RPAREN #traversalSourceSpawnMethod_call_string
-    | 'call' LPAREN stringLiteral COMMA genericLiteralMapArgument RPAREN #traversalSourceSpawnMethod_call_string_map
-    | 'call' LPAREN stringLiteral COMMA nestedTraversal RPAREN #traversalSourceSpawnMethod_call_string_traversal
-    | 'call' LPAREN stringLiteral COMMA genericLiteralMapArgument COMMA nestedTraversal RPAREN #traversalSourceSpawnMethod_call_string_map_traversal
-=======
     : K_CALL LPAREN RPAREN #traversalSourceSpawnMethod_call_empty
-    | K_CALL LPAREN stringArgument RPAREN #traversalSourceSpawnMethod_call_string
-    | K_CALL LPAREN stringArgument COMMA genericLiteralMapArgument RPAREN #traversalSourceSpawnMethod_call_string_map
-    | K_CALL LPAREN stringArgument COMMA nestedTraversal RPAREN #traversalSourceSpawnMethod_call_string_traversal
-    | K_CALL LPAREN stringArgument COMMA genericLiteralMapArgument COMMA nestedTraversal RPAREN #traversalSourceSpawnMethod_call_string_map_traversal
->>>>>>> 619e1f7b
+    | K_CALL LPAREN stringLiteral RPAREN #traversalSourceSpawnMethod_call_string
+    | K_CALL LPAREN stringLiteral COMMA genericLiteralMapArgument RPAREN #traversalSourceSpawnMethod_call_string_map
+    | K_CALL LPAREN stringLiteral COMMA nestedTraversal RPAREN #traversalSourceSpawnMethod_call_string_traversal
+    | K_CALL LPAREN stringLiteral COMMA genericLiteralMapArgument COMMA nestedTraversal RPAREN #traversalSourceSpawnMethod_call_string_map_traversal
     ;
 
 traversalSourceSpawnMethod_union
@@ -357,13 +330,8 @@
     ;
 
 traversalMethod_aggregate
-<<<<<<< HEAD
-    : 'aggregate' LPAREN traversalScope COMMA stringLiteral RPAREN #traversalMethod_aggregate_Scope_String
-    | 'aggregate' LPAREN stringLiteral RPAREN #traversalMethod_aggregate_String
-=======
     : K_AGGREGATE LPAREN traversalScope COMMA stringLiteral RPAREN #traversalMethod_aggregate_Scope_String
     | K_AGGREGATE LPAREN stringLiteral RPAREN #traversalMethod_aggregate_String
->>>>>>> 619e1f7b
     ;
 
 traversalMethod_all
@@ -379,16 +347,7 @@
     ;
 
 traversalMethod_as
-<<<<<<< HEAD
-    : 'as' LPAREN stringLiteral (COMMA stringLiteralVarargsLiterals)? RPAREN
-    ;
-
-traversalMethod_barrier
-    : 'barrier' LPAREN traversalSackMethod RPAREN #traversalMethod_barrier_Consumer
-    | 'barrier' LPAREN RPAREN #traversalMethod_barrier_Empty
-    | 'barrier' LPAREN integerLiteral RPAREN #traversalMethod_barrier_int
-=======
-    : K_AS LPAREN stringLiteral (COMMA stringLiteralVarargs)? RPAREN
+    : K_AS LPAREN stringLiteral (COMMA stringLiteralVarargsLiterals)? RPAREN
     ;
 
 traversalMethod_asDate
@@ -404,7 +363,6 @@
     : K_BARRIER LPAREN traversalSackMethod RPAREN #traversalMethod_barrier_Consumer
     | K_BARRIER LPAREN RPAREN #traversalMethod_barrier_Empty
     | K_BARRIER LPAREN integerLiteral RPAREN #traversalMethod_barrier_int
->>>>>>> 619e1f7b
     ;
 
 traversalMethod_both
@@ -424,31 +382,6 @@
     ;
 
 traversalMethod_by
-<<<<<<< HEAD
-    : 'by' LPAREN traversalComparator RPAREN #traversalMethod_by_Comparator
-    | 'by' LPAREN RPAREN #traversalMethod_by_Empty
-    | 'by' LPAREN traversalFunction RPAREN #traversalMethod_by_Function
-    | 'by' LPAREN traversalFunction COMMA traversalComparator RPAREN #traversalMethod_by_Function_Comparator
-    | 'by' LPAREN traversalOrder RPAREN #traversalMethod_by_Order
-    | 'by' LPAREN stringLiteral RPAREN #traversalMethod_by_String
-    | 'by' LPAREN stringLiteral COMMA traversalComparator RPAREN #traversalMethod_by_String_Comparator
-    | 'by' LPAREN traversalToken RPAREN #traversalMethod_by_T
-    | 'by' LPAREN nestedTraversal RPAREN #traversalMethod_by_Traversal
-    | 'by' LPAREN nestedTraversal COMMA traversalComparator RPAREN #traversalMethod_by_Traversal_Comparator
-    ;
-
-traversalMethod_cap
-    : 'cap' LPAREN stringLiteral (COMMA stringLiteralVarargsLiterals)? RPAREN
-    ;
-
-traversalMethod_choose
-    : 'choose' LPAREN traversalFunction RPAREN #traversalMethod_choose_Function
-    | 'choose' LPAREN traversalPredicate COMMA nestedTraversal RPAREN #traversalMethod_choose_Predicate_Traversal
-    | 'choose' LPAREN traversalPredicate COMMA nestedTraversal COMMA nestedTraversal RPAREN #traversalMethod_choose_Predicate_Traversal_Traversal
-    | 'choose' LPAREN nestedTraversal RPAREN #traversalMethod_choose_Traversal
-    | 'choose' LPAREN nestedTraversal COMMA nestedTraversal RPAREN #traversalMethod_choose_Traversal_Traversal
-    | 'choose' LPAREN nestedTraversal COMMA nestedTraversal COMMA nestedTraversal RPAREN #traversalMethod_choose_Traversal_Traversal_Traversal
-=======
     : K_BY LPAREN traversalComparator RPAREN #traversalMethod_by_Comparator
     | K_BY LPAREN RPAREN #traversalMethod_by_Empty
     | K_BY LPAREN traversalFunction RPAREN #traversalMethod_by_Function
@@ -469,7 +402,7 @@
     ;
 
 traversalMethod_cap
-    : K_CAP LPAREN stringLiteral (COMMA stringLiteralVarargs)? RPAREN
+    : K_CAP LPAREN stringLiteral (COMMA stringLiteralVarargsLiterals)? RPAREN
     ;
 
 traversalMethod_choose
@@ -479,7 +412,6 @@
     | K_CHOOSE LPAREN nestedTraversal RPAREN #traversalMethod_choose_Traversal
     | K_CHOOSE LPAREN nestedTraversal COMMA nestedTraversal RPAREN #traversalMethod_choose_Traversal_Traversal
     | K_CHOOSE LPAREN nestedTraversal COMMA nestedTraversal COMMA nestedTraversal RPAREN #traversalMethod_choose_Traversal_Traversal_Traversal
->>>>>>> 619e1f7b
     ;
 
 traversalMethod_coalesce
@@ -512,13 +444,8 @@
     ;
 
 traversalMethod_count
-<<<<<<< HEAD
-    : 'count' LPAREN RPAREN #traversalMethod_count_Empty
-    | 'count' LPAREN traversalScope RPAREN #traversalMethod_count_Scope
-=======
     : K_COUNT LPAREN RPAREN #traversalMethod_count_Empty
     | K_COUNT LPAREN traversalScope RPAREN #traversalMethod_count_Scope
->>>>>>> 619e1f7b
     ;
 
 traversalMethod_cyclicPath
@@ -535,13 +462,8 @@
     ;
 
 traversalMethod_dedup
-<<<<<<< HEAD
-    : 'dedup' LPAREN traversalScope (COMMA stringLiteralVarargsLiterals)? RPAREN #traversalMethod_dedup_Scope_String
-    | 'dedup' LPAREN stringLiteralVarargsLiterals RPAREN #traversalMethod_dedup_String
-=======
-    : K_DEDUP LPAREN traversalScope (COMMA stringLiteralVarargs)? RPAREN #traversalMethod_dedup_Scope_String
-    | K_DEDUP LPAREN stringLiteralVarargs RPAREN #traversalMethod_dedup_String
->>>>>>> 619e1f7b
+    : K_DEDUP LPAREN traversalScope (COMMA stringLiteralVarargsLiterals)? RPAREN #traversalMethod_dedup_Scope_String
+    | K_DEDUP LPAREN stringLiteralVarargsLiterals RPAREN #traversalMethod_dedup_String
     ;
 
 traversalMethod_difference
@@ -565,11 +487,7 @@
     ;
 
 traversalMethod_elementMap
-<<<<<<< HEAD
-    : 'elementMap' LPAREN stringLiteralVarargsLiterals RPAREN
-=======
-    : K_ELEMENTMAP LPAREN stringLiteralVarargs RPAREN
->>>>>>> 619e1f7b
+    : K_ELEMENTMAP LPAREN stringLiteralVarargsLiterals RPAREN
     ;
 
 traversalMethod_emit
@@ -593,38 +511,6 @@
     ;
 
 traversalMethod_fold
-<<<<<<< HEAD
-    : 'fold' LPAREN RPAREN #traversalMethod_fold_Empty
-    | 'fold' LPAREN genericLiteralArgument COMMA traversalBiFunction RPAREN #traversalMethod_fold_Object_BiFunction
-    ;
-
-traversalMethod_from
-    : 'from' LPAREN stringLiteral RPAREN #traversalMethod_from_String
-    | 'from' LPAREN structureVertexArgument RPAREN #traversalMethod_from_Vertex
-    | 'from' LPAREN nestedTraversal RPAREN #traversalMethod_from_Traversal
-    ;
-
-traversalMethod_group
-    : 'group' LPAREN RPAREN #traversalMethod_group_Empty
-    | 'group' LPAREN stringLiteral RPAREN #traversalMethod_group_String
-    ;
-
-traversalMethod_groupCount
-    : 'groupCount' LPAREN RPAREN #traversalMethod_groupCount_Empty
-    | 'groupCount' LPAREN stringLiteral RPAREN #traversalMethod_groupCount_String
-    ;
-
-traversalMethod_has
-    : 'has' LPAREN stringNullableLiteral RPAREN #traversalMethod_has_String
-    | 'has' LPAREN stringNullableLiteral COMMA genericLiteralArgument RPAREN #traversalMethod_has_String_Object
-    | 'has' LPAREN stringNullableLiteral COMMA traversalPredicate RPAREN #traversalMethod_has_String_P
-    | 'has' LPAREN stringNullableArgument COMMA stringNullableLiteral COMMA genericLiteralArgument RPAREN #traversalMethod_has_String_String_Object
-    | 'has' LPAREN stringNullableArgument COMMA stringNullableLiteral COMMA traversalPredicate RPAREN #traversalMethod_has_String_String_P
-    | 'has' LPAREN stringNullableLiteral COMMA nestedTraversal RPAREN #traversalMethod_has_String_Traversal
-    | 'has' LPAREN traversalToken COMMA genericLiteralArgument RPAREN #traversalMethod_has_T_Object
-    | 'has' LPAREN traversalToken COMMA traversalPredicate RPAREN #traversalMethod_has_T_P
-    | 'has' LPAREN traversalToken COMMA nestedTraversal RPAREN #traversalMethod_has_T_Traversal
-=======
     : K_FOLD LPAREN RPAREN #traversalMethod_fold_Empty
     | K_FOLD LPAREN genericLiteralArgument COMMA traversalBiFunction RPAREN #traversalMethod_fold_Object_BiFunction
     ;
@@ -659,7 +545,6 @@
     | K_HAS LPAREN traversalT COMMA genericLiteralArgument RPAREN #traversalMethod_has_T_Object
     | K_HAS LPAREN traversalT COMMA traversalPredicate RPAREN #traversalMethod_has_T_P
     | K_HAS LPAREN traversalT COMMA nestedTraversal RPAREN #traversalMethod_has_T_Traversal
->>>>>>> 619e1f7b
     ;
 
 traversalMethod_hasId
@@ -668,13 +553,8 @@
     ;
 
 traversalMethod_hasKey
-<<<<<<< HEAD
-    : 'hasKey' LPAREN traversalPredicate RPAREN #traversalMethod_hasKey_P
-    | 'hasKey' LPAREN stringNullableLiteral (COMMA stringLiteralVarargsLiterals)? RPAREN #traversalMethod_hasKey_String_String
-=======
     : K_HASKEY LPAREN traversalPredicate RPAREN #traversalMethod_hasKey_P
-    | K_HASKEY LPAREN stringNullableLiteral (COMMA stringLiteralVarargs)? RPAREN #traversalMethod_hasKey_String_String
->>>>>>> 619e1f7b
+    | K_HASKEY LPAREN stringNullableLiteral (COMMA stringLiteralVarargsLiterals)? RPAREN #traversalMethod_hasKey_String_String
     ;
 
 traversalMethod_hasLabel
@@ -683,11 +563,7 @@
     ;
 
 traversalMethod_hasNot
-<<<<<<< HEAD
-    : 'hasNot' LPAREN stringNullableLiteral RPAREN
-=======
     : K_HASNOT LPAREN stringNullableLiteral RPAREN
->>>>>>> 619e1f7b
     ;
 
 traversalMethod_hasValue
@@ -704,11 +580,11 @@
     ;
 
 traversalMethod_in
-    : K_IN LPAREN stringLiteralVarargs RPAREN
+    : K_IN LPAREN stringLiteralVarargsArgument RPAREN
     ;
 
 traversalMethod_inE
-    : K_INE LPAREN stringLiteralVarargs RPAREN
+    : K_INE LPAREN stringLiteralVarargsArgument RPAREN
     ;
 
 traversalMethod_intersect
@@ -746,13 +622,8 @@
     ;
 
 traversalMethod_limit
-<<<<<<< HEAD
-    : 'limit' LPAREN traversalScope COMMA integerArgument RPAREN #traversalMethod_limit_Scope_long
-    | 'limit' LPAREN integerArgument RPAREN #traversalMethod_limit_long
-=======
     : K_LIMIT LPAREN traversalScope COMMA integerArgument RPAREN #traversalMethod_limit_Scope_long
     | K_LIMIT LPAREN integerArgument RPAREN #traversalMethod_limit_long
->>>>>>> 619e1f7b
     ;
 
 traversalMethod_local
@@ -760,10 +631,6 @@
     ;
 
 traversalMethod_loops
-<<<<<<< HEAD
-    : 'loops' LPAREN RPAREN #traversalMethod_loops_Empty
-    | 'loops' LPAREN stringLiteral RPAREN #traversalMethod_loops_String
-=======
     : K_LOOPS LPAREN RPAREN #traversalMethod_loops_Empty
     | K_LOOPS LPAREN stringLiteral RPAREN #traversalMethod_loops_String
     ;
@@ -771,7 +638,6 @@
 traversalMethod_lTrim
     : K_LTRIM LPAREN RPAREN #traversalMethod_lTrim_Empty
     | K_LTRIM LPAREN traversalScope RPAREN #traversalMethod_lTrim_Scope
->>>>>>> 619e1f7b
     ;
 
 traversalMethod_map
@@ -783,19 +649,6 @@
     ;
 
 traversalMethod_math
-<<<<<<< HEAD
-    : 'math' LPAREN stringLiteral RPAREN
-    ;
-
-traversalMethod_max
-    : 'max' LPAREN RPAREN #traversalMethod_max_Empty
-    | 'max' LPAREN traversalScope RPAREN #traversalMethod_max_Scope
-    ;
-
-traversalMethod_mean
-    : 'mean' LPAREN RPAREN #traversalMethod_mean_Empty
-    | 'mean' LPAREN traversalScope RPAREN #traversalMethod_mean_Scope
-=======
     : K_MATH LPAREN stringLiteral RPAREN
     ;
 
@@ -807,7 +660,6 @@
 traversalMethod_mean
     : K_MEAN LPAREN RPAREN #traversalMethod_mean_Empty
     | K_MEAN LPAREN traversalScope RPAREN #traversalMethod_mean_Scope
->>>>>>> 619e1f7b
     ;
 
 traversalMethod_merge
@@ -827,21 +679,12 @@
     ;
 
 traversalMethod_min
-<<<<<<< HEAD
-    : 'min' LPAREN RPAREN #traversalMethod_min_Empty
-    | 'min' LPAREN traversalScope RPAREN #traversalMethod_min_Scope
-    ;
-
-traversalMethod_none
-    : 'none' LPAREN traversalPredicate RPAREN #traversalMethod_none_P
-=======
     : K_MIN LPAREN RPAREN #traversalMethod_min_Empty
     | K_MIN LPAREN traversalScope RPAREN #traversalMethod_min_Scope
     ;
 
 traversalMethod_none
-    : K_NONE LPAREN RPAREN
->>>>>>> 619e1f7b
+    : K_NONE LPAREN traversalPredicate RPAREN #traversalMethod_none_P
     ;
 
 traversalMethod_not
@@ -849,21 +692,12 @@
     ;
 
 traversalMethod_option
-<<<<<<< HEAD
-    : 'option' LPAREN traversalPredicate COMMA nestedTraversal RPAREN #traversalMethod_option_Predicate_Traversal
-    | 'option' LPAREN traversalMerge COMMA genericLiteralMapNullableArgument RPAREN #traversalMethod_option_Merge_Map
-    | 'option' LPAREN traversalMerge COMMA nullableGenericLiteralMap COMMA traversalCardinality RPAREN #traversalMethod_option_Merge_Map_Cardinality
-    | 'option' LPAREN traversalMerge COMMA nestedTraversal RPAREN #traversalMethod_option_Merge_Traversal
-    | 'option' LPAREN genericLiteralArgument COMMA nestedTraversal RPAREN #traversalMethod_option_Object_Traversal
-    | 'option' LPAREN nestedTraversal RPAREN #traversalMethod_option_Traversal
-=======
     : K_OPTION LPAREN traversalPredicate COMMA nestedTraversal RPAREN #traversalMethod_option_Predicate_Traversal
     | K_OPTION LPAREN traversalMerge COMMA genericLiteralMapNullableArgument RPAREN #traversalMethod_option_Merge_Map
-    | K_OPTION LPAREN traversalMerge COMMA genericLiteralMapNullableArgument COMMA traversalCardinality RPAREN #traversalMethod_option_Merge_Map_Cardinality
+    | K_OPTION LPAREN traversalMerge COMMA nullableGenericLiteralMap COMMA traversalCardinality RPAREN #traversalMethod_option_Merge_Map_Cardinality
     | K_OPTION LPAREN traversalMerge COMMA nestedTraversal RPAREN #traversalMethod_option_Merge_Traversal
     | K_OPTION LPAREN genericLiteralArgument COMMA nestedTraversal RPAREN #traversalMethod_option_Object_Traversal
     | K_OPTION LPAREN nestedTraversal RPAREN #traversalMethod_option_Traversal
->>>>>>> 619e1f7b
     ;
 
 traversalMethod_optional
@@ -875,13 +709,8 @@
     ;
 
 traversalMethod_order
-<<<<<<< HEAD
-    : 'order' LPAREN RPAREN #traversalMethod_order_Empty
-    | 'order' LPAREN traversalScope RPAREN #traversalMethod_order_Scope
-=======
     : K_ORDER LPAREN RPAREN #traversalMethod_order_Empty
     | K_ORDER LPAREN traversalScope RPAREN #traversalMethod_order_Scope
->>>>>>> 619e1f7b
     ;
 
 traversalMethod_otherV
@@ -918,61 +747,33 @@
     ;
 
 traversalMethod_profile
-<<<<<<< HEAD
-    : 'profile' LPAREN RPAREN #traversalMethod_profile_Empty
-    | 'profile' LPAREN stringLiteral RPAREN #traversalMethod_profile_String
-    ;
-
-traversalMethod_project
-    : 'project' LPAREN stringLiteral (COMMA stringLiteralVarargsLiterals)? RPAREN
-    ;
-
-traversalMethod_properties
-    : 'properties' LPAREN stringLiteralVarargsLiterals RPAREN
-    ;
-
-traversalMethod_property
-    : 'property' LPAREN traversalCardinality COMMA genericLiteralArgument COMMA genericLiteralArgument (COMMA genericLiteralVarargs)? RPAREN #traversalMethod_property_Cardinality_Object_Object_Object
-    | 'property' LPAREN traversalCardinality COMMA genericLiteralMapNullableArgument RPAREN # traversalMethod_property_Cardinality_Object
-    | 'property' LPAREN genericLiteralArgument COMMA genericLiteralArgument (COMMA genericLiteralVarargs)? RPAREN #traversalMethod_property_Object_Object_Object
-    | 'property' LPAREN genericLiteralMapNullableArgument RPAREN # traversalMethod_property_Object
-    ;
-
-traversalMethod_propertyMap
-    : 'propertyMap' LPAREN stringLiteralVarargsLiterals RPAREN
-    ;
-
-traversalMethod_range
-    : 'range' LPAREN traversalScope COMMA integerArgument COMMA integerArgument RPAREN #traversalMethod_range_Scope_long_long
-    | 'range' LPAREN integerArgument COMMA integerArgument RPAREN #traversalMethod_range_long_long
-=======
     : K_PROFILE LPAREN RPAREN #traversalMethod_profile_Empty
     | K_PROFILE LPAREN stringLiteral RPAREN #traversalMethod_profile_String
     ;
 
 traversalMethod_project
-    : K_PROJECT LPAREN stringLiteral (COMMA stringLiteralVarargs)? RPAREN
+    : K_PROJECT LPAREN stringLiteral (COMMA stringLiteralVarargsLiterals)? RPAREN
     ;
 
 traversalMethod_properties
-    : K_PROPERTIES LPAREN stringLiteralVarargs RPAREN
+    : K_PROPERTIES LPAREN stringLiteralVarargsLiterals RPAREN
     ;
 
 traversalMethod_property
     : K_PROPERTY LPAREN traversalCardinality COMMA genericLiteralArgument COMMA genericLiteralArgument (COMMA genericLiteralVarargs)? RPAREN #traversalMethod_property_Cardinality_Object_Object_Object
+    | 'property' LPAREN traversalCardinality COMMA genericLiteralMapNullableArgument RPAREN # traversalMethod_property_Cardinality_Object
     | K_PROPERTY LPAREN traversalCardinality COMMA genericLiteralMapNullableArgument RPAREN # traversalMethod_property_Cardinality_Object
     | K_PROPERTY LPAREN genericLiteralArgument COMMA genericLiteralArgument (COMMA genericLiteralVarargs)? RPAREN #traversalMethod_property_Object_Object_Object
     | K_PROPERTY LPAREN genericLiteralMapNullableArgument RPAREN # traversalMethod_property_Object
     ;
 
 traversalMethod_propertyMap
-    : K_PROPERTYMAP LPAREN stringLiteralVarargs RPAREN
+    : K_PROPERTYMAP LPAREN stringLiteralVarargsLiterals RPAREN
     ;
 
 traversalMethod_range
     : K_RANGE LPAREN traversalScope COMMA integerArgument COMMA integerArgument RPAREN #traversalMethod_range_Scope_long_long
     | K_RANGE LPAREN integerArgument COMMA integerArgument RPAREN #traversalMethod_range_long_long
->>>>>>> 619e1f7b
     ;
 
 traversalMethod_read
@@ -980,10 +781,6 @@
     ;
 
 traversalMethod_repeat
-<<<<<<< HEAD
-    : 'repeat' LPAREN stringLiteral COMMA nestedTraversal RPAREN #traversalMethod_repeat_String_Traversal
-    | 'repeat' LPAREN nestedTraversal RPAREN #traversalMethod_repeat_Traversal
-=======
     : K_REPEAT LPAREN stringLiteral COMMA nestedTraversal RPAREN #traversalMethod_repeat_String_Traversal
     | K_REPEAT LPAREN nestedTraversal RPAREN #traversalMethod_repeat_Traversal
     ;
@@ -991,7 +788,6 @@
 traversalMethod_replace
     : K_REPLACE LPAREN stringNullableLiteral COMMA stringNullableLiteral RPAREN #traversalMethod_replace_String_String
     | K_REPLACE LPAREN traversalScope COMMA stringNullableLiteral COMMA stringNullableLiteral RPAREN #traversalMethod_replace_Scope_String_String
->>>>>>> 619e1f7b
     ;
 
 traversalMethod_reverse
@@ -1004,43 +800,23 @@
     ;
 
 traversalMethod_sack
-<<<<<<< HEAD
-    : 'sack' LPAREN traversalBiFunction RPAREN #traversalMethod_sack_BiFunction
-    | 'sack' LPAREN RPAREN #traversalMethod_sack_Empty
-    ;
-
-traversalMethod_sample
-    : 'sample' LPAREN traversalScope COMMA integerLiteral RPAREN #traversalMethod_sample_Scope_int
-    | 'sample' LPAREN integerLiteral RPAREN #traversalMethod_sample_int
-    ;
-
-traversalMethod_select
-    : 'select' LPAREN traversalColumn RPAREN #traversalMethod_select_Column
-    | 'select' LPAREN traversalPop COMMA stringLiteral RPAREN #traversalMethod_select_Pop_String
-    | 'select' LPAREN traversalPop COMMA stringLiteral COMMA stringLiteral (COMMA stringLiteralVarargsLiterals)? RPAREN #traversalMethod_select_Pop_String_String_String
-    | 'select' LPAREN traversalPop COMMA nestedTraversal RPAREN #traversalMethod_select_Pop_Traversal
-    | 'select' LPAREN stringLiteral RPAREN #traversalMethod_select_String
-    | 'select' LPAREN stringLiteral COMMA stringLiteral (COMMA stringLiteralVarargsLiterals)? RPAREN #traversalMethod_select_String_String_String
-    | 'select' LPAREN nestedTraversal RPAREN #traversalMethod_select_Traversal
-=======
     : K_SACK LPAREN traversalBiFunction RPAREN #traversalMethod_sack_BiFunction
     | K_SACK LPAREN RPAREN #traversalMethod_sack_Empty
     ;
 
 traversalMethod_sample
-    : K_SAMPLE LPAREN traversalScope COMMA integerArgument RPAREN #traversalMethod_sample_Scope_int
+    : K_SAMPLE LPAREN traversalScope COMMA integerLiteral RPAREN #traversalMethod_sample_Scope_int
     | K_SAMPLE LPAREN integerLiteral RPAREN #traversalMethod_sample_int
     ;
 
 traversalMethod_select
     : K_SELECT LPAREN traversalColumn RPAREN #traversalMethod_select_Column
     | K_SELECT LPAREN traversalPop COMMA stringLiteral RPAREN #traversalMethod_select_Pop_String
-    | K_SELECT LPAREN traversalPop COMMA stringLiteral COMMA stringLiteral (COMMA stringLiteralVarargs)? RPAREN #traversalMethod_select_Pop_String_String_String
+    | K_SELECT LPAREN traversalPop COMMA stringLiteral COMMA stringLiteral (COMMA stringLiteralVarargsLiterals)? RPAREN #traversalMethod_select_Pop_String_String_String
     | K_SELECT LPAREN traversalPop COMMA nestedTraversal RPAREN #traversalMethod_select_Pop_Traversal
     | K_SELECT LPAREN stringLiteral RPAREN #traversalMethod_select_String
-    | K_SELECT LPAREN stringLiteral COMMA stringLiteral (COMMA stringLiteralVarargs)? RPAREN #traversalMethod_select_String_String_String
+    | K_SELECT LPAREN stringLiteral COMMA stringLiteral (COMMA stringLiteralVarargsLiterals)? RPAREN #traversalMethod_select_String_String_String
     | K_SELECT LPAREN nestedTraversal RPAREN #traversalMethod_select_Traversal
->>>>>>> 619e1f7b
     ;
 
 traversalMethod_shortestPath
@@ -1056,63 +832,6 @@
     ;
 
 traversalMethod_skip
-<<<<<<< HEAD
-    : 'skip' LPAREN traversalScope COMMA integerArgument RPAREN #traversalMethod_skip_Scope_long
-    | 'skip' LPAREN integerArgument RPAREN #traversalMethod_skip_long
-    ;
-
-traversalMethod_store
-    : 'store' LPAREN stringLiteral RPAREN
-    ;
-
-traversalMethod_subgraph
-    : 'subgraph' LPAREN stringLiteral RPAREN
-    ;
-
-traversalMethod_sum
-    : 'sum' LPAREN RPAREN #traversalMethod_sum_Empty
-    | 'sum' LPAREN traversalScope RPAREN #traversalMethod_sum_Scope
-    ;
-
-traversalMethod_tail
-    : 'tail' LPAREN RPAREN #traversalMethod_tail_Empty
-    | 'tail' LPAREN traversalScope RPAREN #traversalMethod_tail_Scope
-    | 'tail' LPAREN traversalScope COMMA integerArgument RPAREN #traversalMethod_tail_Scope_long
-    | 'tail' LPAREN integerArgument RPAREN #traversalMethod_tail_long
-    ;
-
-traversalMethod_fail
-    : 'fail' LPAREN RPAREN #traversalMethod_fail_Empty
-    | 'fail' LPAREN stringLiteral RPAREN #traversalMethod_fail_String
-    ;
-
-traversalMethod_timeLimit
-    : 'timeLimit' LPAREN integerLiteral RPAREN
-    ;
-
-traversalMethod_times
-    : 'times' LPAREN integerLiteral RPAREN
-    ;
-
-traversalMethod_to
-    : 'to' LPAREN traversalDirection (COMMA stringLiteralVarargs)? RPAREN #traversalMethod_to_Direction_String
-    | 'to' LPAREN stringLiteral RPAREN #traversalMethod_to_String
-    | 'to' LPAREN structureVertexArgument RPAREN #traversalMethod_to_Vertex
-    | 'to' LPAREN nestedTraversal RPAREN #traversalMethod_to_Traversal
-    ;
-
-traversalMethod_toE
-    : 'toE' LPAREN traversalDirection (COMMA stringLiteralVarargs)? RPAREN
-    ;
-
-traversalMethod_toV
-    : 'toV' LPAREN traversalDirection RPAREN
-    ;
-
-traversalMethod_tree
-    : 'tree' LPAREN RPAREN #traversalMethod_tree_Empty
-    | 'tree' LPAREN stringLiteral RPAREN #traversalMethod_tree_String
-=======
     : K_SKIP LPAREN traversalScope COMMA integerArgument RPAREN #traversalMethod_skip_Scope_long
     | K_SKIP LPAREN integerArgument RPAREN #traversalMethod_skip_long
     ;
@@ -1165,7 +884,7 @@
     ;
 
 traversalMethod_toE
-    : K_TOE LPAREN traversalDirection (COMMA stringLiteralVarargs)? RPAREN
+    : K_TOE LPAREN traversalDirection (COMMA stringLiteralVarargsArgument)? RPAREN
     ;
 
 traversalMethod_toLower
@@ -1190,7 +909,6 @@
 traversalMethod_trim
     : K_TRIM LPAREN RPAREN #traversalMethod_trim_Empty
     | K_TRIM LPAREN traversalScope RPAREN #traversalMethod_trim_Scope
->>>>>>> 619e1f7b
     ;
 
 traversalMethod_unfold
@@ -1211,120 +929,12 @@
     ;
 
 traversalMethod_valueMap
-<<<<<<< HEAD
-    : 'valueMap' LPAREN stringLiteralVarargsLiterals RPAREN #traversalMethod_valueMap_String
-    | 'valueMap' LPAREN booleanLiteral (COMMA stringLiteralVarargsLiterals)? RPAREN #traversalMethod_valueMap_boolean_String
+    : K_VALUEMAP LPAREN stringLiteralVarargsLiterals RPAREN #traversalMethod_valueMap_String
+    | K_VALUEMAP LPAREN booleanLiteral  (COMMA stringLiteralVarargsLiterals)? RPAREN #traversalMethod_valueMap_boolean_String
     ;
 
 traversalMethod_values
-    : 'values' LPAREN stringLiteralVarargsLiterals RPAREN
-    ;
-
-traversalMethod_where
-    : 'where' LPAREN traversalPredicate RPAREN #traversalMethod_where_P
-    | 'where' LPAREN stringLiteral COMMA traversalPredicate RPAREN #traversalMethod_where_String_P
-    | 'where' LPAREN nestedTraversal RPAREN #traversalMethod_where_Traversal
-    ;
-
-traversalMethod_with
-    : 'with' LPAREN (withOptionKeys | stringLiteral) RPAREN #traversalMethod_with_String
-    | 'with' LPAREN (withOptionKeys | stringLiteral) COMMA (withOptionsValues | ioOptionsValues | genericLiteralArgument) RPAREN #traversalMethod_with_String_Object
-    ;
-
-traversalMethod_write
-    : 'write' LPAREN RPAREN
-    ;
-
-traversalMethod_element
-    : 'element' LPAREN RPAREN
-    ;
-
-traversalMethod_call
-    : 'call' LPAREN stringLiteral RPAREN #traversalMethod_call_string
-    | 'call' LPAREN stringLiteral COMMA genericLiteralMapArgument RPAREN #traversalMethod_call_string_map
-    | 'call' LPAREN stringLiteral COMMA nestedTraversal RPAREN #traversalMethod_call_string_traversal
-    | 'call' LPAREN stringLiteral COMMA genericLiteralMapArgument COMMA nestedTraversal RPAREN #traversalMethod_call_string_map_traversal
-    ;
-
-traversalMethod_concat
-    : 'concat' LPAREN nestedTraversal (COMMA nestedTraversalList)? RPAREN #traversalMethod_concat_Traversal_Traversal
-    | 'concat' LPAREN stringLiteralVarargsLiterals RPAREN #traversalMethod_concat_String
-    ;
-
-traversalMethod_asString
-    : 'asString' LPAREN RPAREN #traversalMethod_asString_Empty
-    | 'asString' LPAREN traversalScope RPAREN #traversalMethod_asString_Scope
-    ;
-
-traversalMethod_format
-    : 'format' LPAREN stringLiteral RPAREN #traversalMethod_format_String
-    ;
-
-traversalMethod_toUpper
-    : 'toUpper' LPAREN RPAREN #traversalMethod_toUpper_Empty
-    | 'toUpper' LPAREN traversalScope RPAREN #traversalMethod_toUpper_Scope
-    ;
-
-traversalMethod_toLower
-    : 'toLower' LPAREN RPAREN #traversalMethod_toLower_Empty
-    | 'toLower' LPAREN traversalScope RPAREN #traversalMethod_toLower_Scope
-    ;
-
-traversalMethod_length
-    : 'length' LPAREN RPAREN #traversalMethod_length_Empty
-    | 'length' LPAREN traversalScope RPAREN #traversalMethod_length_Scope
-    ;
-
-traversalMethod_trim
-    : 'trim' LPAREN RPAREN #traversalMethod_trim_Empty
-    | 'trim' LPAREN traversalScope RPAREN #traversalMethod_trim_Scope
-    ;
-
-traversalMethod_lTrim
-    : 'lTrim' LPAREN RPAREN #traversalMethod_lTrim_Empty
-    | 'lTrim' LPAREN traversalScope RPAREN #traversalMethod_lTrim_Scope
-    ;
-
-traversalMethod_rTrim
-    : 'rTrim' LPAREN RPAREN #traversalMethod_rTrim_Empty
-    | 'rTrim' LPAREN traversalScope RPAREN #traversalMethod_rTrim_Scope
-    ;
-
-traversalMethod_replace
-    : 'replace' LPAREN stringNullableLiteral COMMA stringNullableLiteral RPAREN #traversalMethod_replace_String_String
-    | 'replace' LPAREN traversalScope COMMA stringNullableLiteral COMMA stringNullableLiteral RPAREN #traversalMethod_replace_Scope_String_String
-    ;
-
-traversalMethod_split
-    : 'split' LPAREN stringNullableLiteral RPAREN #traversalMethod_split_String
-    | 'split' LPAREN traversalScope COMMA stringNullableLiteral RPAREN #traversalMethod_split_Scope_String
-    ;
-
-traversalMethod_substring
-    : 'substring' LPAREN integerLiteral RPAREN #traversalMethod_substring_int
-    | 'substring' LPAREN traversalScope COMMA integerLiteral RPAREN #traversalMethod_substring_Scope_int
-    | 'substring' LPAREN integerLiteral COMMA integerLiteral RPAREN #traversalMethod_substring_int_int
-    | 'substring' LPAREN traversalScope COMMA integerLiteral COMMA integerLiteral RPAREN #traversalMethod_substring_Scope_int_int
-    ;
-
-traversalMethod_asDate
-    : 'asDate' LPAREN RPAREN
-    ;
-
-traversalMethod_dateAdd
-    : 'dateAdd' LPAREN traversalDT COMMA integerLiteral RPAREN
-    ;
-
-traversalMethod_dateDiff
-    : 'dateDiff' LPAREN nestedTraversal RPAREN #traversalMethod_dateDiff_Traversal
-    | 'dateDiff' LPAREN dateLiteral RPAREN #traversalMethod_dateDiff_Date
-=======
-    : K_VALUEMAP LPAREN stringLiteralVarargs RPAREN #traversalMethod_valueMap_String
-    | K_VALUEMAP LPAREN booleanLiteral  (COMMA stringLiteralVarargs)? RPAREN #traversalMethod_valueMap_boolean_String
-    ;
-
-traversalMethod_values
-    : K_VALUES LPAREN stringLiteralVarargs RPAREN
+    : K_VALUES LPAREN stringLiteralVarargsLiterals RPAREN
     ;
 
 traversalMethod_where
@@ -1340,7 +950,6 @@
 
 traversalMethod_write
     : K_WRITE LPAREN RPAREN
->>>>>>> 619e1f7b
     ;
 
 /*********************************************
@@ -1897,14 +1506,11 @@
     | variable
     ;
 
-<<<<<<< HEAD
 nullableGenericLiteralMap
     : genericLiteralMap
     | nullLiteral
     ;
 
-=======
->>>>>>> 619e1f7b
 structureVertexArgument
     : structureVertex
     | variable
