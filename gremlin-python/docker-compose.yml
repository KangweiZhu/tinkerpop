#  Licensed to the Apache Software Foundation (ASF) under one
#    or more contributor license agreements.  See the NOTICE file
#    distributed with this work for additional information
#    regarding copyright ownership.  The ASF licenses this file
#    to you under the Apache License, Version 2.0 (the
#    "License"); you may not use this file except in compliance
#    with the License.  You may obtain a copy of the License at
#
#    http://www.apache.org/licenses/LICENSE-2.0
#
#    Unless required by applicable law or agreed to in writing,
#    software distributed under the License is distributed on an
#    "AS IS" BASIS, WITHOUT WARRANTIES OR CONDITIONS OF ANY
#    KIND, either express or implied.  See the License for the
#    specific language governing permissions and limitations
#    under the License.

services:

  gremlin-server-test-python:
    container_name: gremlin-server-test-python
    image: tinkerpop:gremlin-server-test-${GREMLIN_SERVER}
    hostname: gremlin-server-test
    build:
      context: ../
      dockerfile: docker/gremlin-test-server/Dockerfile
      args:
        - GREMLIN_SERVER=${GREMLIN_SERVER}
    ports:
      - "45940:45940"
      - "45941:45941"
      - "4588:4588"
    volumes:
      - ${HOME}/.groovy:/root/.groovy
      - ${HOME}/.m2:/root/.m2
      - ${ABS_PROJECT_HOME}/gremlin-test/target:/opt/gremlin-test
    healthcheck:
      test: [ "CMD-SHELL", "apk add curl && curl -X POST -d {\"gremlin\":\"100-1\"} http://localhost:45940" ]
      interval: 30s
      timeout: 10s
      retries: 30
      start_period: 30s

  gremlin-python-integration-tests:
    container_name: gremlin-python-integration-tests
    image: python:3.9
    volumes:
      - ${BUILD_DIR:-./src/main/python}:/python_app
      - ../gremlin-test/src/main/resources/org/apache/tinkerpop/gremlin/test/features:/python_app/gremlin-test/features
      - ../gremlin-test/src/main/resources/org/apache/tinkerpop/gremlin/structure/io/graphbinary:/python_app/gremlin-test/graphbinary
      - ../gremlin-test/src/main/resources/org/apache/tinkerpop/gremlin/structure/io/graphson:/python_app/gremlin-test/graphson
      - ../docker/gremlin-test-server:/python_app/gremlin-test-server
    environment:
      - DEBIAN_FRONTEND=noninteractive
      - GREMLIN_SERVER_URL=http://gremlin-server-test-python:{}/gremlin
      - GREMLIN_SERVER_BASIC_AUTH_URL=https://gremlin-server-test-python:{}/gremlin
      - IO_TEST_DIRECTORY=/python_app/gremlin-test/graphbinary/
      - IO_TEST_DIRECTORY_GRAPHSON=/python_app/gremlin-test/graphson/
      - VERSION=${VERSION}
    working_dir: /python_app
    command: >
      bash -c "pip install wheel radish-bdd PyHamcrest aenum isodate
      && python3 ./setup.py build
      && python3 ./setup.py test
      && python3 ./setup.py install
<<<<<<< HEAD
      && radish -f dots -e -t -b ./radish ./gremlin-test --user-data='serializer=application/vnd.graphbinary-v4.0' --user-data='bulked=true'
      && radish -f dots -e -t -b ./radish ./gremlin-test --user-data='serializer=application/vnd.graphbinary-v4.0' --user-data='parameterize=true'
=======
      && radish -f dots -e -t -b ./radish ./gremlin-test --user-data='serializer=application/vnd.graphbinary-v4.0' --user-data='bulking=true'
>>>>>>> 56c72f60
      && radish -f dots -e -t -b ./radish ./gremlin-test --user-data='serializer=application/vnd.graphbinary-v4.0'
      && radish -f dots -e -t -b ./radish ./gremlin-test --user-data='serializer=application/vnd.gremlin-v4.0+json' --user-data='parameterize=true'
      && radish -f dots -e -t -b ./radish ./gremlin-test --user-data='serializer=application/vnd.gremlin-v4.0+json';
      EXIT_CODE=$$?; chown -R `stat -c "%u:%g" .` .; exit $$EXIT_CODE"
    depends_on:
      gremlin-server-test-python:
        condition: service_healthy

  gremlin-python-package:
    container_name: gremlin-python-package
    image: python:3.9
    volumes:
      - ${PACKAGE_DIR:-./src/main/python}:/python_package
    working_dir: /python_package
    environment:
      - VERSION=${VERSION}
    command: >
      bash -c "python3 setup.py sdist bdist_wheel;
      EXIT_CODE=$$?; chown -R `stat -c "%u:%g" .` .; exit $$EXIT_CODE"<|MERGE_RESOLUTION|>--- conflicted
+++ resolved
@@ -63,12 +63,8 @@
       && python3 ./setup.py build
       && python3 ./setup.py test
       && python3 ./setup.py install
-<<<<<<< HEAD
-      && radish -f dots -e -t -b ./radish ./gremlin-test --user-data='serializer=application/vnd.graphbinary-v4.0' --user-data='bulked=true'
       && radish -f dots -e -t -b ./radish ./gremlin-test --user-data='serializer=application/vnd.graphbinary-v4.0' --user-data='parameterize=true'
-=======
       && radish -f dots -e -t -b ./radish ./gremlin-test --user-data='serializer=application/vnd.graphbinary-v4.0' --user-data='bulking=true'
->>>>>>> 56c72f60
       && radish -f dots -e -t -b ./radish ./gremlin-test --user-data='serializer=application/vnd.graphbinary-v4.0'
       && radish -f dots -e -t -b ./radish ./gremlin-test --user-data='serializer=application/vnd.gremlin-v4.0+json' --user-data='parameterize=true'
       && radish -f dots -e -t -b ./radish ./gremlin-test --user-data='serializer=application/vnd.gremlin-v4.0+json';
