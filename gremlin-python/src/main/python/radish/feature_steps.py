--- conflicted
+++ resolved
@@ -36,13 +36,9 @@
 tail = __.tail
 
 ignores = [
-<<<<<<< HEAD
-    "g.withoutStrategies(CountStrategy).V().count()",  # serialization issues with Class in GraphSON
-=======
     "g.V().choose(has(T.label, \"person\"),values(\"age\").groupCount(\"a\"), values(\"name\").groupCount(\"b\")).cap(\"a\", \"b\").unfold()", # uses embedded Map in assertion
     "g.withSideEffect(\"x\",{}).V().both().both().sideEffect(__.store(\"x\").by(\"name\")).cap(\"x\").unfold()", # Objects must be both of Map or Collection: a=LinkedHashMap b=BulkSet???
-    "g.withoutStrategies(CountStrategy).V().count()" # serialization issues with Class in GraphSON
->>>>>>> 45bf1ba3
+    "g.withoutStrategies(CountStrategy).V().count()",  # serialization issues with Class in GraphSON
     "g.withoutStrategies(LazyBarrierStrategy).V().as(\"label\").aggregate(local,\"x\").select(\"x\").select(\"label\")",
     "g.withSack(xx1, Operator.assign).V().local(__.out(\"knows\").barrier(Barrier.normSack)).in(\"knows\").barrier().sack()", # issues with BigInteger/BigDecimal - why do we carry BigDecimal? just use python Decimal module?
     "g.withSack(2).V().sack(Operator.div).by(__.constant(xx1)).sack()", # issues with BigInteger/BigDecimal - why do we carry BigDecimal? just use python Decimal module?
