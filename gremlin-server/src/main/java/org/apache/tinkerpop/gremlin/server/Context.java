/*
 * Licensed to the Apache Software Foundation (ASF) under one
 * or more contributor license agreements.  See the NOTICE file
 * distributed with this work for additional information
 * regarding copyright ownership.  The ASF licenses this file
 * to you under the Apache License, Version 2.0 (the
 * "License"); you may not use this file except in compliance
 * with the License.  You may obtain a copy of the License at
 *
 * http://www.apache.org/licenses/LICENSE-2.0
 *
 * Unless required by applicable law or agreed to in writing,
 * software distributed under the License is distributed on an
 * "AS IS" BASIS, WITHOUT WARRANTIES OR CONDITIONS OF ANY
 * KIND, either express or implied.  See the License for the
 * specific language governing permissions and limitations
 * under the License.
 */
package org.apache.tinkerpop.gremlin.server;

<<<<<<< HEAD
import io.netty.channel.ChannelHandlerContext;
import org.apache.tinkerpop.gremlin.groovy.engine.GremlinExecutor;
import org.apache.tinkerpop.gremlin.jsr223.GremlinScriptChecker;
=======
import org.apache.tinkerpop.gremlin.process.traversal.Path;
>>>>>>> 19b66a6f
import org.apache.tinkerpop.gremlin.process.traversal.traverser.util.AbstractTraverser;
import org.apache.tinkerpop.gremlin.server.handler.HttpGremlinEndpointHandler;
import org.apache.tinkerpop.gremlin.structure.Element;
import org.apache.tinkerpop.gremlin.structure.Graph;
import org.apache.tinkerpop.gremlin.structure.util.reference.ReferenceFactory;
import org.apache.tinkerpop.gremlin.util.Tokens;
import org.apache.tinkerpop.gremlin.util.message.RequestMessage;

import java.util.List;
import java.util.Optional;
import java.util.concurrent.ScheduledExecutorService;
import java.util.concurrent.ScheduledFuture;
import java.util.concurrent.atomic.AtomicBoolean;

/**
 * The context of Gremlin Server within which a particular request is made.
 *
 * @author Stephen Mallette (http://stephen.genoprime.com)
 */
public class Context {
    private final RequestMessage requestMessage;
    private final ChannelHandlerContext channelHandlerContext;
    private final Settings settings;
    private final GraphManager graphManager;
    private final GremlinExecutor gremlinExecutor;
    private final ScheduledExecutorService scheduledExecutorService;
    private final long requestTimeout;
    private final String materializeProperties;
    private final Object gremlinArgument;
    private HttpGremlinEndpointHandler.RequestState requestState;
    private final AtomicBoolean startedResponse = new AtomicBoolean(false);
    private ScheduledFuture<?> timeoutExecutor = null;
    private boolean timeoutExecutorGrabbed = false;
    private final Object timeoutExecutorLock = new Object();

    public Context(final RequestMessage requestMessage, final ChannelHandlerContext ctx,
                   final Settings settings, final GraphManager graphManager,
                   final GremlinExecutor gremlinExecutor, final ScheduledExecutorService scheduledExecutorService) {
        this(requestMessage, ctx, settings, graphManager, gremlinExecutor, scheduledExecutorService,
                HttpGremlinEndpointHandler.RequestState.NOT_STARTED);
    }

    public Context(final RequestMessage requestMessage, final ChannelHandlerContext ctx,
                   final Settings settings, final GraphManager graphManager,
                   final GremlinExecutor gremlinExecutor, final ScheduledExecutorService scheduledExecutorService,
                   final HttpGremlinEndpointHandler.RequestState requestState) {
        this.requestMessage = requestMessage;
        this.channelHandlerContext = ctx;
        this.settings = settings;
        this.graphManager = graphManager;
        this.gremlinExecutor = gremlinExecutor;
        this.scheduledExecutorService = scheduledExecutorService;

        // order of calls matter as one depends on the next
        this.gremlinArgument = requestMessage.getGremlin();
        this.requestState = requestState;
        this.requestTimeout = determineTimeout();
        this.materializeProperties = determineMaterializeProperties();
    }

    public void setTimeoutExecutor(final ScheduledFuture<?> timeoutExecutor) {
        synchronized (timeoutExecutorLock) {
            this.timeoutExecutor = timeoutExecutor;

            // Timeout was grabbed before we got here, this means the query executed before the timeout was created.
            if (timeoutExecutorGrabbed) {
                // Cancel the timeout.
                this.timeoutExecutor.cancel(true);
            }
        }
    }

    public ScheduledFuture<?> getTimeoutExecutor() {
        synchronized (timeoutExecutorLock) {
            timeoutExecutorGrabbed = true;
            return this.timeoutExecutor;
        }
    }

    /**
     * The timeout for the request. If the request is a script it examines the script for a timeout setting using
     * {@code with()}. If that is not found then it examines the request itself to see if the timeout is provided by
     * {@link Tokens#TIMEOUT_MS}. If that is not provided then the {@link Settings#evaluationTimeout} is
     * utilized as the default.
     */
    public long getRequestTimeout() {
        return requestTimeout;
    }

    public String getMaterializeProperties() {
        return materializeProperties;
    }

    public ScheduledExecutorService getScheduledExecutorService() {
        return scheduledExecutorService;
    }

    /**
     * Gets the current request to Gremlin Server.
     */
    public RequestMessage getRequestMessage() {
        return requestMessage;
    }

    /**
     * Gets the Netty context.
     */
    public ChannelHandlerContext getChannelHandlerContext() {
        return channelHandlerContext;
    }


    /**
     * Gets the current configuration of Gremlin Server.
     */
    public Settings getSettings() {
        return settings;
    }

    /**
     * Gets the set of {@link Graph} objects configured in Gremlin Server.
     */
    public GraphManager getGraphManager() {
        return graphManager;
    }

    /**
     * Gets the executor chosen to evaluate incoming Gremlin scripts based on the request.
     */
    public GremlinExecutor getGremlinExecutor() {
        return gremlinExecutor;
    }

    /**
     * Gets whether the server has started processing the response for this request.
     */
    public boolean getStartedResponse() { return startedResponse.get(); }

    /**
     * Signal that the server has started processing the response.
     */
    public void setStartedResponse() { startedResponse.set(true); }

    private long determineTimeout() {
        // timeout override - handle both deprecated and newly named configuration. earlier logic should prevent
        // both configurations from being submitted at the same time
        final Long timeoutMs = requestMessage.getField(Tokens.TIMEOUT_MS);
        final long seto = (null != timeoutMs) ? timeoutMs : settings.getEvaluationTimeout();

        // override the timeout if the lifecycle has a value assigned. if the script contains with(timeout)
        // options then allow that value to override what's provided on the lifecycle
        final Optional<Long> timeoutDefinedInScript = GremlinScriptChecker.parse(gremlinArgument.toString()).getTimeout();

        return timeoutDefinedInScript.orElse(seto);
    }

    private String determineMaterializeProperties() {
        final Optional<String> mp = GremlinScriptChecker.parse(gremlinArgument.toString()).getMaterializeProperties();
        if (mp.isPresent())
            return mp.get().equals(Tokens.MATERIALIZE_PROPERTIES_TOKENS)
                    ? Tokens.MATERIALIZE_PROPERTIES_TOKENS
                    : Tokens.MATERIALIZE_PROPERTIES_ALL;

        final String materializeProperties = requestMessage.getField(Tokens.ARGS_MATERIALIZE_PROPERTIES);
        // all options except MATERIALIZE_PROPERTIES_TOKENS treated as MATERIALIZE_PROPERTIES_ALL
        return Tokens.MATERIALIZE_PROPERTIES_TOKENS.equals(materializeProperties)
                ? Tokens.MATERIALIZE_PROPERTIES_TOKENS
                : Tokens.MATERIALIZE_PROPERTIES_ALL;
    }

    public void handleDetachment(final List<Object> aggregate) {
        if (!aggregate.isEmpty() && !this.getMaterializeProperties().equals(Tokens.MATERIALIZE_PROPERTIES_ALL)) {
            final Object firstElement = aggregate.get(0);

            if (firstElement instanceof Element) {
<<<<<<< HEAD
                for (int i = 0; i < aggregate.size(); i++)
                    aggregate.set(i, ReferenceFactory.detach(aggregate.get(i)));
=======
                for (int i = 0; i < aggregate.size(); i++) {
                    aggregate.set(i, ReferenceFactory.detach((Element) aggregate.get(i)));
                }
            } else if (firstElement instanceof Path) {
                for (int i = 0; i < aggregate.size(); i++) {
                    aggregate.set(i, ReferenceFactory.detach((Path) aggregate.get(i)));
                }
>>>>>>> 19b66a6f
            } else if (firstElement instanceof AbstractTraverser) {
                for (final Object item : aggregate)
                    ((AbstractTraverser) item).detach();
            }
        }
    }

    public HttpGremlinEndpointHandler.RequestState getRequestState() {
        return requestState;
    }

    public void setRequestState(HttpGremlinEndpointHandler.RequestState requestState) {
        this.requestState = requestState;
    }
}<|MERGE_RESOLUTION|>--- conflicted
+++ resolved
@@ -18,13 +18,10 @@
  */
 package org.apache.tinkerpop.gremlin.server;
 
-<<<<<<< HEAD
+import org.apache.tinkerpop.gremlin.process.traversal.Path;
 import io.netty.channel.ChannelHandlerContext;
 import org.apache.tinkerpop.gremlin.groovy.engine.GremlinExecutor;
 import org.apache.tinkerpop.gremlin.jsr223.GremlinScriptChecker;
-=======
-import org.apache.tinkerpop.gremlin.process.traversal.Path;
->>>>>>> 19b66a6f
 import org.apache.tinkerpop.gremlin.process.traversal.traverser.util.AbstractTraverser;
 import org.apache.tinkerpop.gremlin.server.handler.HttpGremlinEndpointHandler;
 import org.apache.tinkerpop.gremlin.structure.Element;
@@ -200,18 +197,13 @@
             final Object firstElement = aggregate.get(0);
 
             if (firstElement instanceof Element) {
-<<<<<<< HEAD
-                for (int i = 0; i < aggregate.size(); i++)
+                for (int i = 0; i < aggregate.size(); i++) {
                     aggregate.set(i, ReferenceFactory.detach(aggregate.get(i)));
-=======
-                for (int i = 0; i < aggregate.size(); i++) {
-                    aggregate.set(i, ReferenceFactory.detach((Element) aggregate.get(i)));
                 }
             } else if (firstElement instanceof Path) {
                 for (int i = 0; i < aggregate.size(); i++) {
                     aggregate.set(i, ReferenceFactory.detach((Path) aggregate.get(i)));
                 }
->>>>>>> 19b66a6f
             } else if (firstElement instanceof AbstractTraverser) {
                 for (final Object item : aggregate)
                     ((AbstractTraverser) item).detach();
