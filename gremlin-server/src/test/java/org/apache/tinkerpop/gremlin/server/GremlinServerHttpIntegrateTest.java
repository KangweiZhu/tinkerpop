/*
 * Licensed to the Apache Software Foundation (ASF) under one
 * or more contributor license agreements.  See the NOTICE file
 * distributed with this work for additional information
 * regarding copyright ownership.  The ASF licenses this file
 * to you under the Apache License, Version 2.0 (the
 * "License"); you may not use this file except in compliance
 * with the License.  You may obtain a copy of the License at
 *
 * http://www.apache.org/licenses/LICENSE-2.0
 *
 * Unless required by applicable law or agreed to in writing,
 * software distributed under the License is distributed on an
 * "AS IS" BASIS, WITHOUT WARRANTIES OR CONDITIONS OF ANY
 * KIND, either express or implied.  See the License for the
 * specific language governing permissions and limitations
 * under the License.
 */
package org.apache.tinkerpop.gremlin.server;

import org.apache.commons.lang3.RandomStringUtils;
import org.apache.http.HttpHeaders;
import org.apache.tinkerpop.gremlin.driver.ser.GraphSONMessageSerializerV1d0;
import org.apache.tinkerpop.gremlin.driver.Tokens;
import org.apache.tinkerpop.gremlin.driver.ser.GraphSONMessageSerializerV2d0;
import org.apache.tinkerpop.gremlin.driver.ser.GraphSONMessageSerializerV3d0;
import org.apache.tinkerpop.gremlin.driver.ser.SerTokens;
import org.apache.tinkerpop.gremlin.server.auth.SimpleAuthenticator;
import org.apache.tinkerpop.gremlin.server.channel.HttpChannelizer;
import org.apache.tinkerpop.gremlin.server.handler.HttpBasicAuthenticationHandler;
import org.apache.http.Consts;
import org.apache.http.client.methods.CloseableHttpResponse;
import org.apache.http.client.methods.HttpGet;
import org.apache.http.client.methods.HttpPost;
import org.apache.http.entity.StringEntity;
import org.apache.http.impl.client.CloseableHttpClient;
import org.apache.http.impl.client.HttpClients;
import org.apache.http.util.EntityUtils;
import org.apache.tinkerpop.gremlin.server.handler.SaslAndHttpBasicAuthenticationHandler;
import org.apache.tinkerpop.gremlin.structure.io.graphson.GraphSONTokens;
import org.apache.tinkerpop.shaded.jackson.databind.JsonNode;
import org.apache.tinkerpop.shaded.jackson.databind.ObjectMapper;
import org.junit.Test;

import java.io.File;
import java.time.Instant;
import java.util.Base64;
import java.util.HashMap;
import java.util.Map;

import static org.hamcrest.MatcherAssert.assertThat;
import static org.hamcrest.core.StringContains.containsString;
import static org.junit.Assert.assertEquals;

/**
 * Integration tests for server-side settings and processing.
 *
 * @author Stephen Mallette (http://stephen.genoprime.com)
 */
public class GremlinServerHttpIntegrateTest extends AbstractGremlinServerIntegrationTest {
    private final ObjectMapper mapper = new ObjectMapper();

    private final Base64.Encoder encoder = Base64.getUrlEncoder();

    /**
     * Configure specific Gremlin Server settings for specific tests.
     */
    @Override
    public Settings overrideSettings(final Settings settings) {
        settings.channelizer = HttpChannelizer.class.getName();
        final String nameOfTest = name.getMethodName();
        switch (nameOfTest) {
            case "should413OnPostWithResultTooLarge":
                settings.maxContentLength = 31;
                break;
            case "should200OnPOSTTransactionalGraph":
                deleteDirectory(new File("/tmp/neo4j"));
                settings.graphs.put("graph", "conf/neo4j-empty.properties");
                break;
            case "should200OnPOSTTransactionalGraphInStrictMode":
                settings.strictTransactionManagement = true;
                deleteDirectory(new File("/tmp/neo4j"));
                settings.graphs.put("graph", "conf/neo4j-empty.properties");
                break;
            case "should200OnPOSTWithGraphSON1d0AcceptHeaderDefaultResultToJson":
                settings.serializers.clear();
                final Settings.SerializerSettings serializerSettingsV1 = new Settings.SerializerSettings();
                serializerSettingsV1.className = GraphSONMessageSerializerV1d0.class.getName();
                settings.serializers.add(serializerSettingsV1);
                break;
            case "should200OnPOSTWithGraphSON2d0AcceptHeaderDefaultResultToJson":
                settings.serializers.clear();
                final Settings.SerializerSettings serializerSettingsV2 = new Settings.SerializerSettings();
                serializerSettingsV2.className = GraphSONMessageSerializerV2d0.class.getName();
                settings.serializers.add(serializerSettingsV2);
                break;
            case "should200OnPOSTWithGraphSON3d0AcceptHeaderDefaultResultToJson":
                settings.serializers.clear();
                final Settings.SerializerSettings serializerSettingsV3 = new Settings.SerializerSettings();
                serializerSettingsV3.className = GraphSONMessageSerializerV3d0.class.getName();
                settings.serializers.add(serializerSettingsV3);
                break;
            case "should200OnPOSTWithAnyGraphSONAcceptHeaderDefaultResultToJson":
                settings.serializers.clear();
                final Settings.SerializerSettings serializerSettingsAllV1 = new Settings.SerializerSettings();
                serializerSettingsAllV1.className = GraphSONMessageSerializerV1d0.class.getName();
                settings.serializers.add(serializerSettingsAllV1);
                final Settings.SerializerSettings serializerSettingsAllV2 = new Settings.SerializerSettings();
                serializerSettingsAllV2.className = GraphSONMessageSerializerV2d0.class.getName();
                settings.serializers.add(serializerSettingsAllV2);
                final Settings.SerializerSettings serializerSettingsAllV3 = new Settings.SerializerSettings();
                serializerSettingsAllV3.className = GraphSONMessageSerializerV3d0.class.getName();
                settings.serializers.add(serializerSettingsAllV3);
                break;
            case "should401OnGETWithNoAuthorizationHeader":
            case "should401OnPOSTWithNoAuthorizationHeader":
            case "should401OnGETWithBadAuthorizationHeader":
            case "should401OnPOSTWithBadAuthorizationHeader":
            case "should401OnGETWithBadEncodedAuthorizationHeader":
            case "should401OnPOSTWithBadEncodedAuthorizationHeader":
            case "should401OnGETWithInvalidPasswordAuthorizationHeader":
            case "should401OnPOSTWithInvalidPasswordAuthorizationHeader":
            case "should200OnGETWithAuthorizationHeader":
            case "should200OnPOSTWithAuthorizationHeaderExplicitHandlerSetting":
                configureForAuthenticationWithHandlerClass(settings);
                break;
            case "should200OnPOSTWithAuthorizationHeader":
                configureForAuthentication(settings);
                break;
        }
        return settings;
    }

    private void configureForAuthentication(final Settings settings) {
        final Settings.AuthenticationSettings authSettings = new Settings.AuthenticationSettings();
        authSettings.authenticator = SimpleAuthenticator.class.getName();
        authSettings.authenticationHandler = SaslAndHttpBasicAuthenticationHandler.class.getName();

        // use a credentials graph with two users in it: stephen/password and marko/rainbow-dash
        final Map<String,Object> authConfig = new HashMap<>();
        authConfig.put(SimpleAuthenticator.CONFIG_CREDENTIALS_DB, "conf/tinkergraph-credentials.properties");

        authSettings.config = authConfig;
        settings.authentication = authSettings;
    }

    private void configureForAuthenticationWithHandlerClass(final Settings settings) {
        final Settings.AuthenticationSettings authSettings = new Settings.AuthenticationSettings();
        authSettings.authenticator = SimpleAuthenticator.class.getName();

        //Add basic auth handler to make sure the reflection code path works.
        authSettings.authenticationHandler = SaslAndHttpBasicAuthenticationHandler.class.getName();

        // use a credentials graph with two users in it: stephen/password and marko/rainbow-dash
        final Map<String,Object> authConfig = new HashMap<>();
        authConfig.put(SimpleAuthenticator.CONFIG_CREDENTIALS_DB, "conf/tinkergraph-credentials.properties");

        authSettings.config = authConfig;
        settings.authentication = authSettings;
    }

    @Test
    public void should413OnPostWithResultTooLarge() throws Exception {
        final CloseableHttpClient httpclient = HttpClients.createDefault();
        final HttpPost httppost = new HttpPost(TestClientFactory.createURLString());
        httppost.addHeader("Content-Type", "application/json");
        final String bigPost = RandomStringUtils.random(32);
        httppost.setEntity(new StringEntity("{\"gremlin\":\""+ bigPost + "\", \"bindings\":{\"x\":\"10\"}}", Consts.UTF_8));

        try (final CloseableHttpResponse response = httpclient.execute(httppost)) {
            assertEquals(413, response.getStatusLine().getStatusCode());
        }
    }

    @Test
    public void should401OnGETWithNoAuthorizationHeader() throws Exception {
        final CloseableHttpClient httpclient = HttpClients.createDefault();
        final HttpGet httpget = new HttpGet(TestClientFactory.createURLString("?gremlin=2-1"));

        try (final CloseableHttpResponse response = httpclient.execute(httpget)) {
            assertEquals(401, response.getStatusLine().getStatusCode());
        }
    }

    @Test
    public void should401OnPOSTWithNoAuthorizationHeader() throws Exception {
        final CloseableHttpClient httpclient = HttpClients.createDefault();
        final HttpPost httppost = new HttpPost(TestClientFactory.createURLString());
        httppost.addHeader("Content-Type", "application/json");
        httppost.setEntity(new StringEntity("{\"gremlin\":\"2-1\"}", Consts.UTF_8));

        try (final CloseableHttpResponse response = httpclient.execute(httppost)) {
            assertEquals(401, response.getStatusLine().getStatusCode());
        }
    }

    @Test
    public void should401OnGETWithBadAuthorizationHeader() throws Exception {
        final CloseableHttpClient httpclient = HttpClients.createDefault();
        final HttpGet httpget = new HttpGet(TestClientFactory.createURLString("?gremlin=2-1"));
        httpget.addHeader("Authorization", "not-base-64-encoded");

        try (final CloseableHttpResponse response = httpclient.execute(httpget)) {
            assertEquals(401, response.getStatusLine().getStatusCode());
        }
    }

    @Test
    public void should401OnPOSTWithBadAuthorizationHeader() throws Exception {
        final CloseableHttpClient httpclient = HttpClients.createDefault();
        final HttpPost httppost = new HttpPost(TestClientFactory.createURLString());
        httppost.addHeader("Content-Type", "application/json");
        httppost.addHeader("Authorization", "not-base-64-encoded");
        httppost.setEntity(new StringEntity("{\"gremlin\":\"2-1\"}", Consts.UTF_8));

        try (final CloseableHttpResponse response = httpclient.execute(httppost)) {
            assertEquals(401, response.getStatusLine().getStatusCode());
        }
    }

    @Test
    public void should401OnGETWithBadEncodedAuthorizationHeader() throws Exception {
        final CloseableHttpClient httpclient = HttpClients.createDefault();
        final HttpGet httpget = new HttpGet(TestClientFactory.createURLString("?gremlin=2-1"));
        httpget.addHeader("Authorization", "Basic: not-base-64-encoded");

        try (final CloseableHttpResponse response = httpclient.execute(httpget)) {
            assertEquals(401, response.getStatusLine().getStatusCode());
        }
    }

    @Test
    public void should401OnPOSTWithBadEncodedAuthorizationHeader() throws Exception {
        final CloseableHttpClient httpclient = HttpClients.createDefault();
        final HttpPost httppost = new HttpPost(TestClientFactory.createURLString());
        httppost.addHeader("Content-Type", "application/json");
        httppost.addHeader("Authorization", "Basic: not-base-64-encoded");
        httppost.setEntity(new StringEntity("{\"gremlin\":\"2-1\"}", Consts.UTF_8));

        try (final CloseableHttpResponse response = httpclient.execute(httppost)) {
            assertEquals(401, response.getStatusLine().getStatusCode());
        }
    }

    @Test
    public void should401OnGETWithInvalidPasswordAuthorizationHeader() throws Exception {
        final CloseableHttpClient httpclient = HttpClients.createDefault();
        final HttpGet httpget = new HttpGet(TestClientFactory.createURLString("?gremlin=2-1"));
        httpget.addHeader("Authorization", "Basic " + encoder.encodeToString("stephen:not-my-password".getBytes()));

        try (final CloseableHttpResponse response = httpclient.execute(httpget)) {
            assertEquals(401, response.getStatusLine().getStatusCode());
        }
    }

    @Test
    public void should401OnPOSTWithInvalidPasswordAuthorizationHeader() throws Exception {
        final CloseableHttpClient httpclient = HttpClients.createDefault();
        final HttpPost httppost = new HttpPost(TestClientFactory.createURLString());
        httppost.addHeader("Content-Type", "application/json");
        httppost.addHeader("Authorization", "Basic " + encoder.encodeToString("stephen:not-my-password".getBytes()));
        httppost.setEntity(new StringEntity("{\"gremlin\":\"2-1\"}", Consts.UTF_8));

        try (final CloseableHttpResponse response = httpclient.execute(httppost)) {
            assertEquals(401, response.getStatusLine().getStatusCode());
        }
    }

    @Test
    public void should200OnGETWithAuthorizationHeader() throws Exception {
        final CloseableHttpClient httpclient = HttpClients.createDefault();
        final HttpGet httpget = new HttpGet(TestClientFactory.createURLString("?gremlin=2-1"));
        httpget.addHeader("Authorization", "Basic " + encoder.encodeToString("stephen:password".getBytes()));

        try (final CloseableHttpResponse response = httpclient.execute(httpget)) {
            assertEquals(200, response.getStatusLine().getStatusCode());
            assertEquals("application/json", response.getEntity().getContentType().getValue());
            final String json = EntityUtils.toString(response.getEntity());
            final JsonNode node = mapper.readTree(json);
            assertEquals(1, node.get("result").get("data").get(GraphSONTokens.VALUEPROP).get(0).get(GraphSONTokens.VALUEPROP).intValue());
        }
    }

    @Test
    public void should200OnPOSTWithAuthorizationHeader() throws Exception {
        final CloseableHttpClient httpclient = HttpClients.createDefault();
        final HttpPost httppost = new HttpPost(TestClientFactory.createURLString());
        httppost.addHeader("Content-Type", "application/json");
        httppost.addHeader("Authorization", "Basic " + encoder.encodeToString("stephen:password".getBytes()));
        httppost.setEntity(new StringEntity("{\"gremlin\":\"2-1\"}", Consts.UTF_8));

        try (final CloseableHttpResponse response = httpclient.execute(httppost)) {
            assertEquals(200, response.getStatusLine().getStatusCode());
            assertEquals("application/json", response.getEntity().getContentType().getValue());
            final String json = EntityUtils.toString(response.getEntity());
            final JsonNode node = mapper.readTree(json);
            assertEquals(1, node.get("result").get("data").get(GraphSONTokens.VALUEPROP).get(0).get(GraphSONTokens.VALUEPROP).intValue());
        }
    }

    @Test
    public void should200OnPOSTWithAuthorizationHeaderExplicitHandlerSetting() throws Exception {
        final CloseableHttpClient httpclient = HttpClients.createDefault();
        final HttpPost httppost = new HttpPost(TestClientFactory.createURLString());
        httppost.addHeader("Content-Type", "application/json");
        httppost.addHeader("Authorization", "Basic " + encoder.encodeToString("stephen:password".getBytes()));
        httppost.setEntity(new StringEntity("{\"gremlin\":\"2-1\"}", Consts.UTF_8));

        try (final CloseableHttpResponse response = httpclient.execute(httppost)) {
            assertEquals(200, response.getStatusLine().getStatusCode());
            assertEquals("application/json", response.getEntity().getContentType().getValue());
            final String json = EntityUtils.toString(response.getEntity());
            final JsonNode node = mapper.readTree(json);
            assertEquals(1, node.get("result").get("data").get(GraphSONTokens.VALUEPROP).get(0).get(GraphSONTokens.VALUEPROP).intValue());
        }
    }

    @Test
    public void should200OnGETWithGremlinQueryStringArgumentWithBindingsAndFunction() throws Exception {
        final CloseableHttpClient httpclient = HttpClients.createDefault();
        final HttpGet httpget = new HttpGet(TestClientFactory.createURLString("?gremlin=addItUp(Integer.parseInt(x),Integer.parseInt(y))&bindings.x=10&bindings.y=10"));

        try (final CloseableHttpResponse response = httpclient.execute(httpget)) {
            assertEquals(200, response.getStatusLine().getStatusCode());
            assertEquals("application/json", response.getEntity().getContentType().getValue());
            final String json = EntityUtils.toString(response.getEntity());
            final JsonNode node = mapper.readTree(json);
            assertEquals(20, node.get("result").get("data").get(GraphSONTokens.VALUEPROP).get(0).get(GraphSONTokens.VALUEPROP).intValue());
        }
    }

    @Test
    public void should200OnGETWithGremlinQueryStringArgumentWithIteratorResult() throws Exception {
        final CloseableHttpClient httpclient = HttpClients.createDefault();
        final HttpGet httpget = new HttpGet(TestClientFactory.createURLString("?gremlin=gclassic.V()"));

        try (final CloseableHttpResponse response = httpclient.execute(httpget)) {
            assertEquals(200, response.getStatusLine().getStatusCode());
            assertEquals("application/json", response.getEntity().getContentType().getValue());
            final String json = EntityUtils.toString(response.getEntity());
            final JsonNode node = mapper.readTree(json);
            assertEquals(6, node.get("result").get("data").get(GraphSONTokens.VALUEPROP).size());
        }
    }

    @Test
    public void should200OnGETWithGremlinQueryStringArgument() throws Exception {
        final CloseableHttpClient httpclient = HttpClients.createDefault();
        final HttpGet httpget = new HttpGet(TestClientFactory.createURLString("?gremlin=2-1"));

        try (final CloseableHttpResponse response = httpclient.execute(httpget)) {
            assertEquals(200, response.getStatusLine().getStatusCode());
            assertEquals("application/json", response.getEntity().getContentType().getValue());
            final String json = EntityUtils.toString(response.getEntity());
            final JsonNode node = mapper.readTree(json);
            assertEquals(1, node.get("result").get("data").get(GraphSONTokens.VALUEPROP).get(0).get(GraphSONTokens.VALUEPROP).intValue());
        }
    }

    @Test
    public void should200OnGETWithGremlinQueryStringArgumentReturningVertex() throws Exception {
        final CloseableHttpClient httpclient = HttpClients.createDefault();
        final HttpGet httpget = new HttpGet(TestClientFactory.createURLString("?gremlin=graph.addVertex('name','stephen')"));

        try (final CloseableHttpResponse response = httpclient.execute(httpget)) {
            assertEquals(200, response.getStatusLine().getStatusCode());
            assertEquals("application/json", response.getEntity().getContentType().getValue());
            final String json = EntityUtils.toString(response.getEntity());
            final JsonNode node = mapper.readTree(json);
            assertEquals("stephen", node.get("result").get("data").get(GraphSONTokens.VALUEPROP).get(0).get(GraphSONTokens.VALUEPROP).get("properties").get("name").get(0).get(GraphSONTokens.VALUEPROP).get(GraphSONTokens.VALUE).asText());
        }
    }

    @Test
    public void should200OnGETWithGremlinQueryStringArgumentWithBindings() throws Exception {
        final CloseableHttpClient httpclient = HttpClients.createDefault();
        final HttpGet httpget = new HttpGet(TestClientFactory.createURLString("?gremlin=Integer.parseInt(x)%2BInteger.parseInt(y)&bindings.x=10&bindings.y=10"));

        try (final CloseableHttpResponse response = httpclient.execute(httpget)) {
            assertEquals(200, response.getStatusLine().getStatusCode());
            assertEquals("application/json", response.getEntity().getContentType().getValue());
            final String json = EntityUtils.toString(response.getEntity());
            final JsonNode node = mapper.readTree(json);
            assertEquals(20, node.get("result").get("data").get(GraphSONTokens.VALUEPROP).get(0).get(GraphSONTokens.VALUEPROP).intValue());
        }
    }

    @Test
    public void should400OnGETWithNoGremlinQueryStringArgument() throws Exception {
        final CloseableHttpClient httpclient = HttpClients.createDefault();
        final HttpGet httpget = new HttpGet(TestClientFactory.createURLString());

        try (final CloseableHttpResponse response = httpclient.execute(httpget)) {
            assertEquals(400, response.getStatusLine().getStatusCode());
        }
    }

    @Test
    public void should200OnGETWithAnyAcceptHeaderDefaultResultToJson() throws Exception {
        final CloseableHttpClient httpclient = HttpClients.createDefault();
        final HttpGet httpget = new HttpGet(TestClientFactory.createURLString("?gremlin=2-1"));
        httpget.addHeader("Accept", "*/*");

        try (final CloseableHttpResponse response = httpclient.execute(httpget)) {
            assertEquals(200, response.getStatusLine().getStatusCode());
            assertEquals("application/json", response.getEntity().getContentType().getValue());
            final String json = EntityUtils.toString(response.getEntity());
            final JsonNode node = mapper.readTree(json);
            assertEquals(1, node.get("result").get("data").get(GraphSONTokens.VALUEPROP).get(0).get(GraphSONTokens.VALUEPROP).asInt());
        }
    }

    @Test
    public void should400OnGETWithBadAcceptHeader() throws Exception {
        final CloseableHttpClient httpclient = HttpClients.createDefault();
        final HttpGet httpget = new HttpGet(TestClientFactory.createURLString("?gremlin=2-1"));
        httpget.addHeader("Accept", "application/json+something-else-that-does-not-exist");

        try (final CloseableHttpResponse response = httpclient.execute(httpget)) {
            assertEquals(400, response.getStatusLine().getStatusCode());
        }
    }

    @Test
    public void should200OnPOSTWithGremlinJsonEndcodedBody() throws Exception {
        final CloseableHttpClient httpclient = HttpClients.createDefault();
        final HttpPost httppost = new HttpPost(TestClientFactory.createURLString());
        httppost.addHeader("Content-Type", "application/json");
        httppost.setEntity(new StringEntity("{\"gremlin\":\"2-1\"}", Consts.UTF_8));

        try (final CloseableHttpResponse response = httpclient.execute(httppost)) {
            assertEquals(200, response.getStatusLine().getStatusCode());
            assertEquals("application/json", response.getEntity().getContentType().getValue());
            final String json = EntityUtils.toString(response.getEntity());
            final JsonNode node = mapper.readTree(json);
            assertEquals(1, node.get("result").get("data").get(GraphSONTokens.VALUEPROP).get(0).get(GraphSONTokens.VALUEPROP).intValue());
        }
    }

    @Test
    public void should200OnPOSTWithGremlinJsonEndcodedBodyForJavaTime() throws Exception {
        // basic test of java.time.* serialization over JSON from the server perspective. more complete tests
        // exist in gremlin-core
        final CloseableHttpClient httpclient = HttpClients.createDefault();
        final HttpPost httppost = new HttpPost(TestClientFactory.createURLString());
        httppost.addHeader("Content-Type", "application/json");
        httppost.setEntity(new StringEntity("{\"gremlin\":\"java.time.Instant.MAX\"}", Consts.UTF_8));

        try (final CloseableHttpResponse response = httpclient.execute(httppost)) {
            assertEquals(200, response.getStatusLine().getStatusCode());
            assertEquals("application/json", response.getEntity().getContentType().getValue());
            final String json = EntityUtils.toString(response.getEntity());
            final JsonNode node = mapper.readTree(json);
            assertEquals(Instant.MAX, Instant.parse(node.get("result").get("data").get(GraphSONTokens.VALUEPROP).get(0).get(GraphSONTokens.VALUEPROP).asText()));
        }
    }

    @Test
    public void should200OnPOSTTransactionalGraph() throws Exception {
        assumeNeo4jIsPresent();

        final CloseableHttpClient httpclient = HttpClients.createDefault();
        final HttpPost httppost = new HttpPost(TestClientFactory.createURLString());
        httppost.addHeader("Content-Type", "application/json");
        httppost.setEntity(new StringEntity("{\"gremlin\":\"graph.addVertex('name','stephen');g.V().count()\"}", Consts.UTF_8));

        try (final CloseableHttpResponse response = httpclient.execute(httppost)) {
            assertEquals(200, response.getStatusLine().getStatusCode());
            assertEquals("application/json", response.getEntity().getContentType().getValue());
            final String json = EntityUtils.toString(response.getEntity());
            final JsonNode node = mapper.readTree(json);
            assertEquals(1, node.get("result").get("data").get(GraphSONTokens.VALUEPROP).get(0).get(GraphSONTokens.VALUEPROP).intValue());
        }

        final HttpGet httpget = new HttpGet(TestClientFactory.createURLString("?gremlin=g.V().count()"));
        httpget.addHeader("Accept", "application/json");

        // execute this a bunch of times so that there's a good chance a different thread on the server processes
        // the request
        for (int ix = 0; ix < 100; ix++) {
            try (final CloseableHttpResponse response = httpclient.execute(httpget)) {
                assertEquals(200, response.getStatusLine().getStatusCode());
                assertEquals("application/json", response.getEntity().getContentType().getValue());
                final String json = EntityUtils.toString(response.getEntity());
                final JsonNode node = mapper.readTree(json);
                assertEquals(1, node.get("result").get("data").get(GraphSONTokens.VALUEPROP).get(0).get(GraphSONTokens.VALUEPROP).intValue());
            }
        }
    }

    @Test
    public void should200OnPOSTTransactionalGraphInStrictMode() throws Exception {
        assumeNeo4jIsPresent();

        final CloseableHttpClient httpclient = HttpClients.createDefault();
        final HttpPost httppost = new HttpPost(TestClientFactory.createURLString());
        httppost.addHeader("Content-Type", "application/json");
        httppost.setEntity(new StringEntity("{\"gremlin\":\"g1.addV()\",\"aliases\":{\"g1\":\"g\"}}", Consts.UTF_8));

        try (final CloseableHttpResponse response = httpclient.execute(httppost)) {
            assertEquals(200, response.getStatusLine().getStatusCode());
            assertEquals("application/json", response.getEntity().getContentType().getValue());
            final String json = EntityUtils.toString(response.getEntity());
            final JsonNode node = mapper.readTree(json);
            assertEquals(1, node.get("result").get("data").get(GraphSONTokens.VALUEPROP).size());
        }
    }

    @Test
    public void should200OnPOSTWithGremlinJsonEndcodedBodyWithIteratorResult() throws Exception {
        final CloseableHttpClient httpclient = HttpClients.createDefault();
        final HttpPost httppost = new HttpPost(TestClientFactory.createURLString());
        httppost.addHeader("Content-Type", "application/json");
        httppost.setEntity(new StringEntity("{\"gremlin\":\"gclassic.V()\"}", Consts.UTF_8));

        try (final CloseableHttpResponse response = httpclient.execute(httppost)) {
            assertEquals(200, response.getStatusLine().getStatusCode());
            assertEquals("application/json", response.getEntity().getContentType().getValue());
            final String json = EntityUtils.toString(response.getEntity());
            final JsonNode node = mapper.readTree(json);
            assertEquals(6, node.get("result").get("data").get(GraphSONTokens.VALUEPROP).size());
        }
    }

    @Test
    public void should200OnPOSTWithGremlinJsonEndcodedBodyWithTinkerGraphResult() throws Exception {
        final CloseableHttpClient httpclient = HttpClients.createDefault();
        final HttpPost httppost = new HttpPost(TestClientFactory.createURLString());
        httppost.addHeader("Content-Type", "application/json");
        httppost.setEntity(new StringEntity("{\"gremlin\":\"org.apache.tinkerpop.gremlin.tinkergraph.structure.TinkerFactory.createModern()\"}", Consts.UTF_8));

        try (final CloseableHttpResponse response = httpclient.execute(httppost)) {
            assertEquals(200, response.getStatusLine().getStatusCode());
            assertEquals("application/json", response.getEntity().getContentType().getValue());
            final String json = EntityUtils.toString(response.getEntity());
            final JsonNode resultJson = mapper.readTree(json);
            final JsonNode data = resultJson.get("result").get("data");
            assertEquals(1, data.get(GraphSONTokens.VALUEPROP).size());

            assertEquals(6, data.get(GraphSONTokens.VALUEPROP).get(0).get(GraphSONTokens.VALUEPROP).get(GraphSONTokens.VERTICES).size());
            assertEquals(6, data.get(GraphSONTokens.VALUEPROP).get(0).get(GraphSONTokens.VALUEPROP).get(GraphSONTokens.EDGES).size());
        }
    }

    @Test
    public void should200OnPOSTWithGremlinJsonEndcodedBodyWithIteratorResultAndAliases() throws Exception {
        final CloseableHttpClient httpclient = HttpClients.createDefault();
        final HttpPost httppost = new HttpPost(TestClientFactory.createURLString());
        httppost.addHeader("Content-Type", "application/json");
        httppost.setEntity(new StringEntity("{\"gremlin\":\"g1.V()\",\"aliases\":{\"g1\":\"gclassic\"}}", Consts.UTF_8));

        try (final CloseableHttpResponse response = httpclient.execute(httppost)) {
            assertEquals(200, response.getStatusLine().getStatusCode());
            assertEquals("application/json", response.getEntity().getContentType().getValue());
            final String json = EntityUtils.toString(response.getEntity());
            final JsonNode node = mapper.readTree(json);
            assertEquals(6, node.get("result").get("data").get(GraphSONTokens.VALUEPROP).size());
        }
    }

    @Test
    public void should200OnPOSTWithGremlinJsonEndcodedBodyAndBindings() throws Exception {
        final CloseableHttpClient httpclient = HttpClients.createDefault();
        final HttpPost httppost = new HttpPost(TestClientFactory.createURLString());
        httppost.addHeader("Content-Type", "application/json");
        httppost.setEntity(new StringEntity("{\"gremlin\":\"x+y\", \"bindings\":{\"x\":10, \"y\":10}}", Consts.UTF_8));

        try (final CloseableHttpResponse response = httpclient.execute(httppost)) {
            assertEquals(200, response.getStatusLine().getStatusCode());
            assertEquals("application/json", response.getEntity().getContentType().getValue());
            final String json = EntityUtils.toString(response.getEntity());
            final JsonNode node = mapper.readTree(json);
            assertEquals(20, node.get("result").get("data").get(GraphSONTokens.VALUEPROP).get(0).get(GraphSONTokens.VALUEPROP).intValue());
        }
    }

    @Test
    public void should200OnPOSTWithGremlinJsonEndcodedBodyAndLongBindings() throws Exception {
        final CloseableHttpClient httpclient = HttpClients.createDefault();
        final HttpPost httppost = new HttpPost(TestClientFactory.createURLString());
        httppost.addHeader("Content-Type", "application/json");
        httppost.setEntity(new StringEntity("{\"gremlin\":\"x\", \"bindings\":{\"x\":10}}", Consts.UTF_8));

        try (final CloseableHttpResponse response = httpclient.execute(httppost)) {
            assertEquals(200, response.getStatusLine().getStatusCode());
            assertEquals("application/json", response.getEntity().getContentType().getValue());
            final String json = EntityUtils.toString(response.getEntity());
            final JsonNode node = mapper.readTree(json);
            assertEquals(10, node.get("result").get("data").get(GraphSONTokens.VALUEPROP).get(0).get(GraphSONTokens.VALUEPROP).intValue());
        }
    }

    @Test
    public void should200OnPOSTWithGremlinJsonEndcodedBodyAndDoubleBindings() throws Exception {
        final CloseableHttpClient httpclient = HttpClients.createDefault();
        final HttpPost httppost = new HttpPost(TestClientFactory.createURLString());
        httppost.addHeader("Content-Type", "application/json");
        httppost.setEntity(new StringEntity("{\"gremlin\":\"x\", \"bindings\":{\"x\":10.5}}", Consts.UTF_8));

        try (final CloseableHttpResponse response = httpclient.execute(httppost)) {
            assertEquals(200, response.getStatusLine().getStatusCode());
            assertEquals("application/json", response.getEntity().getContentType().getValue());
            final String json = EntityUtils.toString(response.getEntity());
            final JsonNode node = mapper.readTree(json);
            assertEquals(10.5d, node.get("result").get("data").get(GraphSONTokens.VALUEPROP).get(0).get(GraphSONTokens.VALUEPROP).doubleValue(), 0.0001);
        }
    }

    @Test
    public void should200OnPOSTWithGremlinJsonEndcodedBodyAndStringBindings() throws Exception {
        final CloseableHttpClient httpclient = HttpClients.createDefault();
        final HttpPost httppost = new HttpPost(TestClientFactory.createURLString());
        httppost.addHeader("Content-Type", "application/json");
        httppost.setEntity(new StringEntity("{\"gremlin\":\"x\", \"bindings\":{\"x\":\"10\"}}", Consts.UTF_8));

        try (final CloseableHttpResponse response = httpclient.execute(httppost)) {
            assertEquals(200, response.getStatusLine().getStatusCode());
            assertEquals("application/json", response.getEntity().getContentType().getValue());
            final String json = EntityUtils.toString(response.getEntity());
            final JsonNode node = mapper.readTree(json);
            assertEquals("10", node.get("result").get("data").get(GraphSONTokens.VALUEPROP).get(0).textValue());
        }
    }

    @Test
    public void should200OnPOSTWithGremlinJsonEndcodedBodyAndBooleanBindings() throws Exception {
        final CloseableHttpClient httpclient = HttpClients.createDefault();
        final HttpPost httppost = new HttpPost(TestClientFactory.createURLString());
        httppost.addHeader("Content-Type", "application/json");
        httppost.setEntity(new StringEntity("{\"gremlin\":\"x\", \"bindings\":{\"x\":true}}", Consts.UTF_8));

        try (final CloseableHttpResponse response = httpclient.execute(httppost)) {
            assertEquals(200, response.getStatusLine().getStatusCode());
            assertEquals("application/json", response.getEntity().getContentType().getValue());
            final String json = EntityUtils.toString(response.getEntity());
            final JsonNode node = mapper.readTree(json);
            assertEquals(true, node.get("result").get("data").get(GraphSONTokens.VALUEPROP).get(0).booleanValue());
        }
    }

    @Test
    public void should200OnPOSTWithGremlinJsonEndcodedBodyAndNullBindings() throws Exception {
        final CloseableHttpClient httpclient = HttpClients.createDefault();
        final HttpPost httppost = new HttpPost(TestClientFactory.createURLString());
        httppost.addHeader("Content-Type", "application/json");
        httppost.setEntity(new StringEntity("{\"gremlin\":\"x\", \"bindings\":{\"x\":null}}", Consts.UTF_8));

        try (final CloseableHttpResponse response = httpclient.execute(httppost)) {
            assertEquals(200, response.getStatusLine().getStatusCode());
            assertEquals("application/json", response.getEntity().getContentType().getValue());
            final String json = EntityUtils.toString(response.getEntity());
            final JsonNode node = mapper.readTree(json);
            assertEquals(true, node.get("result").get("data").get(GraphSONTokens.VALUEPROP).get(0).isNull());
        }
    }

    @Test
    public void should200OnPOSTWithGremlinJsonEndcodedBodyAndArrayBindings() throws Exception {
        final CloseableHttpClient httpclient = HttpClients.createDefault();
        final HttpPost httppost = new HttpPost(TestClientFactory.createURLString());
        httppost.addHeader("Content-Type", "application/json");
        httppost.setEntity(new StringEntity("{\"gremlin\":\"x\", \"bindings\":{\"x\":[1,2,3]}}", Consts.UTF_8));

        try (final CloseableHttpResponse response = httpclient.execute(httppost)) {
            assertEquals(200, response.getStatusLine().getStatusCode());
            assertEquals("application/json", response.getEntity().getContentType().getValue());
            final String json = EntityUtils.toString(response.getEntity());
            final JsonNode node = mapper.readTree(json);
            assertEquals(true, node.get("result").get("data").get(GraphSONTokens.VALUEPROP).isArray());
            assertEquals(1, node.get("result").get("data").get(GraphSONTokens.VALUEPROP).get(0).get(GraphSONTokens.VALUEPROP).intValue());
            assertEquals(2, node.get("result").get("data").get(GraphSONTokens.VALUEPROP).get(1).get(GraphSONTokens.VALUEPROP).intValue());
            assertEquals(3, node.get("result").get("data").get(GraphSONTokens.VALUEPROP).get(2).get(GraphSONTokens.VALUEPROP).intValue());
        }
    }

    @Test
    public void should200OnPOSTWithGremlinJsonEndcodedBodyAndMapBindings() throws Exception {
        final CloseableHttpClient httpclient = HttpClients.createDefault();
        final HttpPost httppost = new HttpPost(TestClientFactory.createURLString());
        httppost.addHeader("Content-Type", "application/json");
        httppost.setEntity(new StringEntity("{\"gremlin\":\"x\", \"bindings\":{\"x\":{\"y\":1}}}", Consts.UTF_8));

        try (final CloseableHttpResponse response = httpclient.execute(httppost)) {
            assertEquals(200, response.getStatusLine().getStatusCode());
            assertEquals("application/json", response.getEntity().getContentType().getValue());
            final String json = EntityUtils.toString(response.getEntity());
            final JsonNode node = mapper.readTree(json);
            assertEquals("g:Map", node.get("result").get("data").get(GraphSONTokens.VALUEPROP).get(0).get("@type").asText());
            assertEquals(1, node.get("result").get("data").get(GraphSONTokens.VALUEPROP).get(0).get(GraphSONTokens.VALUEPROP).get(1).get(GraphSONTokens.VALUEPROP).asInt());
        }
    }

    @Test
    public void should400OnPOSTWithGremlinJsonEndcodedBodyAndBadBindings() throws Exception {
        final CloseableHttpClient httpclient = HttpClients.createDefault();
        final HttpPost httppost = new HttpPost(TestClientFactory.createURLString());
        httppost.addHeader("Content-Type", "application/json");
        httppost.setEntity(new StringEntity("{\"gremlin\":\"x+y\", \"bindings\":10}}", Consts.UTF_8));

        try (final CloseableHttpResponse response = httpclient.execute(httppost)) {
            assertEquals(400, response.getStatusLine().getStatusCode());
        }
    }

    @Test
    public void should400OnPOSTWithGremlinJsonEndcodedBodyWithNoGremlinKey() throws Exception {
        final CloseableHttpClient httpclient = HttpClients.createDefault();
        final HttpPost httppost = new HttpPost(TestClientFactory.createURLString());
        httppost.addHeader("Content-Type", "application/json");
        httppost.setEntity(new StringEntity("{\"gremadfadflin\":\"1-1\"}", Consts.UTF_8));

        try (final CloseableHttpResponse response = httpclient.execute(httppost)) {
            assertEquals(400, response.getStatusLine().getStatusCode());
        }
    }

    @Test
    public void should400OnPOSTWithBadAcceptHeader() throws Exception {
        final CloseableHttpClient httpclient = HttpClients.createDefault();
        final HttpPost httppost = new HttpPost(TestClientFactory.createURLString());
        httppost.addHeader("Content-Type", "application/json");
        httppost.addHeader("Accept", "application/json+something-else-that-does-not-exist");
        httppost.setEntity(new StringEntity("{\"gremlin\":\"1-1\"}", Consts.UTF_8));

        try (final CloseableHttpResponse response = httpclient.execute(httppost)) {
            assertEquals(400, response.getStatusLine().getStatusCode());
        }
    }

    @Test
    public void should200OnPOSTWithAnyAcceptHeaderDefaultResultToJson() throws Exception {
        final CloseableHttpClient httpclient = HttpClients.createDefault();
        final HttpPost httppost = new HttpPost(TestClientFactory.createURLString());
        httppost.addHeader("Content-Type", "application/json");
        httppost.addHeader("Accept", "*/*");
        httppost.setEntity(new StringEntity("{\"gremlin\":\"1-1\"}", Consts.UTF_8));

        try (final CloseableHttpResponse response = httpclient.execute(httppost)) {
            assertEquals(200, response.getStatusLine().getStatusCode());
            assertEquals("application/json", response.getEntity().getContentType().getValue());
            final String json = EntityUtils.toString(response.getEntity());
            final JsonNode node = mapper.readTree(json);
            assertEquals(0, node.get("result").get("data").get(GraphSONTokens.VALUEPROP).get(0).get(GraphSONTokens.VALUEPROP).asInt());
        }
    }

    @Test
    public void should200OnPOSTWithComplexAcceptHeaderDefaultResultToJson() throws Exception {
        final CloseableHttpClient httpclient = HttpClients.createDefault();
        final HttpPost httppost = new HttpPost(TestClientFactory.createURLString());
        httppost.addHeader("Content-Type", "*.*;q=0.8,application/xhtml");
        httppost.addHeader("Accept", "*/*");
        httppost.setEntity(new StringEntity("{\"gremlin\":\"1-1\"}", Consts.UTF_8));

        try (final CloseableHttpResponse response = httpclient.execute(httppost)) {
            assertEquals(200, response.getStatusLine().getStatusCode());
            assertEquals("application/json", response.getEntity().getContentType().getValue());
            final String json = EntityUtils.toString(response.getEntity());
            final JsonNode node = mapper.readTree(json);
            assertEquals(0, node.get("result").get("data").get(GraphSONTokens.VALUEPROP).get(0).get(GraphSONTokens.VALUEPROP).asInt());
        }
    }

    @Test
    public void should500OnGETWithGremlinEvalFailure() throws Exception {
        final CloseableHttpClient httpclient = HttpClients.createDefault();
        final HttpPost httppost = new HttpPost(TestClientFactory.createURLString());
        httppost.addHeader("Content-Type", "application/json");
        httppost.setEntity(new StringEntity("{\"gremlin\":\"1/0\"}", Consts.UTF_8));

        try (final CloseableHttpResponse response = httpclient.execute(httppost)) {
            assertEquals(500, response.getStatusLine().getStatusCode());
            final String json = EntityUtils.toString(response.getEntity());
            final JsonNode node = mapper.readTree(json);
            assertEquals("java.lang.ArithmeticException", node.get(Tokens.STATUS_ATTRIBUTE_EXCEPTIONS).get(0).asText());
            assertEquals(1, node.get(Tokens.STATUS_ATTRIBUTE_EXCEPTIONS).size());
            assertThat(node.get(Tokens.STATUS_ATTRIBUTE_STACK_TRACE).asText(), containsString("Division by zero"));
        }
    }

    @Test
    public void should200OnPOSTWithGraphSON1d0AcceptHeaderDefaultResultToJson() throws Exception {
        final CloseableHttpClient httpclient = HttpClients.createDefault();
        final HttpPost httppost = new HttpPost(TestClientFactory.createURLString());
        httppost.setEntity(new StringEntity("{\"gremlin\":\"1-1\"}", Consts.UTF_8));

        try (final CloseableHttpResponse response = httpclient.execute(httppost)) {
            assertEquals(200, response.getStatusLine().getStatusCode());
            assertEquals(SerTokens.MIME_JSON, response.getEntity().getContentType().getValue());
            final String json = EntityUtils.toString(response.getEntity());
            final JsonNode node = mapper.readTree(json);
            assertEquals(0, node.get("result").get("data").get(0).asInt());
        }
    }

    @Test
    public void should200OnPOSTWithGraphSON2d0AcceptHeaderDefaultResultToJson() throws Exception {
        final CloseableHttpClient httpclient = HttpClients.createDefault();
        final HttpPost httppost = new HttpPost(TestClientFactory.createURLString());
        httppost.setEntity(new StringEntity("{\"gremlin\":\"1-1\"}", Consts.UTF_8));

        try (final CloseableHttpResponse response = httpclient.execute(httppost)) {
            assertEquals(200, response.getStatusLine().getStatusCode());
            assertEquals(SerTokens.MIME_JSON, response.getEntity().getContentType().getValue());
            final String json = EntityUtils.toString(response.getEntity());
            final JsonNode node = mapper.readTree(json);
            assertEquals(0, node.get("result").get("data").get(0).asInt());
        }
    }

    @Test
    public void should200OnPOSTWithGraphSON3d0AcceptHeaderDefaultResultToJson() throws Exception {
        final CloseableHttpClient httpclient = HttpClients.createDefault();
        final HttpPost httppost = new HttpPost(TestClientFactory.createURLString());
        httppost.setEntity(new StringEntity("{\"gremlin\":\"1-1\"}", Consts.UTF_8));

        try (final CloseableHttpResponse response = httpclient.execute(httppost)) {
            assertEquals(200, response.getStatusLine().getStatusCode());
            assertEquals(SerTokens.MIME_JSON, response.getEntity().getContentType().getValue());
            final String json = EntityUtils.toString(response.getEntity());
            final JsonNode node = mapper.readTree(json);
            assertEquals(0, node.get("result").get("data").get(GraphSONTokens.VALUEPROP).get(0).get(GraphSONTokens.VALUEPROP).asInt());
        }
    }

    @Test
    public void should200OnPOSTWithAnyGraphSONAcceptHeaderDefaultResultToJson() throws Exception {
        final CloseableHttpClient httpclient = HttpClients.createDefault();
        final HttpPost httppost1 = new HttpPost(TestClientFactory.createURLString());
        httppost1.setHeader(HttpHeaders.CONTENT_TYPE, SerTokens.MIME_JSON);
        httppost1.setHeader(HttpHeaders.ACCEPT, SerTokens.MIME_JSON);
        httppost1.setEntity(new StringEntity("{\"gremlin\":\"1-1\"}", Consts.UTF_8));

        try (final CloseableHttpResponse response = httpclient.execute(httppost1)) {
            assertEquals(200, response.getStatusLine().getStatusCode());
            assertEquals(SerTokens.MIME_JSON, response.getEntity().getContentType().getValue());
            final String json = EntityUtils.toString(response.getEntity());
            final JsonNode node = mapper.readTree(json);
            assertEquals(0, node.get("result").get("data").get(0).asInt());
        }

        final HttpPost httppost2 = new HttpPost(TestClientFactory.createURLString());
        httppost2.setHeader(HttpHeaders.CONTENT_TYPE, SerTokens.MIME_JSON);
        httppost2.setHeader(HttpHeaders.ACCEPT, SerTokens.MIME_GRAPHSON_V2D0);
        httppost2.setEntity(new StringEntity("{\"gremlin\":\"1-1\"}", Consts.UTF_8));

        try (final CloseableHttpResponse response = httpclient.execute(httppost2)) {
            assertEquals(200, response.getStatusLine().getStatusCode());
            assertEquals(SerTokens.MIME_GRAPHSON_V2D0, response.getEntity().getContentType().getValue());
            final String json = EntityUtils.toString(response.getEntity());
            final JsonNode node = mapper.readTree(json);
            assertEquals(0, node.get("result").get("data").get(0).get(GraphSONTokens.VALUEPROP).asInt());
        }

        final HttpPost httppost3 = new HttpPost(TestClientFactory.createURLString());
        httppost3.setHeader(HttpHeaders.CONTENT_TYPE, SerTokens.MIME_JSON);
        httppost3.setHeader(HttpHeaders.ACCEPT, SerTokens.MIME_GRAPHSON_V3D0);
        httppost3.setEntity(new StringEntity("{\"gremlin\":\"1-1\"}", Consts.UTF_8));

        try (final CloseableHttpResponse response = httpclient.execute(httppost3)) {
            assertEquals(200, response.getStatusLine().getStatusCode());
            assertEquals(SerTokens.MIME_GRAPHSON_V3D0, response.getEntity().getContentType().getValue());
            final String json = EntityUtils.toString(response.getEntity());
            final JsonNode node = mapper.readTree(json);
            assertEquals(0, node.get("result").get("data").get(GraphSONTokens.VALUEPROP).get(0).get(GraphSONTokens.VALUEPROP).asInt());
        }
    }

    @Test
<<<<<<< HEAD
    public void should200OnGETWithGremlinQueryStringArgumentCallingDatetimeFunction() throws Exception {
        final CloseableHttpClient httpclient = HttpClients.createDefault();
        final HttpGet httpget = new HttpGet(TestClientFactory.createURLString("?gremlin=datetime%28%272018-03-22T00%3A35%3A44.741%2B1600%27%29"));

        try (final CloseableHttpResponse response = httpclient.execute(httpget)) {
            assertEquals(200, response.getStatusLine().getStatusCode());
            assertEquals("application/json", response.getEntity().getContentType().getValue());
            final String json = EntityUtils.toString(response.getEntity());
            final JsonNode node = mapper.readTree(json);
            assertEquals(1521621344741L, node.get("result").get("data").get(GraphSONTokens.VALUEPROP).get(0).get(GraphSONTokens.VALUEPROP).longValue());
=======
    public void should500WithResultThatCantBeSerialized() throws Exception {
        final CloseableHttpClient httpclient = HttpClients.createDefault();
        final HttpPost httppost = new HttpPost(TestClientFactory.createURLString());
        httppost.setEntity(new StringEntity("{\"gremlin\":\"g\"}", Consts.UTF_8));

        try (final CloseableHttpResponse response = httpclient.execute(httppost)) {
            assertEquals(500, response.getStatusLine().getStatusCode());
            assertEquals(SerTokens.MIME_JSON, response.getEntity().getContentType().getValue());
            final String json = EntityUtils.toString(response.getEntity());
            final JsonNode node = mapper.readTree(json);
            assertThat(node.get("message").asText(), startsWith("Could not serialize the result with "));
>>>>>>> dac32de0
        }
    }
}<|MERGE_RESOLUTION|>--- conflicted
+++ resolved
@@ -867,18 +867,6 @@
     }
 
     @Test
-<<<<<<< HEAD
-    public void should200OnGETWithGremlinQueryStringArgumentCallingDatetimeFunction() throws Exception {
-        final CloseableHttpClient httpclient = HttpClients.createDefault();
-        final HttpGet httpget = new HttpGet(TestClientFactory.createURLString("?gremlin=datetime%28%272018-03-22T00%3A35%3A44.741%2B1600%27%29"));
-
-        try (final CloseableHttpResponse response = httpclient.execute(httpget)) {
-            assertEquals(200, response.getStatusLine().getStatusCode());
-            assertEquals("application/json", response.getEntity().getContentType().getValue());
-            final String json = EntityUtils.toString(response.getEntity());
-            final JsonNode node = mapper.readTree(json);
-            assertEquals(1521621344741L, node.get("result").get("data").get(GraphSONTokens.VALUEPROP).get(0).get(GraphSONTokens.VALUEPROP).longValue());
-=======
     public void should500WithResultThatCantBeSerialized() throws Exception {
         final CloseableHttpClient httpclient = HttpClients.createDefault();
         final HttpPost httppost = new HttpPost(TestClientFactory.createURLString());
@@ -890,7 +878,20 @@
             final String json = EntityUtils.toString(response.getEntity());
             final JsonNode node = mapper.readTree(json);
             assertThat(node.get("message").asText(), startsWith("Could not serialize the result with "));
->>>>>>> dac32de0
+        }
+    }
+
+    @Test
+    public void should200OnGETWithGremlinQueryStringArgumentCallingDatetimeFunction() throws Exception {
+        final CloseableHttpClient httpclient = HttpClients.createDefault();
+        final HttpGet httpget = new HttpGet(TestClientFactory.createURLString("?gremlin=datetime%28%272018-03-22T00%3A35%3A44.741%2B1600%27%29"));
+
+        try (final CloseableHttpResponse response = httpclient.execute(httpget)) {
+            assertEquals(200, response.getStatusLine().getStatusCode());
+            assertEquals("application/json", response.getEntity().getContentType().getValue());
+            final String json = EntityUtils.toString(response.getEntity());
+            final JsonNode node = mapper.readTree(json);
+            assertEquals(1521621344741L, node.get("result").get("data").get(GraphSONTokens.VALUEPROP).get(0).get(GraphSONTokens.VALUEPROP).longValue());
         }
     }
 }