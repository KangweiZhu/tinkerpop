/*
 * Licensed to the Apache Software Foundation (ASF) under one
 * or more contributor license agreements.  See the NOTICE file
 * distributed with this work for additional information
 * regarding copyright ownership.  The ASF licenses this file
 * to you under the Apache License, Version 2.0 (the
 * "License"); you may not use this file except in compliance
 * with the License.  You may obtain a copy of the License at
 *
 * http://www.apache.org/licenses/LICENSE-2.0
 *
 * Unless required by applicable law or agreed to in writing,
 * software distributed under the License is distributed on an
 * "AS IS" BASIS, WITHOUT WARRANTIES OR CONDITIONS OF ANY
 * KIND, either express or implied.  See the License for the
 * specific language governing permissions and limitations
 * under the License.
 */
package org.apache.tinkerpop.gremlin.server;

<<<<<<< HEAD
import ch.qos.logback.classic.Level;
import ch.qos.logback.classic.Logger;
import nl.altindag.log.LogCaptor;
import org.apache.commons.configuration2.BaseConfiguration;
import org.apache.commons.configuration2.Configuration;
import org.apache.tinkerpop.gremlin.server.channel.UnifiedChannelizer;
import org.apache.tinkerpop.gremlin.server.channel.WebSocketChannelizer;
import org.apache.tinkerpop.gremlin.util.ExceptionHelper;
=======
import io.netty.channel.ChannelHandlerContext;
import io.netty.util.AttributeKey;
import org.apache.commons.configuration2.BaseConfiguration;
import org.apache.commons.configuration2.Configuration;
import org.apache.log4j.Level;
import org.apache.log4j.Logger;
>>>>>>> ea67b9e6
import org.apache.tinkerpop.gremlin.TestHelper;
import org.apache.tinkerpop.gremlin.driver.Client;
import org.apache.tinkerpop.gremlin.driver.Cluster;
import org.apache.tinkerpop.gremlin.driver.Result;
import org.apache.tinkerpop.gremlin.driver.ResultSet;
import org.apache.tinkerpop.gremlin.driver.Tokens;
import org.apache.tinkerpop.gremlin.driver.exception.ResponseException;
import org.apache.tinkerpop.gremlin.driver.message.RequestMessage;
import org.apache.tinkerpop.gremlin.driver.message.ResponseMessage;
import org.apache.tinkerpop.gremlin.driver.message.ResponseStatusCode;
import org.apache.tinkerpop.gremlin.driver.remote.DriverRemoteConnection;
import org.apache.tinkerpop.gremlin.driver.ser.Serializers;
import org.apache.tinkerpop.gremlin.driver.simple.SimpleClient;
import org.apache.tinkerpop.gremlin.driver.UserAgent;
import org.apache.tinkerpop.gremlin.groovy.jsr223.GremlinGroovyScriptEngine;
import org.apache.tinkerpop.gremlin.groovy.jsr223.GroovyCompilerGremlinPlugin;
import org.apache.tinkerpop.gremlin.groovy.jsr223.customizer.SimpleSandboxExtension;
import org.apache.tinkerpop.gremlin.jsr223.ScriptFileGremlinPlugin;
import org.apache.tinkerpop.gremlin.server.handler.OpSelectorHandler;
import org.apache.tinkerpop.gremlin.server.handler.UnifiedHandler;
import org.apache.tinkerpop.gremlin.structure.RemoteGraph;
import org.apache.tinkerpop.gremlin.process.traversal.Traversal;
import org.apache.tinkerpop.gremlin.process.traversal.dsl.graph.GraphTraversalSource;
import org.apache.tinkerpop.gremlin.process.traversal.dsl.graph.__;
import org.apache.tinkerpop.gremlin.server.op.AbstractEvalOpProcessor;
import org.apache.tinkerpop.gremlin.server.op.standard.StandardOpProcessor;
import org.apache.tinkerpop.gremlin.server.channel.TestChannelizer;
import org.apache.tinkerpop.gremlin.server.channel.UnifiedChannelizer;
import org.apache.tinkerpop.gremlin.server.channel.UnifiedTestChannelizer;
import org.apache.tinkerpop.gremlin.server.channel.WebSocketChannelizer;
import org.apache.tinkerpop.gremlin.server.channel.WebSocketTestChannelizer;
import org.apache.tinkerpop.gremlin.server.handler.WsUserAgentHandler;
import org.apache.tinkerpop.gremlin.structure.Graph;
import org.apache.tinkerpop.gremlin.structure.T;
import org.apache.tinkerpop.gremlin.structure.Vertex;
import org.apache.tinkerpop.gremlin.util.function.Lambda;
import org.apache.tinkerpop.gremlin.util.ExceptionHelper;
import org.hamcrest.CoreMatchers;
import org.hamcrest.Matchers;
import org.junit.After;
import org.junit.AfterClass;
import org.junit.Before;
import org.junit.BeforeClass;
import org.junit.Test;

import org.slf4j.LoggerFactory;

import java.util.ArrayList;
import java.util.HashMap;
import java.util.Iterator;
import java.util.List;
import java.util.Map;
import java.util.concurrent.CompletableFuture;
import java.util.concurrent.CountDownLatch;
import java.util.concurrent.ExecutorService;
import java.util.concurrent.Executors;
import java.util.concurrent.Future;
import java.util.concurrent.ScheduledExecutorService;
import java.util.concurrent.TimeUnit;
import java.util.concurrent.TimeoutException;
import java.util.concurrent.atomic.AtomicBoolean;
import java.util.function.Supplier;
import java.util.stream.Collectors;
import java.util.stream.IntStream;

import static org.apache.tinkerpop.gremlin.driver.Tokens.ARGS_EVAL_TIMEOUT;
import static org.apache.tinkerpop.gremlin.groovy.jsr223.GroovyCompilerGremlinPlugin.Compilation.COMPILE_STATIC;
import static org.apache.tinkerpop.gremlin.process.remote.RemoteConnection.GREMLIN_REMOTE;
import static org.apache.tinkerpop.gremlin.process.remote.RemoteConnection.GREMLIN_REMOTE_CONNECTION_CLASS;
import static org.apache.tinkerpop.gremlin.process.traversal.AnonymousTraversalSource.traversal;
import static org.hamcrest.CoreMatchers.containsString;
import static org.hamcrest.CoreMatchers.is;
import static org.hamcrest.MatcherAssert.assertThat;
import static org.hamcrest.core.AllOf.allOf;
import static org.hamcrest.core.IsInstanceOf.instanceOf;
import static org.hamcrest.core.IsNot.not;
import static org.hamcrest.core.StringStartsWith.startsWith;
import static org.junit.Assert.assertEquals;
import static org.junit.Assert.assertNull;
import static org.junit.Assert.assertTrue;
import static org.junit.Assert.fail;
import static org.junit.Assume.assumeThat;

/**
 * Integration tests for server-side settings and processing.
 *
 * @author Stephen Mallette (http://stephen.genoprime.com)
 */
public class GremlinServerIntegrateTest extends AbstractGremlinServerIntegrationTest {

    private Level previousLogLevel;
    private static final org.slf4j.Logger logger = LoggerFactory.getLogger(GremlinServerIntegrateTest.class);

    private final Supplier<Graph> graphGetter = () -> server.getServerGremlinExecutor().getGraphManager().getGraph("graph");
    private final Configuration conf = new BaseConfiguration() {{
        setProperty(Graph.GRAPH, RemoteGraph.class.getName());
        setProperty(GREMLIN_REMOTE_CONNECTION_CLASS, DriverRemoteConnection.class.getName());
        setProperty(DriverRemoteConnection.GREMLIN_REMOTE_DRIVER_SOURCENAME, "g");
        setProperty(GREMLIN_REMOTE + "attachment", graphGetter);
        setProperty("clusterConfiguration.port", TestClientFactory.PORT);
        setProperty("clusterConfiguration.hosts", "localhost");
    }};
    private static final int POOL_SIZE_FOR_TIMEOUT_TESTS = 1;

    private static LogCaptor logCaptor;

    @BeforeClass
    public static void setupLogCaptor() {
        logCaptor = LogCaptor.forRoot();
    }

    @AfterClass
    public static void tearDownAfterClass() {
        logCaptor.close();
    }

    @Before
    public void setupForEachTest() {

        if (name.getMethodName().equals("shouldPingChannelIfClientDies") ||
<<<<<<< HEAD
                name.getMethodName().equals("shouldCloseChannelIfClientDoesntRespond")) {
            final Logger opSelectorHandlerLogger = (Logger) LoggerFactory.getLogger(OpSelectorHandler.class);
            final Logger unifiedHandlerLogger = (Logger) LoggerFactory.getLogger(UnifiedHandler.class);
=======
                name.getMethodName().equals("shouldCloseChannelIfClientDoesntRespond") ||
                name.getMethodName().equals("shouldCaptureUserAgentFromClient")) {
            final org.apache.log4j.Logger opSelectorHandlerLogger = org.apache.log4j.Logger.getLogger(OpSelectorHandler.class);
            final org.apache.log4j.Logger unifiedHandlerLogger = org.apache.log4j.Logger.getLogger(UnifiedHandler.class);
            final org.apache.log4j.Logger wsUserAgentHandlerLogger = org.apache.log4j.Logger.getLogger(WsUserAgentHandler.class);
>>>>>>> ea67b9e6
            previousLogLevel = opSelectorHandlerLogger.getLevel();
            opSelectorHandlerLogger.setLevel(Level.INFO);
            unifiedHandlerLogger.setLevel(Level.INFO);
            wsUserAgentHandlerLogger.setLevel(Level.DEBUG);
        }

        logCaptor.clearLogs();
    }

    @After
    public void teardownForEachTest() {
        if (name.getMethodName().equals("shouldPingChannelIfClientDies")||
<<<<<<< HEAD
                name.getMethodName().equals("shouldCloseChannelIfClientDoesntRespond")) {
            final Logger opSelectorHandlerLogger = (Logger) LoggerFactory.getLogger(OpSelectorHandler.class);
=======
                name.getMethodName().equals("shouldCloseChannelIfClientDoesntRespond") ||
                name.getMethodName().equals("shouldCaptureUserAgentFromClient")) {
            final org.apache.log4j.Logger opSelectorHandlerLogger = org.apache.log4j.Logger.getLogger(OpSelectorHandler.class);
>>>>>>> ea67b9e6
            opSelectorHandlerLogger.setLevel(previousLogLevel);
            final Logger unifiedHandlerLogger = (Logger) LoggerFactory.getLogger(UnifiedHandler.class);
            unifiedHandlerLogger.setLevel(previousLogLevel);
            final org.apache.log4j.Logger wsUserAgentHandlerLogger = org.apache.log4j.Logger.getLogger(WsUserAgentHandler.class);
            wsUserAgentHandlerLogger.setLevel(previousLogLevel);
        }
    }

    /**
     * Configure specific Gremlin Server settings for specific tests.
     */
    @Override
    public Settings overrideSettings(final Settings settings) {
        final String nameOfTest = name.getMethodName();
        switch (nameOfTest) {
            case "shouldProvideBetterExceptionForMethodCodeTooLarge":
                settings.maxContentLength = 4096000;

                // OpProcessor setting
                final Settings.ProcessorSettings processorSettingsBig = new Settings.ProcessorSettings();
                processorSettingsBig.className = StandardOpProcessor.class.getName();
                processorSettingsBig.config = new HashMap<String,Object>() {{
                    put(AbstractEvalOpProcessor.CONFIG_MAX_PARAMETERS, Integer.MAX_VALUE);
                }};
                settings.processors.clear();
                settings.processors.add(processorSettingsBig);

                // Unified setting
                settings.maxParameters = Integer.MAX_VALUE;
                break;
            case "shouldRespectHighWaterMarkSettingAndSucceed":
                settings.writeBufferHighWaterMark = 64;
                settings.writeBufferLowWaterMark = 32;
                break;
            case "shouldReceiveFailureTimeOutOnScriptEval":
                settings.evaluationTimeout = 1000;
                break;
            case "shouldBlockRequestWhenTooBig":
                settings.maxContentLength = 1024;
                break;
            case "shouldBatchResultsByTwos":
            case "shouldBatchResultsByTwosToDriver":
                settings.resultIterationBatchSize = 2;
                break;
            case "shouldUseSimpleSandbox":
                settings.scriptEngines.get("gremlin-groovy").plugins.put(GroovyCompilerGremlinPlugin.class.getName(), getScriptEngineConfForSimpleSandbox());
                // remove the script because it isn't used in the test but also because it's not CompileStatic ready
                settings.scriptEngines.get("gremlin-groovy").plugins.remove(ScriptFileGremlinPlugin.class.getName());
                break;
            case "shouldUseInterpreterMode":
                settings.scriptEngines.get("gremlin-groovy").plugins.put(GroovyCompilerGremlinPlugin.class.getName(), getScriptEngineConfForInterpreterMode());
                break;
            case "shouldReceiveFailureTimeOutOnScriptEvalOfOutOfControlLoop":
                settings.scriptEngines.get("gremlin-groovy").plugins.put(GroovyCompilerGremlinPlugin.class.getName(), getScriptEngineConfForTimedInterrupt());
                break;
            case "shouldUseBaseScript":
                settings.scriptEngines.get("gremlin-groovy").plugins.put(GroovyCompilerGremlinPlugin.class.getName(), getScriptEngineConfForBaseScript());
                settings.scriptEngines.get("gremlin-groovy").config = getScriptEngineConfForBaseScript();
                break;
            case "shouldReturnInvalidRequestArgsWhenBindingCountExceedsAllowable":
                // OpProcessor settings
                final Settings.ProcessorSettings processorSettingsSmall = new Settings.ProcessorSettings();
                processorSettingsSmall.className = StandardOpProcessor.class.getName();
                processorSettingsSmall.config = new HashMap<String,Object>() {{
                    put(AbstractEvalOpProcessor.CONFIG_MAX_PARAMETERS, 1);
                }};
                settings.processors.clear();
                settings.processors.add(processorSettingsSmall);

                // Unified settings
                settings.maxParameters = 1;
                break;
            case "shouldTimeOutRemoteTraversal":
                settings.evaluationTimeout = 500;
                break;
            case "shouldPingChannelIfClientDies":
                settings.keepAliveInterval = 1000;
                break;
            case "shouldCloseChannelIfClientDoesntRespond":
                settings.idleConnectionTimeout = 1000;
                break;
            case "shouldBlowTheWorkQueueSize":
                settings.gremlinPool = 1;
                settings.maxWorkQueueSize = 1;
                break;
            case "shouldRespondToTimeoutCancelledWsRequest":
            case "shouldRespondToTimeoutCancelledSessionRequest":
                tryIncludeNeo4jGraph(settings);
                settings.evaluationTimeout = 5000;
                settings.gremlinPool = POOL_SIZE_FOR_TIMEOUT_TESTS;
                settings.channelizer = WebSocketChannelizer.class.getName();
                break;
            case "shouldRespondToTimeoutCancelledSingleTaskUnifiedRequest":
                settings.evaluationTimeout = 5000;
                settings.gremlinPool = POOL_SIZE_FOR_TIMEOUT_TESTS;
                settings.channelizer = UnifiedChannelizer.class.getName();
                break;
            case "shouldRespondToTimeoutCancelledMultiTaskUnifiedRequest":
                tryIncludeNeo4jGraph(settings);
                settings.evaluationTimeout = 30000;
                settings.sessionLifetimeTimeout = 5000; // This needs to be shorter because of the delay in scheduling session task.
                settings.gremlinPool = POOL_SIZE_FOR_TIMEOUT_TESTS;
                settings.channelizer = UnifiedChannelizer.class.getName();
                break;
            case "shouldStoreUserAgentInContextWebSocket":
                settings.channelizer = WebSocketTestChannelizer.class.getName();
                break;
            case "shouldStoreUserAgentInContextUnified":
                settings.channelizer = UnifiedTestChannelizer.class.getName();
                break;
            default:
                break;
        }

        return settings;
    }

    private static Map<String, Object> getScriptEngineConfForSimpleSandbox() {
        final Map<String,Object> scriptEngineConf = new HashMap<>();
        scriptEngineConf.put("compilation", COMPILE_STATIC.name());
        scriptEngineConf.put("extensions", SimpleSandboxExtension.class.getName());
        return scriptEngineConf;
    }

    private static Map<String, Object> getScriptEngineConfForTimedInterrupt() {
        final Map<String,Object> scriptEngineConf = new HashMap<>();
        scriptEngineConf.put("timedInterrupt", 1000);
        return scriptEngineConf;
    }

    private static Map<String, Object> getScriptEngineConfForInterpreterMode() {
        final Map<String,Object> scriptEngineConf = new HashMap<>();
        scriptEngineConf.put("enableInterpreterMode", true);
        return scriptEngineConf;
    }

    private static Map<String, Object> getScriptEngineConfForBaseScript() {
        final Map<String,Object> scriptEngineConf = new HashMap<>();
        final Map<String,Object> properties = new HashMap<>();
        properties.put("ScriptBaseClass", BaseScriptForTesting.class.getName());
        scriptEngineConf.put("compilerConfigurationOptions", properties);
        return scriptEngineConf;
    }

    @Test
    public void shouldCaptureUserAgentFromClient() {
        final Cluster cluster = TestClientFactory.build().enableUserAgentOnConnect(true).create();
        final Client client = cluster.connect();
        client.submit("test");

        assertThat(recordingAppender.logContainsAny(".*New Connection on channel .* with user agent.*$"), is(true));

        cluster.close();
    }

    @Test
    public void shouldStoreUserAgentInContextWebSocket() throws InterruptedException {
        shouldStoreUserAgentInContext();
    }

    @Test
    public void shouldStoreUserAgentInContextUnified() throws InterruptedException {
        shouldStoreUserAgentInContext();
    }

    private void shouldStoreUserAgentInContext() throws InterruptedException {
        if(server.getChannelizer() instanceof TestChannelizer) {
            assertNull(getUserAgentIfAvailable());
            final Cluster cluster = TestClientFactory.build().enableUserAgentOnConnect(true).create();
            final Client client = cluster.connect();

            client.submit("test");
            assertEquals(UserAgent.USER_AGENT, getUserAgentIfAvailable());
            client.submit("test");
            assertEquals(UserAgent.USER_AGENT, getUserAgentIfAvailable());
            client.close();
            cluster.close();
        }
    }

    private String getUserAgentIfAvailable() {
        final AttributeKey<String> userAgentAttrKey = AttributeKey.valueOf(UserAgent.USER_AGENT_HEADER_NAME);
        if(!(server.getChannelizer() instanceof TestChannelizer)) {
            return null;
        }
        final TestChannelizer channelizer = (TestChannelizer) server.getChannelizer();
        final ChannelHandlerContext ctx = channelizer.getMostRecentChannelHandlerContext();
        if(ctx == null || !ctx.channel().hasAttr(userAgentAttrKey)) {
            return null;
        }
        return channelizer.getMostRecentChannelHandlerContext().channel().attr(userAgentAttrKey).get();
    }

    @Test
    public void shouldBlowTheWorkQueueSize() throws Exception {
        final Cluster cluster = TestClientFactory.open();
        final Client client = cluster.connect();

        // maxWorkQueueSize=1 && gremlinPool=1
        // we should be able to do one request at a time serially
        assertEquals("test1", client.submit("'test1'").all().get().get(0).getString());
        assertEquals("test2", client.submit("'test2'").all().get().get(0).getString());
        assertEquals("test3", client.submit("'test3'").all().get().get(0).getString());

        final AtomicBoolean errorTriggered = new AtomicBoolean();
        final ResultSet r1 = client.submitAsync("Thread.sleep(1000);'test4'").get();

        final List<CompletableFuture<List<Result>>> blockers = new ArrayList<>();
        for (int ix = 0; ix < 512 && !errorTriggered.get(); ix++) {
            blockers.add(client.submit("'test'").all().exceptionally(t -> {
                final ResponseException re = (ResponseException) t.getCause();
                errorTriggered.compareAndSet(false, ResponseStatusCode.TOO_MANY_REQUESTS == re.getResponseStatusCode());
                return null;
            }));
        }

        assertThat(errorTriggered.get(), is(true));

        // wait for the blockage to clear for sure
        assertEquals("test4", r1.all().get().get(0).getString());
        blockers.forEach(CompletableFuture::join);

        // should be accepting test6 now
        assertEquals("test6", client.submit("'test6'").all().get().get(0).getString());

        cluster.close();
    }

    @Test
    public void shouldScriptEvaluationErrorForRemoteTraversal() throws Exception {
        final GraphTraversalSource g = traversal().withRemote(conf);

        try {
            // tests bad lambda
            g.inject(1).sideEffect(Lambda.consumer("(")).iterate();
            fail("This traversal should not have executed since lambda can't be compiled");
        } catch (Exception ex) {
            final Throwable t = ex.getCause();
            assertThat(t, instanceOf(ResponseException.class));
            assertEquals(ResponseStatusCode.SERVER_ERROR_EVALUATION, ((ResponseException) t).getResponseStatusCode());
        }

        // make a graph with a cycle in it to force a long run traversal
        graphGetter.get().traversal().addV("person").as("p").addE("self").to("p").iterate();

        try {
            // tests an "unending" traversal
            g.V().repeat(__.out()).until(__.outE().count().is(0)).iterate();
            fail("This traversal should have timed out");
        } catch (Exception ex) {
            final Throwable t = ex.getCause();
            assertThat(t, instanceOf(ResponseException.class));
            assertEquals(ResponseStatusCode.SERVER_ERROR_TIMEOUT, ((ResponseException) t).getResponseStatusCode());
        }

        g.close();
    }

    @Test
    public void shouldCloseChannelIfClientDoesntRespond() throws Exception {
        final SimpleClient client = TestClientFactory.createWebSocketClient();
        client.submit("1+1");

        // since we do nothing for 2 seconds and the time limit for timeout on the server is 1 second, the server
        // will autoclose the channel
        Thread.sleep(2000);

        assertThat(logCaptor.getLogs().stream().anyMatch(m -> m.matches(
                ".*Closing channel - client is disconnected after idle period of .*$")), is(true));

        client.close();
    }

    @Test
    public void shouldPingChannelIfClientDies() throws Exception {
        final Cluster cluster = TestClientFactory.build().maxConnectionPoolSize(1).minConnectionPoolSize(1).keepAliveInterval(0).create();
        final Client client = cluster.connect();
        client.submit("1+1").all().get();

        // since we do nothing for 3 seconds and the time limit for ping is 1 second we should get *about* 3 pings -
        // i don't think the assertion needs to be too accurate. just need to make sure there's a ping message out
        // there record
        Thread.sleep(3000);

        cluster.close();

        // stop the server to be sure that logs flush
        stopServer();

        assertThat(logCaptor.getLogs().stream().anyMatch(m -> m.matches(
                ".*Checking channel - sending ping to client after idle period of .*$")), is(true));
    }

    @Test
    public void shouldTimeOutRemoteTraversal() throws Exception {
        final GraphTraversalSource g = traversal().withRemote(conf);

        try {
            // tests sleeping thread
            g.inject(1).sideEffect(Lambda.consumer("Thread.sleep(10000)")).iterate();
            fail("This traversal should have timed out");
        } catch (Exception ex) {
            final Throwable t = ex.getCause();
            assertThat(t, instanceOf(ResponseException.class));
            assertEquals(ResponseStatusCode.SERVER_ERROR_TIMEOUT, ((ResponseException) t).getResponseStatusCode());
        }

        // make a graph with a cycle in it to force a long run traversal
        graphGetter.get().traversal().addV("person").as("p").addE("self").to("p").iterate();

        try {
            // tests an "unending" traversal
            g.V().repeat(__.out()).until(__.outE().count().is(0)).iterate();
            fail("This traversal should have timed out");
        } catch (Exception ex) {
            final Throwable t = ex.getCause();
            assertThat(t, instanceOf(ResponseException.class));
            assertEquals(ResponseStatusCode.SERVER_ERROR_TIMEOUT, ((ResponseException) t).getResponseStatusCode());
        }

        g.close();
    }

    @Test
    public void shouldTimeOutRemoteTraversalWithPerRequestOption() throws Exception {
        final GraphTraversalSource g = traversal().withRemote(conf);

        try {
            // tests sleeping thread
            g.with(ARGS_EVAL_TIMEOUT, 500L).inject(1).sideEffect(Lambda.consumer("Thread.sleep(10000)")).iterate();
            fail("This traversal should have timed out");
        } catch (Exception ex) {
            final Throwable t = ex.getCause();
            assertThat(t, instanceOf(ResponseException.class));
            assertEquals(ResponseStatusCode.SERVER_ERROR_TIMEOUT, ((ResponseException) t).getResponseStatusCode());
        }

        // make a graph with a cycle in it to force a long run traversal
        graphGetter.get().traversal().addV("person").as("p").addE("self").to("p").iterate();

        try {
            // tests an "unending" traversal
            g.with(ARGS_EVAL_TIMEOUT, 500L).V().repeat(__.out()).until(__.outE().count().is(0)).iterate();
            fail("This traversal should have timed out");
        } catch (Exception ex) {
            final Throwable t = ex.getCause();
            assertThat(t, instanceOf(ResponseException.class));
            assertEquals(ResponseStatusCode.SERVER_ERROR_TIMEOUT, ((ResponseException) t).getResponseStatusCode());
        }

        g.close();
    }

    @Test
    public void shouldProduceProperExceptionOnTimeout() throws Exception {
        // this test will not work quite right on UnifiedChannelizer
        assumeThat("Must use OpProcessor", isUsingUnifiedChannelizer(), is(false));

        final Cluster cluster = TestClientFactory.open();
        final Client client = cluster.connect(name.getMethodName());

        boolean success = false;
        // Run a short test script a few times with progressively longer timeouts.
        // Each submissions should either succeed or fail with a timeout.
        // Note: the range of timeouts is intended to cover the case when the script finishes at about the
        // same time when the timeout occurs. In this situation either a timeout response or a successful
        // response is acceptable, however no other processing errors should occur.
        // Note: the timeout of 30 ms is generally sufficient for running a simple groovy script, so using longer
        // timeouts are not likely to results in a success/timeout response collision, which is the purpose
        // of this test.
        // Note: this test may have a false negative result, but a failure  would indicate a real problem.
        for(int i = 0; i < 30; i++) {
            int timeout = 1 + i;
            overrideEvaluationTimeout(timeout);

            try {
                client.submit("x = 1 + 1").all().get().get(0).getInt();
                success = true;
            } catch (Exception ex) {
                final Throwable t = ex.getCause();
                assertThat("Unexpected exception with script evaluation timeout: " + timeout, t, instanceOf(ResponseException.class));
                assertEquals(ResponseStatusCode.SERVER_ERROR_TIMEOUT, ((ResponseException) t).getResponseStatusCode());
            }
        }

        assertTrue("Some script submissions should succeed", success);

        cluster.close();
    }

    @Test
    public void shouldUseBaseScript() throws Exception {
        final Cluster cluster = TestClientFactory.open();
        final Client client = cluster.connect(name.getMethodName());

        assertEquals("hello, stephen", client.submit("hello('stephen')").all().get().get(0).getString());

        cluster.close();
    }

    @Test
    public void shouldUseInterpreterMode() throws Exception {
        final Cluster cluster = TestClientFactory.open();
        final Client client = cluster.connect(name.getMethodName());

        client.submit("def subtractAway(x,y){x-y};[]").all().get();
        client.submit("multiplyIt = { x,y -> x * y};[]").all().get();

        assertEquals(2, client.submit("x = 1 + 1").all().get().get(0).getInt());
        assertEquals(3, client.submit("int y = x + 1").all().get().get(0).getInt());
        assertEquals(5, client.submit("def z = x + y").all().get().get(0).getInt());

        final Map<String,Object> m = new HashMap<>();
        m.put("x", 10);
        assertEquals(-5, client.submit("z - x", m).all().get().get(0).getInt());
        assertEquals(15, client.submit("addItUp(x,z)", m).all().get().get(0).getInt());
        assertEquals(5, client.submit("subtractAway(x,z)", m).all().get().get(0).getInt());
        assertEquals(50, client.submit("multiplyIt(x,z)", m).all().get().get(0).getInt());

        cluster.close();
    }

    @Test
    public void shouldNotUseInterpreterMode() throws Exception {
        final Cluster cluster = TestClientFactory.open();
        final Client client = cluster.connect(name.getMethodName());

        client.submit("def subtractAway(x,y){x-y};[]").all().get();
        client.submit("multiplyIt = { x,y -> x * y};[]").all().get();

        assertEquals(2, client.submit("x = 1 + 1").all().get().get(0).getInt());
        assertEquals(3, client.submit("y = x + 1").all().get().get(0).getInt());
        assertEquals(5, client.submit("z = x + y").all().get().get(0).getInt());

        final Map<String,Object> m = new HashMap<>();
        m.put("x", 10);
        assertEquals(-5, client.submit("z - x", m).all().get().get(0).getInt());
        assertEquals(15, client.submit("addItUp(x,z)", m).all().get().get(0).getInt());
        assertEquals(5, client.submit("subtractAway(x,z)", m).all().get().get(0).getInt());
        assertEquals(50, client.submit("multiplyIt(x,z)", m).all().get().get(0).getInt());

        cluster.close();
    }

    @Test
    public void shouldUseSimpleSandbox() throws Exception {
        final Cluster cluster = TestClientFactory.open();
        final Client client = cluster.connect();

        assertEquals(2, client.submit("1+1").all().get().get(0).getInt());

        try {
            // this should return "nothing" - there should be no exception
            client.submit("java.lang.System.exit(0)").all().get();
            fail("The above should not have executed in any successful way as sandboxing is enabled");
        } catch (Exception ex) {
            assertThat(ex.getCause().getMessage(), containsString("[Static type checking] - Not authorized to call this method: java.lang.System#exit(int)"));
        } finally {
            cluster.close();
        }
    }

    @Test
    public void shouldRespectHighWaterMarkSettingAndSucceed() throws Exception {
        // the highwatermark should get exceeded on the server and thus pause the writes, but have no problem catching
        // itself up - this is a tricky tests to get passing on all environments so this assumption will deny the
        // test for most cases
        TestHelper.assumeNonDeterministic();

        final Cluster cluster = TestClientFactory.open();
        final Client client = cluster.connect();

        try {
            final int resultCountToGenerate = 1000;
            final int batchSize = 3;
            final String fatty = IntStream.range(0, 175).mapToObj(String::valueOf).collect(Collectors.joining());
            final String fattyX = "['" + fatty + "'] * " + resultCountToGenerate;

            // don't allow the thread to proceed until all results are accounted for
            final CountDownLatch latch = new CountDownLatch(resultCountToGenerate);
            final AtomicBoolean expected = new AtomicBoolean(false);
            final AtomicBoolean faulty = new AtomicBoolean(false);
            final RequestMessage request = RequestMessage.build(Tokens.OPS_EVAL)
                    .addArg(Tokens.ARGS_BATCH_SIZE, batchSize)
                    .addArg(Tokens.ARGS_GREMLIN, fattyX).create();

            client.submitAsync(request).thenAcceptAsync(r -> {
                r.stream().forEach(item -> {
                    try {
                        final String aFattyResult = item.getString();
                        expected.set(aFattyResult.equals(fatty));
                    } catch (Exception ex) {
                        ex.printStackTrace();
                        faulty.set(true);
                    } finally {
                        latch.countDown();
                    }
                });
            });

            assertThat(latch.await(30000, TimeUnit.MILLISECONDS), is(true));
            assertEquals(0, latch.getCount());
            assertThat(faulty.get(), is(false));
            assertThat(expected.get(), is(true));

            assertThat(logCaptor.getLogs().stream().anyMatch(m -> m.contains(
                    "Pausing response writing as writeBufferHighWaterMark exceeded on")), is(true));
        } catch (Exception ex) {
            fail("Shouldn't have tossed an exception");
        } finally {
            cluster.close();
        }
    }

    @Test
    public void shouldReturnInvalidRequestArgsWhenGremlinArgIsNotSupplied() throws Exception {
        try (SimpleClient client = TestClientFactory.createWebSocketClient()) {
            final RequestMessage request = RequestMessage.build(Tokens.OPS_EVAL).create();
            final ResponseMessage result = client.submit(request).get(0);
            assertThat(result.getStatus().getCode(), is(not(ResponseStatusCode.PARTIAL_CONTENT)));
            assertEquals(result.getStatus().getCode(), ResponseStatusCode.REQUEST_ERROR_INVALID_REQUEST_ARGUMENTS);
        }
    }

    @Test
    public void shouldReturnInvalidRequestArgsWhenInvalidReservedBindingKeyIsUsed() throws Exception {
        try (SimpleClient client = TestClientFactory.createWebSocketClient()) {
            final Map<String, Object> bindings = new HashMap<>();
            bindings.put(T.id.getAccessor(), "123");
            final RequestMessage request = RequestMessage.build(Tokens.OPS_EVAL)
                    .addArg(Tokens.ARGS_GREMLIN, "[1,2,3,4,5,6,7,8,9,0]")
                    .addArg(Tokens.ARGS_BINDINGS, bindings).create();
            final CountDownLatch latch = new CountDownLatch(1);
            final AtomicBoolean pass = new AtomicBoolean(false);
            client.submit(request, result -> {
                if (result.getStatus().getCode() != ResponseStatusCode.PARTIAL_CONTENT) {
                    pass.set(ResponseStatusCode.REQUEST_ERROR_INVALID_REQUEST_ARGUMENTS == result.getStatus().getCode());
                    latch.countDown();
                }
            });

            if (!latch.await(3000, TimeUnit.MILLISECONDS))
                fail("Request should have returned error, but instead timed out");
            assertThat(pass.get(), is(true));
        }

        try (SimpleClient client = TestClientFactory.createWebSocketClient()) {
            final Map<String, Object> bindings = new HashMap<>();
            bindings.put("id", "123");
            final RequestMessage request = RequestMessage.build(Tokens.OPS_EVAL)
                    .addArg(Tokens.ARGS_GREMLIN, "[1,2,3,4,5,6,7,8,9,0]")
                    .addArg(Tokens.ARGS_BINDINGS, bindings).create();
            final CountDownLatch latch = new CountDownLatch(1);
            final AtomicBoolean pass = new AtomicBoolean(false);
            client.submit(request, result -> {
                if (result.getStatus().getCode() != ResponseStatusCode.PARTIAL_CONTENT) {
                    pass.set(ResponseStatusCode.REQUEST_ERROR_INVALID_REQUEST_ARGUMENTS == result.getStatus().getCode());
                    latch.countDown();
                }
            });

            if (!latch.await(3000, TimeUnit.MILLISECONDS))
                fail("Request should have returned error, but instead timed out");
            assertTrue(pass.get());
        }
    }

    @Test
    public void shouldReturnInvalidRequestArgsWhenInvalidTypeBindingKeyIsUsed() throws Exception {
        try (SimpleClient client = TestClientFactory.createWebSocketClient()) {
            final Map<Object, Object> bindings = new HashMap<>();
            bindings.put(1, "123");
            final RequestMessage request = RequestMessage.build(Tokens.OPS_EVAL)
                    .addArg(Tokens.ARGS_GREMLIN, "[1,2,3,4,5,6,7,8,9,0]")
                    .addArg(Tokens.ARGS_BINDINGS, bindings).create();
            final CountDownLatch latch = new CountDownLatch(1);
            final AtomicBoolean pass = new AtomicBoolean(false);
            client.submit(request, result -> {
                if (result.getStatus().getCode() != ResponseStatusCode.PARTIAL_CONTENT) {
                    pass.set(ResponseStatusCode.REQUEST_ERROR_INVALID_REQUEST_ARGUMENTS == result.getStatus().getCode());
                    latch.countDown();
                }
            });

            if (!latch.await(3000, TimeUnit.MILLISECONDS))
                fail("Request should have returned error, but instead timed out");
            assertThat(pass.get(), is(true));
        }
    }

    @Test
    public void shouldReturnInvalidRequestArgsWhenBindingCountExceedsAllowable() throws Exception {
        try (SimpleClient client = TestClientFactory.createWebSocketClient()) {
            final Map<Object, Object> bindings = new HashMap<>();
            bindings.put("x", 123);
            bindings.put("y", 123);
            final RequestMessage request = RequestMessage.build(Tokens.OPS_EVAL)
                    .addArg(Tokens.ARGS_GREMLIN, "x+y")
                    .addArg(Tokens.ARGS_BINDINGS, bindings).create();
            final CountDownLatch latch = new CountDownLatch(1);
            final AtomicBoolean pass = new AtomicBoolean(false);
            client.submit(request, result -> {
                if (result.getStatus().getCode() != ResponseStatusCode.PARTIAL_CONTENT) {
                    pass.set(ResponseStatusCode.REQUEST_ERROR_INVALID_REQUEST_ARGUMENTS == result.getStatus().getCode());
                    latch.countDown();
                }
            });

            if (!latch.await(3000, TimeUnit.MILLISECONDS))
                fail("Request should have returned error, but instead timed out");
            assertThat(pass.get(), is(true));
        }

        try (SimpleClient client = TestClientFactory.createWebSocketClient()) {
            final Map<Object, Object> bindings = new HashMap<>();
            bindings.put("x", 123);
            final RequestMessage request = RequestMessage.build(Tokens.OPS_EVAL)
                    .addArg(Tokens.ARGS_GREMLIN, "x+123")
                    .addArg(Tokens.ARGS_BINDINGS, bindings).create();
            final CountDownLatch latch = new CountDownLatch(1);
            final AtomicBoolean pass = new AtomicBoolean(false);
            client.submit(request, result -> {
                if (result.getStatus().getCode() != ResponseStatusCode.PARTIAL_CONTENT) {
                    pass.set(ResponseStatusCode.SUCCESS == result.getStatus().getCode() && (((int) ((List) result.getResult().getData()).get(0) == 246)));
                    latch.countDown();
                }
            });

            if (!latch.await(3000, TimeUnit.MILLISECONDS))
                fail("Request should have returned error, but instead timed out");
            assertThat(pass.get(), is(true));
        }
    }

    @Test
    public void shouldReturnInvalidRequestArgsWhenInvalidNullBindingKeyIsUsed() throws Exception {
        try (SimpleClient client = TestClientFactory.createWebSocketClient()) {
            final Map<String, Object> bindings = new HashMap<>();
            bindings.put(null, "123");
            final RequestMessage request = RequestMessage.build(Tokens.OPS_EVAL)
                    .addArg(Tokens.ARGS_GREMLIN, "[1,2,3,4,5,6,7,8,9,0]")
                    .addArg(Tokens.ARGS_BINDINGS, bindings).create();
            final CountDownLatch latch = new CountDownLatch(1);
            final AtomicBoolean pass = new AtomicBoolean(false);
            client.submit(request, result -> {
                if (result.getStatus().getCode() != ResponseStatusCode.PARTIAL_CONTENT) {
                    pass.set(ResponseStatusCode.REQUEST_ERROR_INVALID_REQUEST_ARGUMENTS == result.getStatus().getCode());
                    latch.countDown();
                }
            });

            if (!latch.await(3000, TimeUnit.MILLISECONDS))
                fail("Request should have returned error, but instead timed out");
            assertThat(pass.get(), is(true));
        }
    }

    @Test
    @SuppressWarnings("unchecked")
    public void shouldBatchResultsByTwos() throws Exception {
        // this test will not work quite right on UnifiedChannelizer, but seems to only be a problem in Travis
        assumeThat("Must use OpProcessor", isUsingUnifiedChannelizer(), is(false));

        try (SimpleClient client = TestClientFactory.createWebSocketClient()) {
            final RequestMessage request = RequestMessage.build(Tokens.OPS_EVAL)
                    .addArg(Tokens.ARGS_GREMLIN, "[0,1,2,3,4,5,6,7,8,9]").create();

            final List<ResponseMessage> msgs = client.submit(request);
            assertEquals(5, client.submit(request).size());
            assertEquals(0, ((List<Integer>) msgs.get(0).getResult().getData()).get(0).intValue());
            assertEquals(1, ((List<Integer>) msgs.get(0).getResult().getData()).get(1).intValue());
            assertEquals(2, ((List<Integer>) msgs.get(1).getResult().getData()).get(0).intValue());
            assertEquals(3, ((List<Integer>) msgs.get(1).getResult().getData()).get(1).intValue());
            assertEquals(4, ((List<Integer>) msgs.get(2).getResult().getData()).get(0).intValue());
            assertEquals(5, ((List<Integer>) msgs.get(2).getResult().getData()).get(1).intValue());
            assertEquals(6, ((List<Integer>) msgs.get(3).getResult().getData()).get(0).intValue());
            assertEquals(7, ((List<Integer>) msgs.get(3).getResult().getData()).get(1).intValue());
            assertEquals(8, ((List<Integer>) msgs.get(4).getResult().getData()).get(0).intValue());
            assertEquals(9, ((List<Integer>) msgs.get(4).getResult().getData()).get(1).intValue());
        }
    }

//    @Test
//    public void shouldBatchResultsByTwosWithDriver() throws Exception {
//        final Cluster cluster = TestClientFactory.build().create();
//        final Client client = cluster.connect();
//
//        try {
//            final List<Result> results = client.submit("[0,1,2,3,4,5,6,7,8,9]").all().join();
//            for (int ix = 0; ix < results.size(); ix++) {
//                assertEquals(ix, results.get(ix).getInt());
//            }
//        } finally {
//            cluster.close();
//        }
//    }

    @Test
    @SuppressWarnings("unchecked")
    public void shouldBatchResultsByOnesByOverridingFromClientSide() throws Exception {
        try (SimpleClient client = TestClientFactory.createWebSocketClient()) {
            final RequestMessage request = RequestMessage.build(Tokens.OPS_EVAL)
                    .addArg(Tokens.ARGS_GREMLIN, "[0,1,2,3,4,5,6,7,8,9]")
                    .addArg(Tokens.ARGS_BATCH_SIZE, 1).create();

            final List<ResponseMessage> msgs = client.submit(request);
            assertEquals(10, msgs.size());
            IntStream.rangeClosed(0, 9).forEach(i -> assertEquals(i, ((List<Integer>) msgs.get(i).getResult().getData()).get(0).intValue()));
        }
    }

    @Test
    public void shouldNotThrowNoSuchElementException() throws Exception {
        try (SimpleClient client = TestClientFactory.createWebSocketClient()){
            // this should return "nothing" - there should be no exception
            final List<ResponseMessage> responses = client.submit("g.V().has('name','kadfjaldjfla')");
            assertNull(responses.get(0).getResult().getData());
        }
    }

    @Test
    @SuppressWarnings("unchecked")
    public void shouldReceiveFailureTimeOutOnScriptEval() throws Exception {
        try (SimpleClient client = TestClientFactory.createWebSocketClient()){
            final List<ResponseMessage> responses = client.submit("Thread.sleep(3000);'some-stuff-that-should not return'");
            assertThat(responses.get(0).getStatus().getMessage(), allOf(startsWith("Evaluation exceeded"), containsString("1000 ms")));

            // validate that we can still send messages to the server
            assertEquals(2, ((List<Integer>) client.submit("1+1").get(0).getResult().getData()).get(0).intValue());
        }
    }

    @Test
    @SuppressWarnings("unchecked")
    public void shouldReceiveFailureTimeOutOnEvalUsingOverride() throws Exception {
        try (SimpleClient client = TestClientFactory.createWebSocketClient()) {
            final RequestMessage msg = RequestMessage.build("eval")
                    .addArg(Tokens.ARGS_EVAL_TIMEOUT, 100L)
                    .addArg(Tokens.ARGS_GREMLIN, "Thread.sleep(3000);'some-stuff-that-should not return'")
                    .create();
            final List<ResponseMessage> responses = client.submit(msg);
            assertThat(responses.get(0).getStatus().getMessage(), allOf(startsWith("Evaluation exceeded"), containsString("100 ms")));

            // validate that we can still send messages to the server
            assertEquals(2, ((List<Integer>) client.submit("1+1").get(0).getResult().getData()).get(0).intValue());
        }
    }

    @Test
    public void shouldReceiveFailureTimeOutOnScriptEvalOfOutOfControlLoop() throws Exception {
        try (SimpleClient client = TestClientFactory.createWebSocketClient()){
            // timeout configured for 1 second so the timed interrupt should trigger prior to the
            // evaluationTimeout which is at 30 seconds by default
            final List<ResponseMessage> responses = client.submit("while(true){}");
            assertThat(responses.get(0).getStatus().getMessage(), startsWith("Timeout during script evaluation triggered by TimedInterruptCustomizerProvider"));

            // validate that we can still send messages to the server
            assertEquals(2, ((List<Integer>) client.submit("1+1").get(0).getResult().getData()).get(0).intValue());
        }
    }

    @Test
    @SuppressWarnings("unchecked")
    public void shouldLoadInitScript() throws Exception {
        try (SimpleClient client = TestClientFactory.createWebSocketClient()){
            assertEquals(2, ((List<Integer>) client.submit("addItUp(1,1)").get(0).getResult().getData()).get(0).intValue());
        }
    }

    @Test
    public void shouldGarbageCollectPhantomButNotHard() throws Exception {
        final Cluster cluster = TestClientFactory.open();
        final Client client = cluster.connect();

        assertEquals(2, client.submit("addItUp(1,1)").all().join().get(0).getInt());
        assertEquals(0, client.submit("def subtract(x,y){x-y};subtract(1,1)").all().join().get(0).getInt());
        assertEquals(0, client.submit("subtract(1,1)").all().join().get(0).getInt());

        final Map<String, Object> bindings = new HashMap<>();
        bindings.put(GremlinGroovyScriptEngine.KEY_REFERENCE_TYPE, GremlinGroovyScriptEngine.REFERENCE_TYPE_PHANTOM);
        assertEquals(4, client.submit("def multiply(x,y){x*y};multiply(2,2)", bindings).all().join().get(0).getInt());

        try {
            client.submit("multiply(2,2)").all().join().get(0).getInt();
            fail("Should throw an exception since reference is phantom.");
        } catch (RuntimeException ignored) {

        } finally {
            cluster.close();
        }
    }

    @Test
    public void shouldReceiveFailureOnBadGraphSONSerialization() throws Exception {
        final Cluster cluster = TestClientFactory.build().serializer(Serializers.GRAPHSON_V3D0).create();
        final Client client = cluster.connect();

        try {
            client.submit("def class C { def C getC(){return this}}; new C()").all().join();
            fail("Should throw an exception.");
        } catch (RuntimeException re) {
            final Throwable root = ExceptionHelper.getRootCause(re);
            assertThat(root.getMessage(), CoreMatchers.startsWith("Error during serialization: Direct self-reference leading to cycle (through reference chain:"));

            // validate that we can still send messages to the server
            assertEquals(2, client.submit("1+1").all().join().get(0).getInt());
        } finally {
            cluster.close();
        }
    }

    @SuppressWarnings("ThrowableResultOfMethodCallIgnored")
    @Test
    public void shouldBlockRequestWhenTooBig() throws Exception {
        final Cluster cluster = TestClientFactory.open();
        final Client client = cluster.connect();

        try {
            final String fatty = IntStream.range(0, 1024).mapToObj(String::valueOf).collect(Collectors.joining());
            final CompletableFuture<ResultSet> result = client.submitAsync("'" + fatty + "';'test'");
            final ResultSet resultSet = result.get(10000, TimeUnit.MILLISECONDS);
            resultSet.all().get(10000, TimeUnit.MILLISECONDS);
            fail("Should throw an exception.");
        } catch (TimeoutException te) {
            // the request should not have timed-out - the connection should have been reset, but it seems that
            // timeout seems to occur as well on some systems (it's not clear why).  however, the nature of this
            // test is to ensure that the script isn't processed if it exceeds a certain size, so in this sense
            // it seems ok to pass in this case.
        } catch (Exception re) {
            final Throwable root = ExceptionHelper.getRootCause(re);

            // went with two possible error messages here as i think that there is some either non-deterministic
            // behavior around the error message or it's environmentally dependent (e.g. different jdk, versions, etc)
            assertThat(root.getMessage(), Matchers.anyOf(is("Connection to server is no longer active"), is("Connection reset by peer")));

            // validate that we can still send messages to the server
            assertEquals(2, client.submit("1+1").all().join().get(0).getInt());
        } finally {
            cluster.close();
        }
    }

    @Test
    public void shouldFailOnDeadHost() throws Exception {
        final Cluster cluster = TestClientFactory.build().reconnectInterval(1000).create();
        final Client client = cluster.connect();

        // ensure that connection to server is good
        assertEquals(2, client.submit("1+1").all().join().get(0).getInt());

        // kill the server which will make the client mark the host as unavailable
        this.stopServer();

        try {
            // try to re-issue a request now that the server is down
            client.submit("g").all().join();
            fail("Should throw an exception.");
        } catch (RuntimeException re) {
            // Client would have no active connections to the host, hence it would encounter a timeout
            // trying to find an alive connection to the host.
            assertThat(re.getCause(), instanceOf(TimeoutException.class));

            //
            // should recover when the server comes back
            //

            // restart server
            this.startServer();

            // try a bunch of times to reconnect. on slower systems this may simply take longer...looking at you travis
            for (int ix = 1; ix < 11; ix++) {
                // the retry interval is 1 second, wait a bit longer
                TimeUnit.SECONDS.sleep(5);

                logger.warn("Waiting for reconnect on restarted host: {}", ix);

                try {
                    // just need to succeed at reconnect one time
                    final List<Result> results = client.submit("1+1").all().join();
                    assertEquals(1, results.size());
                    assertEquals(2, results.get(0).getInt());
                    break;
                } catch (Exception ex) {
                    if (ix == 10)
                        fail("Should have eventually succeeded");
                }
            }
        } finally {
            cluster.close();
        }
    }

    @Test
    public void shouldNotHavePartialContentWithOneResult() throws Exception {
        try (SimpleClient client = TestClientFactory.createWebSocketClient()) {
            final RequestMessage request = RequestMessage.build(Tokens.OPS_EVAL)
                    .addArg(Tokens.ARGS_GREMLIN, "10").create();
            final List<ResponseMessage> responses = client.submit(request);
            assertEquals(1, responses.size());
            assertEquals(ResponseStatusCode.SUCCESS, responses.get(0).getStatus().getCode());
        }
    }

    @Test
    public void shouldHavePartialContentWithLongResultsCollection() throws Exception {
        try (SimpleClient client = TestClientFactory.createWebSocketClient()) {
            final RequestMessage request = RequestMessage.build(Tokens.OPS_EVAL)
                    .addArg(Tokens.ARGS_GREMLIN, "new String[100]").create();
            final List<ResponseMessage> responses = client.submit(request);
            assertThat(responses.size(), Matchers.greaterThan(1));
            for (Iterator<ResponseMessage> it = responses.iterator(); it.hasNext(); ) {
                final ResponseMessage msg = it.next();
                final ResponseStatusCode expected = it.hasNext() ? ResponseStatusCode.PARTIAL_CONTENT : ResponseStatusCode.SUCCESS;
                assertEquals(expected, msg.getStatus().getCode());
            }
        }
    }

    @Test
    public void shouldFailWithBadScriptEval() throws Exception {
        try (SimpleClient client = TestClientFactory.createWebSocketClient()) {
            final RequestMessage request = RequestMessage.build(Tokens.OPS_EVAL)
                    .addArg(Tokens.ARGS_GREMLIN, "new String().doNothingAtAllBecauseThis is a syntax error").create();
            final List<ResponseMessage> responses = client.submit(request);
            assertEquals(ResponseStatusCode.SERVER_ERROR_EVALUATION, responses.get(0).getStatus().getCode());
            assertEquals(1, responses.size());
        }
    }

    @Test
    public void shouldSupportLambdasUsingWithRemote() throws Exception {
        final GraphTraversalSource g = traversal().withRemote(conf);
        g.addV("person").property("age", 20).iterate();
        g.addV("person").property("age", 10).iterate();
        assertEquals(50L, g.V().hasLabel("person").map(Lambda.function("it.get().value('age') + 10")).sum().next());
        g.close();
    }

    @Test
    public void shouldDoNonBlockingPromiseWithRemote() throws Exception {
        final GraphTraversalSource g = traversal().withRemote(conf);
        g.addV("person").property("age", 20).promise(Traversal::iterate).join();
        g.addV("person").property("age", 10).promise(Traversal::iterate).join();
        assertEquals(50L, g.V().hasLabel("person").map(Lambda.function("it.get().value('age') + 10")).sum().promise(t -> t.next()).join());
        g.addV("person").property("age", 20).promise(Traversal::iterate).join();

        final Traversal<Vertex,Integer> traversal = g.V().hasLabel("person").has("age", 20).values("age");
        final int age = traversal.promise(t -> t.next(1).get(0)).join();
        assertEquals(20, age);
        assertEquals(20, (int)traversal.next());
        assertThat(traversal.hasNext(), is(false));

        final Traversal traversalCloned = g.V().hasLabel("person").has("age", 20).values("age");
        assertEquals(20, traversalCloned.next());
        assertEquals(20, traversalCloned.promise(t -> ((Traversal) t).next(1).get(0)).join());
        assertThat(traversalCloned.promise(t -> ((Traversal) t).hasNext()).join(), is(false));

        assertEquals(3, g.V().promise(Traversal::toList).join().size());

        g.close();
    }

    @Test
    public void shouldProvideBetterExceptionForMethodCodeTooLarge() {
        final int numberOfParameters = 4000;
        final Map<String,Object> b = new HashMap<>();

        // generate a script with a ton of bindings usage to generate a "code too large" exception
        String script = "x = 0";
        for (int ix = 0; ix < numberOfParameters; ix++) {
            if (ix > 0 && ix % 100 == 0) {
                script = script + ";" + System.lineSeparator() + "x = x";
            }
            script = script + " + x" + ix;
            b.put("x" + ix, ix);
        }

        final Cluster cluster = TestClientFactory.build().maxContentLength(4096000).create();
        final Client client = cluster.connect();

        try {
            client.submit(script, b).all().get();
            fail("Should have tanked out because of number of parameters used and size of the compile script");
        } catch (Exception ex) {
            assertThat(ex.getMessage(), containsString("The Gremlin statement that was submitted exceeds the maximum compilation size allowed by the JVM"));
        } finally {
            cluster.close();
        }
    }

    @Test
    public void shouldGenerateTemporaryErrorResponseStatusCode() throws Exception {
        final Cluster cluster = TestClientFactory.build().create();
        final Client client = cluster.connect();

        try {
            client.submit("g.addV('person').sideEffect{throw new org.apache.tinkerpop.gremlin.server.util.DefaultTemporaryException('try again!')}").all().get();
            fail("Should have tanked since we threw an exception out manually");
        } catch (Exception ex) {
            final Throwable t = ex.getCause();
            assertThat(t, instanceOf(ResponseException.class));
            assertEquals("try again!", t.getMessage());
            assertEquals(ResponseStatusCode.SERVER_ERROR_TEMPORARY, ((ResponseException) t).getResponseStatusCode());
        } finally {
            cluster.close();
        }
    }

    /**
     * Reproducer for TINKERPOP-2769 with request sent to WebSocketChannelizer.
     */
    @Test(timeout = 180000) // Add timeout in case the test hangs.
    public void shouldRespondToTimeoutCancelledWsRequest() throws Exception {
        final GraphTraversalSource g = traversal().withRemote(conf);
        runTimeoutTest(g);
        g.close();
    }

    /**
     * Reproducer for TINKERPOP-2769 with request having a Session ID sent to WebSocketChannelizer.
     */
    @Test(timeout = 180000) // Add timeout in case the test hangs.
    public void shouldRespondToTimeoutCancelledSessionRequest() throws Exception {
        // Don't test with UnifiedChannelizer since we only want to test the case where a task is cancelled before
        // running which is handled by shouldRespondToTimeoutCancelledMultiTaskUnifiedRequest.
        assumeThat("Must use OpProcessor", isUsingUnifiedChannelizer(), is(false));
        assumeNeo4jIsPresent();

        final Cluster cluster = TestClientFactory.build().create();
        final GraphTraversalSource g = traversal().withRemote(DriverRemoteConnection.using(cluster));
        final GraphTraversalSource gtx = g.tx().begin();

        runTimeoutTest(gtx);

        gtx.tx().commit();
        cluster.close();
    }

    /**
     * Reproducer for TINKERPOP-2769 with request sent to UnifiedChannelizer.
     */
    @Test(timeout = 180000) // Add timeout in case the test hangs.
    public void shouldRespondToTimeoutCancelledSingleTaskUnifiedRequest() throws Exception {
        final GraphTraversalSource g = traversal().withRemote(conf);
        runTimeoutTest(g);
        g.close();
    }

    /**
     * Reproducer for TINKERPOP-2769 with request having a Session ID sent to UnifiedChannelizer.
     */
    @Test(timeout = 180000) // Add timeout in case the test hangs.
    public void shouldRespondToTimeoutCancelledMultiTaskUnifiedRequest() throws Exception {
        assumeNeo4jIsPresent();
        final Cluster cluster = TestClientFactory.build().create();
        final GraphTraversalSource g = traversal().withRemote(DriverRemoteConnection.using(cluster));
        final GraphTraversalSource gtx = g.tx().begin();

        g.addV("person").as("p").addE("self").to("p").iterate();

        // Number of threads/tasks must be larger than the size of the gremlinPool set in overrideSettings().
        final ScheduledExecutorService threadPool = Executors.newScheduledThreadPool(2);
        // Use a request without session to fill the queue since we want to test cancel on first session request.
        final Future<?> firstResult = threadPool.submit(() -> g.V().repeat(__.out()).until(__.outE().count().is(0)).iterate());
        // Delay this request slightly as we want to test that the MultiTaskSession is properly returning an error when it is cancelled.
        final Future<?> secondResult = threadPool.schedule(() -> gtx.V().repeat(__.out()).until(__.outE().count().is(0)).iterate(), 5000, TimeUnit.MILLISECONDS);

        try {
            firstResult.get();
            fail("This traversal should have timed out");
        } catch (Exception ex) {
            final Throwable t = ex.getCause().getCause(); // Get the nested ResponseException.
            assertThat(t, instanceOf(ResponseException.class));
            assertEquals(ResponseStatusCode.SERVER_ERROR_TIMEOUT, ((ResponseException) t).getResponseStatusCode());
        }

        try {
            secondResult.get();
            fail("This traversal should have timed out");
        } catch (Exception ex) {
            final Throwable t = ex.getCause().getCause(); // Get the nested ResponseException.
            assertThat(t, instanceOf(ResponseException.class));
            assertEquals(ResponseStatusCode.SERVER_ERROR_TIMEOUT, ((ResponseException) t).getResponseStatusCode());
        }

        threadPool.shutdown();
        gtx.tx().rollback();
        cluster.close();
    }

    private void runTimeoutTest(GraphTraversalSource g) throws Exception {
        // make a graph with a cycle in it to force a long run traversal
        g.addV("person").as("p").addE("self").to("p").iterate();

        // Number of threads/tasks must be larger than the size of the gremlinPool set in overrideSettings().
        final int numTasksNeededToOverloadPool = POOL_SIZE_FOR_TIMEOUT_TESTS + 2;
        final ExecutorService threadPool = Executors.newFixedThreadPool(numTasksNeededToOverloadPool);
        // test "unending" traversals
        final List<Future<?>> results = new ArrayList<>();
        for (int i = 0; i < numTasksNeededToOverloadPool; i++) {
            results.add(threadPool.submit(() -> g.V().repeat(__.out()).until(__.outE().count().is(0)).iterate()));
        }

        for (final Future<?> result : results) {
            try {
                result.get();
                fail("This traversal should have timed out");
            } catch (Exception ex) {
                final Throwable t = ex.getCause().getCause(); // Get the nested ResponseException.
                assertThat(t, instanceOf(ResponseException.class));
                assertEquals(ResponseStatusCode.SERVER_ERROR_TIMEOUT, ((ResponseException) t).getResponseStatusCode());
            }
        }

        threadPool.shutdown();
    }

    /**
     * Reproducer for TINKERPOP-2765 when run using the UnifiedChannelizer.
     */
    @Test
    public void shouldHandleMultipleLambdaTranslationsInParallel() throws Exception {
        final GraphTraversalSource g = traversal().withRemote(conf);

        final CompletableFuture<Traversal<Object, Object>> firstRes = g.with("evaluationTimeout", 90000L).inject(1).sideEffect(Lambda.consumer("Thread.sleep(100)")).promise(Traversal::iterate);
        final CompletableFuture<Traversal<Object, Object>> secondRes = g.with("evaluationTimeout", 90000L).inject(1).sideEffect(Lambda.consumer("Thread.sleep(100)")).promise(Traversal::iterate);
        final CompletableFuture<Traversal<Object, Object>> thirdRes = g.with("evaluationTimeout", 90000L).inject(1).sideEffect(Lambda.consumer("Thread.sleep(100)")).promise(Traversal::iterate);

        try {
            firstRes.get();
            secondRes.get();
            thirdRes.get();
        } catch (Exception ce) {
            fail("An exception was not expected because the traversals are all valid.");
        } finally {
            g.close();
        }
    }

    @Test
    public void shouldGenerateFailureErrorResponseStatusCode() throws Exception {
        final Cluster cluster = TestClientFactory.build().create();
        final Client client = cluster.connect();

        try {
            client.submit("g.inject(0).fail('make it stop')").all().get();
            fail("Should have tanked since we used fail() step");
        } catch (Exception ex) {
            final Throwable t = ex.getCause();
            assertThat(t, instanceOf(ResponseException.class));
            assertEquals("make it stop", t.getMessage());
            assertEquals(ResponseStatusCode.SERVER_ERROR_FAIL_STEP, ((ResponseException) t).getResponseStatusCode());
        }
    }
}<|MERGE_RESOLUTION|>--- conflicted
+++ resolved
@@ -18,23 +18,16 @@
  */
 package org.apache.tinkerpop.gremlin.server;
 
-<<<<<<< HEAD
 import ch.qos.logback.classic.Level;
 import ch.qos.logback.classic.Logger;
+import io.netty.channel.ChannelHandlerContext;
+import io.netty.util.AttributeKey;
 import nl.altindag.log.LogCaptor;
 import org.apache.commons.configuration2.BaseConfiguration;
 import org.apache.commons.configuration2.Configuration;
 import org.apache.tinkerpop.gremlin.server.channel.UnifiedChannelizer;
 import org.apache.tinkerpop.gremlin.server.channel.WebSocketChannelizer;
 import org.apache.tinkerpop.gremlin.util.ExceptionHelper;
-=======
-import io.netty.channel.ChannelHandlerContext;
-import io.netty.util.AttributeKey;
-import org.apache.commons.configuration2.BaseConfiguration;
-import org.apache.commons.configuration2.Configuration;
-import org.apache.log4j.Level;
-import org.apache.log4j.Logger;
->>>>>>> ea67b9e6
 import org.apache.tinkerpop.gremlin.TestHelper;
 import org.apache.tinkerpop.gremlin.driver.Client;
 import org.apache.tinkerpop.gremlin.driver.Cluster;
@@ -155,17 +148,10 @@
     public void setupForEachTest() {
 
         if (name.getMethodName().equals("shouldPingChannelIfClientDies") ||
-<<<<<<< HEAD
                 name.getMethodName().equals("shouldCloseChannelIfClientDoesntRespond")) {
             final Logger opSelectorHandlerLogger = (Logger) LoggerFactory.getLogger(OpSelectorHandler.class);
             final Logger unifiedHandlerLogger = (Logger) LoggerFactory.getLogger(UnifiedHandler.class);
-=======
-                name.getMethodName().equals("shouldCloseChannelIfClientDoesntRespond") ||
-                name.getMethodName().equals("shouldCaptureUserAgentFromClient")) {
-            final org.apache.log4j.Logger opSelectorHandlerLogger = org.apache.log4j.Logger.getLogger(OpSelectorHandler.class);
-            final org.apache.log4j.Logger unifiedHandlerLogger = org.apache.log4j.Logger.getLogger(UnifiedHandler.class);
-            final org.apache.log4j.Logger wsUserAgentHandlerLogger = org.apache.log4j.Logger.getLogger(WsUserAgentHandler.class);
->>>>>>> ea67b9e6
+            final Logger wsUserAgentHandlerLogger = (Logger) LoggerFactory.getLogger(WsUserAgentHandler.class);
             previousLogLevel = opSelectorHandlerLogger.getLevel();
             opSelectorHandlerLogger.setLevel(Level.INFO);
             unifiedHandlerLogger.setLevel(Level.INFO);
@@ -178,18 +164,12 @@
     @After
     public void teardownForEachTest() {
         if (name.getMethodName().equals("shouldPingChannelIfClientDies")||
-<<<<<<< HEAD
                 name.getMethodName().equals("shouldCloseChannelIfClientDoesntRespond")) {
             final Logger opSelectorHandlerLogger = (Logger) LoggerFactory.getLogger(OpSelectorHandler.class);
-=======
-                name.getMethodName().equals("shouldCloseChannelIfClientDoesntRespond") ||
-                name.getMethodName().equals("shouldCaptureUserAgentFromClient")) {
-            final org.apache.log4j.Logger opSelectorHandlerLogger = org.apache.log4j.Logger.getLogger(OpSelectorHandler.class);
->>>>>>> ea67b9e6
             opSelectorHandlerLogger.setLevel(previousLogLevel);
             final Logger unifiedHandlerLogger = (Logger) LoggerFactory.getLogger(UnifiedHandler.class);
             unifiedHandlerLogger.setLevel(previousLogLevel);
-            final org.apache.log4j.Logger wsUserAgentHandlerLogger = org.apache.log4j.Logger.getLogger(WsUserAgentHandler.class);
+            final Logger wsUserAgentHandlerLogger = (Logger) LoggerFactory.getLogger(WsUserAgentHandler.class);
             wsUserAgentHandlerLogger.setLevel(previousLogLevel);
         }
     }
@@ -336,7 +316,8 @@
         final Client client = cluster.connect();
         client.submit("test");
 
-        assertThat(recordingAppender.logContainsAny(".*New Connection on channel .* with user agent.*$"), is(true));
+        assertThat(logCaptor.getLogs().stream().anyMatch(m -> m.matches(
+                ".*New Connection on channel .* with user agent.*$")), is(true));
 
         cluster.close();
     }
