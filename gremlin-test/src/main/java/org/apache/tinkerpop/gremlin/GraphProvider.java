--- conflicted
+++ resolved
@@ -115,14 +115,8 @@
     }
 
     /**
-<<<<<<< HEAD
-     * Creates a new {@link org.apache.tinkerpop.gremlin.structure.Graph} instance using the default
+     * Creates a new {@link Graph} instance using the default
      * {@code Configuration} from {@link #standardGraphConfiguration(Class, String, LoadGraphWith.GraphData)}.
-=======
-     * Creates a new {@link Graph} instance using the default
-     * {@code org.apache.commons.configuration.Configuration} from
-     * {@link #standardGraphConfiguration(Class, String, LoadGraphWith.GraphData)}.
->>>>>>> 75e3acc9
      */
     default public Graph standardTestGraph(final Class<?> test, final String testMethodName, final LoadGraphWith.GraphData loadGraphWith) {
         return GraphFactory.open(standardGraphConfiguration(test, testMethodName, loadGraphWith));
