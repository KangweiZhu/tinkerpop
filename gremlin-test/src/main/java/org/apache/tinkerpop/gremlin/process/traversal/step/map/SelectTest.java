--- conflicted
+++ resolved
@@ -83,15 +83,13 @@
 
     public abstract Traversal<Vertex, Vertex> get_g_V_chooseXoutE_count_isX0X__asXaX__asXbXX_chooseXselectXaX__selectXaX__selectXbXX();
 
-<<<<<<< HEAD
     public abstract Traversal<Vertex, Long> get_g_V_asXaX_groupXmX_by_byXbothE_countX_barrier_selectXmX_selectXselectXaXX();
 
     public abstract Traversal<Vertex, Double> get_g_V_asXaX_groupXmX_by_byXbothE_countX_barrier_selectXmX_selectXselectXaXX_byXmathX_plus_XX();
 
     public abstract Traversal<Vertex, List<Vertex>> get_g_V_asXaX_outXknowsX_asXaX_selectXall_constantXaXX();
-=======
+
     public abstract Traversal<Vertex, Long> get_g_V_selectXaX_count();
->>>>>>> 7c700139
 
     // below are original back()-tests
 
@@ -353,7 +351,6 @@
 
     @Test
     @LoadGraphWith(MODERN)
-<<<<<<< HEAD
     public void g_V_asXaX_groupXmX_by_byXbothE_countX_barrier_selectXmX_selectXselectXaXX() {
         final Traversal<Vertex, Long> traversal = get_g_V_asXaX_groupXmX_by_byXbothE_countX_barrier_selectXmX_selectXselectXaXX();
         printTraversalForm(traversal);
@@ -377,12 +374,14 @@
         final Traversal<Vertex, List<Vertex>> traversal = get_g_V_asXaX_outXknowsX_asXaX_selectXall_constantXaXX();
         printTraversalForm(traversal);
         checkResults(Arrays.asList(Arrays.asList(marko, vadas), Arrays.asList(marko, josh)), traversal);
-=======
+    }
+
+    @Test
+    @LoadGraphWith(MODERN)
     public void g_V_selectXaX_count() {
         final Traversal<Vertex, Long> traversal = get_g_V_selectXaX_count();
         printTraversalForm(traversal);
         assertEquals(0L, traversal.next().longValue());
->>>>>>> 7c700139
     }
 
     // below are original back()-tests
@@ -767,7 +766,6 @@
         }
 
         @Override
-<<<<<<< HEAD
         public Traversal<Vertex, Long> get_g_V_asXaX_groupXmX_by_byXbothE_countX_barrier_selectXmX_selectXselectXaXX() {
             return g.V().as("a").group("m").by().by(__.bothE().count()).barrier().select("m").select(__.select("a"));
         }
@@ -780,10 +778,11 @@
         @Override
         public Traversal<Vertex, List<Vertex>> get_g_V_asXaX_outXknowsX_asXaX_selectXall_constantXaXX() {
             return g.V().as("a").out("knows").as("a").select(Pop.all, (Traversal) __.constant("a"));
-=======
+        }
+
+        @Override
         public Traversal<Vertex, Long> get_g_V_selectXaX_count() {
             return g.V().select("a").count();
->>>>>>> 7c700139
         }
 
         // below are original back()-tests
