# Licensed to the Apache Software Foundation (ASF) under one
# or more contributor license agreements.  See the NOTICE file
# distributed with this work for additional information
# regarding copyright ownership.  The ASF licenses this file
# to you under the Apache License, Version 2.0 (the
# "License"); you may not use this file except in compliance
# with the License.  You may obtain a copy of the License at
#
# http://www.apache.org/licenses/LICENSE-2.0
#
# Unless required by applicable law or agreed to in writing,
# software distributed under the License is distributed on an
# "AS IS" BASIS, WITHOUT WARRANTIES OR CONDITIONS OF ANY
# KIND, either express or implied.  See the License for the
# specific language governing permissions and limitations
# under the License.

@StepClassMap @StepMergeV
Feature: Step - mergeV()

  Scenario: g_mergeVXemptyX_optionXonMatch_nullX
    Given the empty graph
    And the graph initializer of
      """
      g.addV("person").property("name", "marko").property("age", 29)
      """
    And the traversal of
      """
      g.mergeV([:]).option(Merge.onMatch, null)
      """
    When iterated to list
    Then the result should have a count of 1
    And the graph should return 1 for count of "g.V().has(\"person\",\"name\",\"marko\").has(\"age\",29)"

  Scenario: g_V_mergeVXemptyX_optionXonMatch_nullX
    Given the empty graph
    And the graph initializer of
      """
      g.addV("person").property("name", "marko").property("age", 29)
      """
    And the traversal of
      """
      g.V().mergeV([:]).option(Merge.onMatch, null)
      """
    When iterated to list
    Then the result should have a count of 1
    And the graph should return 1 for count of "g.V().has(\"person\",\"name\",\"marko\").has(\"age\",29)"

  Scenario: g_mergeVXnullX_optionXonCreate_label_null_name_markoX
    Given the empty graph
    And the graph initializer of
      """
      g.addV("person").property("name", "marko").property("age", 29)
      """
    And using the parameter xx1 defined as "m[{\"t[label]\": null, \"name\":\"marko\"}]"
    And the traversal of
      """
      g.mergeV(xx1)
      """
    When iterated to list
    Then the traversal will raise an error

  Scenario: g_V_mergeVXnullX_optionXonCreate_label_null_name_markoX
    Given the empty graph
    And the graph initializer of
      """
      g.addV("person").property("name", "marko").property("age", 29)
      """
    And using the parameter xx1 defined as "m[{\"t[label]\": null, \"name\":\"marko\"}]"
    And the traversal of
      """
      g.V().mergeV(xx1)
      """
    When iterated to list
    Then the traversal will raise an error

  Scenario: g_mergeVXlabel_person_name_stephenX_optionXonCreate_nullX
    Given the empty graph
    And the graph initializer of
      """
      g.addV("person").property("name", "marko").property("age", 29)
      """
    And using the parameter xx1 defined as "m[{\"t[label]\": \"person\", \"name\":\"stephen\"}]"
    And the traversal of
      """
      g.mergeV(xx1).option(Merge.onCreate, null)
      """
    When iterated to list
    Then the result should have a count of 1
    And the graph should return 2 for count of "g.V()"
    And the graph should return 1 for count of "g.V().has(\"person\",\"name\",\"marko\")"
    And the graph should return 1 for count of "g.V().has(\"person\",\"name\",\"stephen\")"

  Scenario: g_V_mergeVXlabel_person_name_stephenX_optionXonCreate_nullX
    Given the empty graph
    And the graph initializer of
      """
      g.addV("person").property("name", "marko").property("age", 29)
      """
    And using the parameter xx1 defined as "m[{\"t[label]\": \"person\", \"name\":\"stephen\"}]"
    And the traversal of
      """
      g.V().mergeV(xx1).option(Merge.onCreate, null)
      """
    When iterated to list
    Then the result should have a count of 1
    And the graph should return 2 for count of "g.V()"
    And the graph should return 1 for count of "g.V().has(\"person\",\"name\",\"marko\")"
    And the graph should return 1 for count of "g.V().has(\"person\",\"name\",\"stephen\")"

  Scenario: g_mergeVXnullX_optionXonCreate_emptyX
    Given the empty graph
    And the graph initializer of
      """
      g.addV("person").property("name", "marko").property("age", 29)
      """
    And the traversal of
      """
      g.mergeV(null).option(Merge.onCreate,[:])
      """
    When iterated to list
    Then the result should have a count of 1
    And the graph should return 1 for count of "g.V()"

  Scenario: g_V_mergeVXnullX_optionXonCreate_emptyX
    Given the empty graph
    And the graph initializer of
      """
      g.addV("person").property("name", "marko").property("age", 29)
      """
    And the traversal of
      """
      g.V().mergeV(null).option(Merge.onCreate,[:])
      """
    When iterated to list
    Then the result should have a count of 1
    And the graph should return 1 for count of "g.V()"

  Scenario: g_mergeVXemptyX_no_existing
    Given the empty graph
    And the traversal of
      """
      g.mergeV([:])
      """
    When iterated to list
    Then the result should have a count of 1
    And the graph should return 1 for count of "g.V()"

  Scenario: g_injectX0X_mergeVXemptyX_no_existing
    Given the empty graph
    And the traversal of
      """
      g.inject(0).mergeV([:])
      """
    When iterated to list
    Then the result should have a count of 1
    And the graph should return 1 for count of "g.V()"

  Scenario: g_mergeVXemptyX
    Given the empty graph
    And the graph initializer of
      """
      g.addV("person").property("name", "marko").property("age", 29)
      """
    And the traversal of
      """
      g.mergeV([:])
      """
    When iterated to list
    Then the result should have a count of 1
    And the graph should return 1 for count of "g.V().has(\"person\",\"name\",\"marko\").has(\"age\",29)"

  Scenario: g_V_mergeVXemptyX_two_exist
    Given the empty graph
    And the graph initializer of
      """
      g.addV("person").property("name", "marko").property("age", 29).
        addV("person").property("name", "vadas").property("age", 27)
      """
    And the traversal of
      """
      g.V().mergeV([:])
      """
    When iterated to list
    Then the result should have a count of 4
    And the graph should return 2 for count of "g.V()"
    And the graph should return 1 for count of "g.V().has(\"person\",\"name\",\"marko\").has(\"age\",29)"
    And the graph should return 1 for count of "g.V().has(\"person\",\"name\",\"vadas\").has(\"age\",27)"

  Scenario: g_mergeVXnullX
    Given the empty graph
    And the graph initializer of
      """
      g.addV("person").property("name", "marko").property("age", 29)
      """
    And the traversal of
      """
      g.mergeV(null)
      """
    When iterated to list
    Then the result should have a count of 1
    And the graph should return 1 for count of "g.V()"

  @GremlinGroovyNotSupported
  Scenario: g_mergeVXnullvarX
    Given the empty graph
    And the graph initializer of
      """
      g.addV("person").property("name", "marko").property("age", 29)
      """
    And using the parameter xx1 defined as "null"
    And the traversal of
      """
      g.mergeV(xx1)
      """
    When iterated to list
    Then the result should have a count of 1
    And the graph should return 1 for count of "g.V()"

  Scenario: g_V_mergeVXnullX
    Given the empty graph
    And the graph initializer of
      """
      g.addV("person").property("name", "marko").property("age", 29)
      """
    And the traversal of
      """
      g.V().mergeV(null)
      """
    When iterated to list
    Then the result should have a count of 1
    And the graph should return 1 for count of "g.V()"

  Scenario: g_mergeVXlabel_person_name_stephenX
    Given the empty graph
    And the graph initializer of
      """
      g.addV("person").property("name", "marko").property("age", 29)
      """
    And using the parameter xx1 defined as "m[{\"t[label]\": \"person\", \"name\":\"stephen\"}]"
    And the traversal of
      """
      g.mergeV(xx1)
      """
    When iterated to list
    Then the result should have a count of 1
    And the graph should return 1 for count of "g.V().has(\"person\",\"name\",\"stephen\")"

  Scenario: g_mergeVXlabel_person_name_markoX
    Given the empty graph
    And the graph initializer of
      """
      g.addV("person").property("name", "marko").property("age", 29)
      """
    And using the parameter xx1 defined as "m[{\"t[label]\": \"person\", \"name\":\"marko\"}]"
    And the traversal of
      """
      g.mergeV(xx1)
      """
    When iterated to list
    Then the result should have a count of 1
    And the graph should return 1 for count of "g.V().has(\"person\",\"name\",\"marko\")"

  Scenario: g_mergeVXlabel_person_name_stephenX_optionXonCreate_label_person_name_stephen_age_19X_option
    Given the empty graph
    And the graph initializer of
      """
      g.addV("person").property("name", "marko").property("age", 29)
      """
    And using the parameter xx1 defined as "m[{\"t[label]\": \"person\", \"name\":\"stephen\"}]"
    And using the parameter xx2 defined as "m[{\"t[label]\": \"person\", \"name\":\"stephen\", \"age\": \"d[19].i\"}]"
    And the traversal of
      """
      g.mergeV(xx1).option(Merge.onCreate,xx2)
      """
    When iterated to list
    Then the result should have a count of 1
    And the graph should return 1 for count of "g.V().has(\"person\",\"name\",\"stephen\").has(\"age\", 19)"

  Scenario: g_mergeVXlabel_person_name_markoX_optionXonMatch_age_19X_option
    Given the empty graph
    And the graph initializer of
      """
      g.addV("person").property("name", "marko").property("age", 29)
      """
    And using the parameter xx1 defined as "m[{\"t[label]\": \"person\", \"name\":\"marko\"}]"
    And using the parameter xx2 defined as "m[{\"age\": \"d[19].i\"}]"
    And the traversal of
      """
      g.mergeV(xx1).option(Merge.onMatch,xx2)
      """
    When iterated to list
    Then the result should have a count of 1
    And the graph should return 1 for count of "g.V().has(\"person\",\"name\",\"marko\").has(\"age\", 19)"

  Scenario: g_withSideEffectXc_label_person_name_stephenX_withSideEffectXm_label_person_name_stephen_age_19X_mergeVXselectXcXX_optionXonCreate_selectXmXX_option
    Given the empty graph
    And the graph initializer of
      """
      g.addV("person").property("name", "marko").property("age", 29)
      """
    And using the side effect c defined as "m[{\"t[label]\": \"person\", \"name\":\"stephen\"}]"
    And using the side effect m defined as "m[{\"t[label]\": \"person\", \"name\":\"stephen\", \"age\": \"d[19].i\"}]"
    And the traversal of
      """
      g.mergeV(__.select("c")).option(Merge.onCreate, __.select("m"))
      """
    When iterated to list
    Then the result should have a count of 1
    And the graph should return 1 for count of "g.V().has(\"person\",\"name\",\"stephen\").has(\"age\", 19)"

  Scenario: g_withSideEffectXc_label_person_name_markoX_withSideEffectXm_age_19X_mergeVXselectXcXX_optionXonMatch_selectXmXX_option
    Given the empty graph
    And the graph initializer of
      """
      g.addV("person").property("name", "marko").property("age", 29)
      """
    And using the side effect c defined as "m[{\"t[label]\": \"person\", \"name\":\"marko\"}]"
    And using the side effect m defined as "m[{\"age\": \"d[19].i\"}]"
    And the traversal of
      """
      g.mergeV(__.select("c")).option(Merge.onMatch, __.select("m"))
      """
    When iterated to list
    Then the result should have a count of 1
    And the graph should return 1 for count of "g.V().has(\"person\",\"name\",\"marko\").has(\"age\", 19)"

  @MetaProperties
  Scenario: g_mergeVXlabel_person_name_markoX_propertyXname_vadas_acl_publicX
    Given the empty graph
    And the graph initializer of
      """
      g.addV("person").property("name", "marko").property("age", 29)
      """
    And using the parameter xx1 defined as "m[{\"t[label]\": \"person\", \"name\":\"marko\"}]"
    And the traversal of
      """
      g.mergeV(xx1).property("name","vadas","acl","public")
      """
    When iterated to list
    Then the result should have a count of 1
    And the graph should return 1 for count of "g.V().properties(\"name\").hasValue(\"vadas\").has(\"acl\",\"public\")"

  Scenario: g_injectX0X_mergeVXlabel_person_name_stephenX
    Given the empty graph
    And the graph initializer of
      """
      g.addV("person").property("name", "marko").property("age", 29)
      """
    And using the parameter xx1 defined as "m[{\"t[label]\": \"person\", \"name\":\"stephen\"}]"
    And the traversal of
      """
      g.inject(0).mergeV(xx1)
      """
    When iterated to list
    Then the result should have a count of 1
    And the graph should return 1 for count of "g.V().has(\"person\",\"name\",\"stephen\")"

  Scenario: g_injectX0X_mergeVXlabel_person_name_markoX
    Given the empty graph
    And the graph initializer of
      """
      g.addV("person").property("name", "marko").property("age", 29)
      """
    And using the parameter xx1 defined as "m[{\"t[label]\": \"person\", \"name\":\"marko\"}]"
    And the traversal of
      """
      g.inject(0).mergeV(xx1)
      """
    When iterated to list
    Then the result should have a count of 1
    And the graph should return 1 for count of "g.V().has(\"person\",\"name\",\"marko\")"

  Scenario: g_injectX0X_mergeVXlabel_person_name_stephenX_optionXonCreate_label_person_name_stephen_age_19X_option
    Given the empty graph
    And the graph initializer of
      """
      g.addV("person").property("name", "marko").property("age", 29)
      """
    And using the parameter xx1 defined as "m[{\"t[label]\": \"person\", \"name\":\"stephen\"}]"
    And using the parameter xx2 defined as "m[{\"t[label]\": \"person\", \"name\":\"stephen\", \"age\": \"d[19].i\"}]"
    And the traversal of
      """
      g.inject(0).mergeV(xx1).option(Merge.onCreate,xx2)
      """
    When iterated to list
    Then the result should have a count of 1
    And the graph should return 1 for count of "g.V().has(\"person\",\"name\",\"stephen\").has(\"age\", 19)"

  Scenario: g_injectX0X_mergeVXlabel_person_name_markoX_optionXonMatch_age_19X_option
    Given the empty graph
    And the graph initializer of
      """
      g.addV("person").property("name", "marko").property("age", 29)
      """
    And using the parameter xx1 defined as "m[{\"t[label]\": \"person\", \"name\":\"marko\"}]"
    And using the parameter xx2 defined as "m[{\"age\": \"d[19].i\"}]"
    And the traversal of
      """
      g.inject(0).mergeV(xx1).option(Merge.onMatch,xx2)
      """
    When iterated to list
    Then the result should have a count of 1
    And the graph should return 1 for count of "g.V().has(\"person\",\"name\",\"marko\").has(\"age\", 19)"

  Scenario: g_withSideEffectXc_label_person_name_stephenX_withSideEffectXm_label_person_name_stephen_age_19X_injectX0X_mergeVXselectXcXX_optionXonCreate_selectXmXX_option
    Given the empty graph
    And the graph initializer of
      """
      g.addV("person").property("name", "marko").property("age", 29)
      """
    And using the side effect c defined as "m[{\"t[label]\": \"person\", \"name\":\"stephen\"}]"
    And using the side effect m defined as "m[{\"t[label]\": \"person\", \"name\":\"stephen\", \"age\": \"d[19].i\"}]"
    And the traversal of
      """
      g.inject(0).mergeV(__.select("c")).option(Merge.onCreate, __.select("m"))
      """
    When iterated to list
    Then the result should have a count of 1
    And the graph should return 1 for count of "g.V().has(\"person\",\"name\",\"stephen\").has(\"age\", 19)"

  Scenario: g_withSideEffectXc_label_person_name_markoX_withSideEffectXm_age_19X_injectX0X_mergeVXselectXcXX_optionXonMatch_selectXmXX_option
    Given the empty graph
    And the graph initializer of
      """
      g.addV("person").property("name", "marko").property("age", 29)
      """
    And using the side effect c defined as "m[{\"t[label]\": \"person\", \"name\":\"marko\"}]"
    And using the side effect m defined as "m[{\"age\": \"d[19].i\"}]"
    And the traversal of
      """
      g.inject(0).mergeV(__.select("c")).option(Merge.onMatch, __.select("m"))
      """
    When iterated to list
    Then the result should have a count of 1
    And the graph should return 1 for count of "g.V().has(\"person\",\"name\",\"marko\").has(\"age\", 19)"

  @MetaProperties
  Scenario: g_injectX0X_mergeVXlabel_person_name_markoX_propertyXname_vadas_acl_publicX
    Given the empty graph
    And the graph initializer of
      """
      g.addV("person").property("name", "marko").property("age", 29)
      """
    And using the parameter xx1 defined as "m[{\"t[label]\": \"person\", \"name\":\"marko\"}]"
    And the traversal of
      """
      g.inject(0).mergeV(xx1).property("name","vadas","acl","public")
      """
    When iterated to list
    Then the result should have a count of 1
    And the graph should return 1 for count of "g.V().properties(\"name\").hasValue(\"vadas\").has(\"acl\",\"public\")"

  Scenario: g_injectXlabel_person_name_marko_label_person_name_stephenX_mergeVXidentityX
    Given the empty graph
    And the graph initializer of
      """
      g.addV("person").property("name", "marko").property("age", 29)
      """
    And using the parameter xx1 defined as "m[{\"t[label]\": \"person\", \"name\":\"marko\"}]"
    And using the parameter xx2 defined as "m[{\"t[label]\": \"person\", \"name\":\"stephen\"}]"
    And the traversal of
      """
      g.inject(xx1, xx2).mergeV(__.identity())
      """
    When iterated to list
    Then the result should have a count of 2
    And the graph should return 1 for count of "g.V().has(\"person\",\"name\",\"stephen\")"
    And the graph should return 1 for count of "g.V().has(\"person\",\"name\",\"marko\")"
    And the graph should return 2 for count of "g.V()"

  Scenario: g_injectXlabel_person_name_marko_label_person_name_stephenX_mergeV
    Given the empty graph
    And the graph initializer of
      """
      g.addV("person").property("name", "marko").property("age", 29)
      """
    And using the parameter xx1 defined as "m[{\"t[label]\": \"person\", \"name\":\"marko\"}]"
    And using the parameter xx2 defined as "m[{\"t[label]\": \"person\", \"name\":\"stephen\"}]"
    And the traversal of
      """
      g.inject(xx1, xx2).mergeV()
      """
    When iterated to list
    Then the result should have a count of 2
    And the graph should return 1 for count of "g.V().has(\"person\",\"name\",\"stephen\")"
    And the graph should return 1 for count of "g.V().has(\"person\",\"name\",\"marko\")"
    And the graph should return 2 for count of "g.V()"

  @MultiProperties
  Scenario: g_mergeVXlabel_person_name_stephenX_propertyXlist_name_steveX
    Given the empty graph
    And the graph initializer of
      """
      g.addV("person").property(list, "name", "stephen")
      """
    And using the parameter xx1 defined as "m[{\"t[label]\": \"person\", \"name\":\"stephen\"}]"
    And the traversal of
      """
      g.mergeV(xx1).property(Cardinality.list,"name","steve")
      """
    When iterated to list
    Then the result should have a count of 1
    And the graph should return 1 for count of "g.V()"
    And the graph should return 1 for count of "g.V().properties(\"name\").hasValue(\"steve\")"
    And the graph should return 1 for count of "g.V().properties(\"name\").hasValue(\"stephen\")"
    And the graph should return 2 for count of "g.V().properties(\"name\")"

  Scenario: g_mergeXlabel_person_name_vadasX_optionXonMatch_age_35X
    Given the empty graph
    And the graph initializer of
      """
      g.addV("person").property("name", "vadas").property("age", 29).
        addV("person").property("name", "vadas").property("age", 27)
      """
    And using the parameter xx1 defined as "m[{\"t[label]\": \"person\", \"name\":\"vadas\"}]"
    And using the parameter xx2 defined as "m[{\"age\":\"d[35].i\"}]"
    And the traversal of
      """
      g.mergeV(xx1).option(Merge.onMatch, xx2)
      """
    When iterated to list
    Then the result should have a count of 2
    And the graph should return 2 for count of "g.V().has(\"age\",35)"
    And the graph should return 2 for count of "g.V()"

  Scenario: g_V_mapXmergeXlabel_person_name_joshXX
    Given the empty graph
    And the graph initializer of
      """
      g.addV("person").property("name", "vadas").property("age", 29).
        addV("person").property("name", "stephen").property("age", 27)
      """
    And using the parameter xx1 defined as "m[{\"t[label]\": \"person\", \"name\":\"josh\"}]"
    And the traversal of
      """
      g.V().map(__.mergeV(xx1))
      """
    When iterated to list
    Then the result should have a count of 2
    And the graph should return 1 for count of "g.V().has(\"person\",\"name\",\"josh\")"
    And the graph should return 3 for count of "g.V()"

  @MultiProperties
  Scenario: g_withSideEffectXc_label_person_name_markoX_withSideEffectXm_age_19X_mergeVXselectXcXX_optionXonMatch_sideEffectXpropertiesXageX_dropX_selectXmXX_option
    Given the empty graph
    And the graph initializer of
      """
      g.addV("person").property("name", "marko").property(Cardinality.list, "age", 29).property(Cardinality.list, "age", 31).property(Cardinality.list, "age", 32)
      """
    And using the side effect c defined as "m[{\"t[label]\": \"person\", \"name\":\"marko\"}]"
    And using the side effect m defined as "m[{\"age\": \"d[19].i\"}]"
    And the traversal of
      """
      g.mergeV(__.select("c")).
          option(Merge.onMatch, __.sideEffect(__.properties("age").drop()).select("m"))
      """
    When iterated to list
    Then the result should have a count of 1
    And the graph should return 1 for count of "g.V().has(\"person\",\"name\",\"marko\").has(\"age\", 19)"
    And the graph should return 1 for count of "g.V().has(\"person\",\"name\",\"marko\").has(\"age\")"

  @MultiProperties
  Scenario: g_withSideEffectXm_age_19X_V_hasXperson_name_markoX_mergeVXselectXcXX_optionXonMatch_sideEffectXpropertiesXageX_dropX_selectXmXX_option
    Given the empty graph
    And the graph initializer of
      """
      g.addV("person").property("name", "marko").property(Cardinality.list, "age", 29).property(Cardinality.list, "age", 31).property(Cardinality.list, "age", 32)
      """
    And using the side effect m defined as "m[{\"age\": \"d[19].i\"}]"
    And the traversal of
      """
      g.V().has("person", "name", "marko").
        mergeV([:]).
          option(Merge.onMatch, __.sideEffect(__.properties("age").drop()).select("m"))
      """
    When iterated to list
    Then the result should have a count of 1
    And the graph should return 1 for count of "g.V().has(\"person\",\"name\",\"marko\").has(\"age\", 19)"
    And the graph should return 1 for count of "g.V().has(\"person\",\"name\",\"marko\").properties(\"age\")"

  # onCreate inheritance from merge
  @UserSuppliedVertexIds
  Scenario: g_mergeV_onCreate_inheritance_existing
    Given the empty graph
    And the graph initializer of
      """
      g.addV("person").property("name", "mike").property(T.id, "1")
      """
    And using the parameter xx1 defined as "m[{\"t[id]\": \"1\"}]"
    And using the parameter xx2 defined as "m[{\"t[label]\": \"person\", \"name\":\"mike\"}]"
    And the traversal of
      """
      g.mergeV(xx1).option(Merge.onCreate, xx2)
      """
    When iterated to list
    Then the result should have a count of 1
    And the graph should return 1 for count of "g.V()"
    And the graph should return 1 for count of "g.V(\"1\").has(\"person\",\"name\",\"mike\")"

  # onCreate inheritance from merge
  @UserSuppliedVertexIds
  Scenario: g_mergeV_onCreate_inheritance_new_1
    Given the empty graph
    And using the parameter xx1 defined as "m[{\"t[id]\": \"1\"}]"
    And using the parameter xx2 defined as "m[{\"t[label]\": \"person\", \"name\":\"mike\"}]"
    And the traversal of
      """
      g.mergeV(xx1).option(Merge.onCreate, xx2)
      """
    When iterated to list
    Then the result should have a count of 1
    And the graph should return 1 for count of "g.V()"
    And the graph should return 1 for count of "g.V(\"1\").has(\"person\",\"name\",\"mike\")"

  # onCreate inheritance from merge
  @UserSuppliedVertexIds
  Scenario: g_mergeV_onCreate_inheritance_new_2
    Given the empty graph
    And using the parameter xx1 defined as "m[{\"t[label]\": \"person\", \"name\":\"mike\"}]"
    And using the parameter xx2 defined as "m[{\"t[id]\": \"1\"}]"
    And the traversal of
      """
      g.mergeV(xx1).option(Merge.onCreate, xx2)
      """
    When iterated to list
    Then the result should have a count of 1
    And the graph should return 1 for count of "g.V()"
    And the graph should return 1 for count of "g.V(\"1\").has(\"person\",\"name\",\"mike\")"

  # cannot override T.label in onCreate
  Scenario: g_mergeV_label_override_prohibited
    Given the empty graph
    And using the parameter xx1 defined as "m[{\"t[label]\": \"a\"}]"
    And using the parameter xx2 defined as "m[{\"t[label]\": \"b\"}]"
    And the traversal of
      """
      g.mergeV(xx1).option(onCreate, xx2)
      """
    When iterated to list
    Then the traversal will raise an error with message containing text of "option(onCreate) cannot override values from merge() argument"

  # cannot override T.id in onCreate
  @UserSuppliedVertexIds
  Scenario: g_mergeV_id_override_prohibited
    Given the empty graph
    And using the parameter xx1 defined as "m[{\"t[id]\": \"1\"}]"
    And using the parameter xx2 defined as "m[{\"t[id]\": \"2\"}]"
    And the traversal of
      """
      g.mergeV(xx1).option(onCreate, xx2)
      """
    When iterated to list
    Then the traversal will raise an error with message containing text of "option(onCreate) cannot override values from merge() argument"

  # cannot use hidden namespace for id key
  Scenario: g_mergeV_hidden_id_key_prohibited
    Given the empty graph
    And using the parameter xx1 defined as "m[{\"~id\": \"1\"}]"
    And the traversal of
      """
      g.mergeV(xx1)
      """
    When iterated to list
    Then the traversal will raise an error

  # cannot use hidden namespace for label key
  Scenario: g_mergeV_hidden_label_key_prohibited
    Given the empty graph
    And using the parameter xx1 defined as "m[{\"~label\":\"vertex\"}]"
    And the traversal of
      """
      g.mergeV(xx1)
      """
    When iterated to list
    Then the traversal will raise an error

  # cannot use hidden namespace for label value
  Scenario: g_mergeV_hidden_label_value_prohibited
    Given the empty graph
    And using the parameter xx1 defined as "m[{\"t[label]\":\"~vertex\"}]"
    And the traversal of
      """
      g.mergeV(xx1)
      """
    When iterated to list
    Then the traversal will raise an error

  # cannot use hidden namespace for id key for onCreate
  Scenario: g_mergeV_hidden_id_key_onCreate_prohibited
    Given the empty graph
    And using the parameter xx1 defined as "m[{\"~id\": 1}]"
    And the traversal of
      """
      g.mergeV([:]).option(Merge.onCreate, xx1)
      """
    When iterated to list
    Then the traversal will raise an error with message containing text of "Property key can not be a hidden key: ~id"

  # cannot use hidden namespace for label key for onCreate
  Scenario: g_mergeV_hidden_label_key_onCreate_prohibited
    Given the empty graph
    And using the parameter xx1 defined as "m[{\"~label\":\"vertex\"}]"
    And the traversal of
      """
      g.mergeV([:]).option(Merge.onCreate, xx1)
      """
    When iterated to list
    Then the traversal will raise an error with message containing text of "Property key can not be a hidden key: ~label"

  # cannot use hidden namespace for label value for onCreate
  Scenario: g_mergeV_hidden_label_value_onCreate_prohibited
    Given the empty graph
    And using the parameter xx1 defined as "m[{\"t[label]\":\"~vertex\"}]"
    And the traversal of
      """
      g.mergeV([:]).option(Merge.onCreate, xx1)
      """
    When iterated to list
    Then the traversal will raise an error with message containing text of "Label can not be a hidden key: ~vertex"

  # cannot use hidden namespace for id key for onMatch
  Scenario: g_mergeV_hidden_id_key_onMatch_matched_prohibited
    Given the empty graph
    And the graph initializer of
      """
      g.addV("vertex")
      """
    And using the parameter xx1 defined as "m[{\"~id\": 1}]"
    And the traversal of
      """
      g.mergeV([:]).option(Merge.onMatch, xx1)
      """
    When iterated to list
    Then the traversal will raise an error with message containing text of "Property key can not be a hidden key: ~id"

  # cannot use hidden namespace for label key for onMatch
  Scenario: g_mergeV_hidden_label_key_matched_onMatch_matched_prohibited
    Given the empty graph
    And the graph initializer of
      """
      g.addV("vertex")
      """
    And using the parameter xx1 defined as "m[{\"~label\":\"vertex\"}]"
    And the traversal of
      """
      g.mergeV([:]).option(Merge.onMatch, xx1)
      """
    When iterated to list
    Then the traversal will raise an error with message containing text of "Property key can not be a hidden key: ~label"

  @MultiProperties
  Scenario: g_mergeVXname_markoX_optionXonMatch_age_listX33XX
    Given the empty graph
    And the graph initializer of
      """
      g.addV("person").property("name", "marko").property(Cardinality.list, "age", 29).property(Cardinality.list, "age", 31).property(Cardinality.list, "age", 32)
      """
    And the traversal of
      """
      g.mergeV([name: "marko"]).
          option(Merge.onMatch, [age: Cardinality.list(33)])
      """
    When iterated to list
    Then the result should have a count of 1
    And the graph should return 1 for count of "g.V().has(\"person\",\"name\",\"marko\").has(\"age\", 33)"
    And the graph should return 1 for count of "g.V().has(\"person\",\"name\",\"marko\").has(\"age\")"
    And the graph should return 4 for count of "g.V().has(\"person\",\"name\",\"marko\").properties(\"age\")"

  @MultiProperties
  Scenario: g_mergeVXname_markoX_optionXonMatch_age_setX33XX
    Given the empty graph
    And the graph initializer of
      """
      g.addV("person").property("name", "marko").property(Cardinality.list, "age", 29).property(Cardinality.list, "age", 31).property(Cardinality.list, "age", 32)
      """
    And the traversal of
      """
      g.mergeV([name: "marko"]).
          option(Merge.onMatch, [age: Cardinality.set(33)])
      """
    When iterated to list
    Then the result should have a count of 1
    And the graph should return 1 for count of "g.V().has(\"person\",\"name\",\"marko\").has(\"age\", 33)"
    And the graph should return 1 for count of "g.V().has(\"person\",\"name\",\"marko\").has(\"age\")"
    And the graph should return 4 for count of "g.V().has(\"person\",\"name\",\"marko\").properties(\"age\")"

  @MultiProperties
  Scenario: g_mergeVXname_markoX_optionXonMatch_age_setX31XX
    Given the empty graph
    And the graph initializer of
      """
      g.addV("person").property("name", "marko").property(Cardinality.list, "age", 29).property(Cardinality.list, "age", 31).property(Cardinality.list, "age", 32)
      """
    And the traversal of
      """
      g.mergeV([name: "marko"]).
          option(Merge.onMatch, [age: Cardinality.set(31)])
      """
    When iterated to list
    Then the result should have a count of 1
    And the graph should return 1 for count of "g.V().has(\"person\",\"name\",\"marko\").has(\"age\", 31)"
    And the graph should return 1 for count of "g.V().has(\"person\",\"name\",\"marko\").has(\"age\")"
    And the graph should return 3 for count of "g.V().has(\"person\",\"name\",\"marko\").properties(\"age\")"

  @MultiProperties
  Scenario: g_mergeVXname_markoX_optionXonMatch_age_singleX33XX
    Given the empty graph
    And the graph initializer of
      """
      g.addV("person").property("name", "marko").property(Cardinality.list, "age", 29).property(Cardinality.list, "age", 31).property(Cardinality.list, "age", 32)
      """
    And the traversal of
      """
      g.mergeV([name: "marko"]).
          option(Merge.onMatch, [age: Cardinality.single(33)])
      """
    When iterated to list
    Then the result should have a count of 1
    And the graph should return 1 for count of "g.V().has(\"person\",\"name\",\"marko\").has(\"age\", 33)"
    And the graph should return 1 for count of "g.V().has(\"person\",\"name\",\"marko\").has(\"age\")"
    And the graph should return 1 for count of "g.V().has(\"person\",\"name\",\"marko\").properties(\"age\")"

  @MultiProperties
  Scenario: g_mergeVXname_markoX_optionXonMatch_age_33_singleX
    Given the empty graph
    And the graph initializer of
      """
      g.addV("person").property("name", "marko").property(Cardinality.list, "age", 29).property(Cardinality.list, "age", 31).property(Cardinality.list, "age", 32)
      """
    And the traversal of
      """
      g.mergeV([name: "marko"]).
          option(Merge.onMatch, [age: 33], Cardinality.single)
      """
    When iterated to list
    Then the result should have a count of 1
    And the graph should return 1 for count of "g.V().has(\"person\",\"name\",\"marko\").has(\"age\", 33)"
    And the graph should return 1 for count of "g.V().has(\"person\",\"name\",\"marko\").has(\"age\")"
    And the graph should return 1 for count of "g.V().has(\"person\",\"name\",\"marko\").properties(\"age\")"

  @MultiProperties
  Scenario: g_mergeVXname_markoX_optionXonMatch_name_allen_age_setX31X_singleX
    Given the empty graph
    And the graph initializer of
      """
      g.addV("person").property("name", "marko").property(Cardinality.list, "age", 29).property(Cardinality.list, "age", 31).property(Cardinality.list, "age", 32)
      """
    And the traversal of
      """
      g.mergeV([name: "marko"]).
          option(Merge.onMatch, [name: "allen", age: Cardinality.set(31)], single)
      """
    When iterated to list
    Then the result should have a count of 1
    And the graph should return 0 for count of "g.V().has(\"person\",\"name\",\"marko\")"
    And the graph should return 1 for count of "g.V().has(\"person\",\"name\",\"allen\").has(\"age\", 31)"
    And the graph should return 1 for count of "g.V().has(\"person\",\"name\",\"allen\").has(\"age\")"
    And the graph should return 3 for count of "g.V().has(\"person\",\"name\",\"allen\").properties(\"age\")"

  @MultiProperties
  Scenario: g_mergeVXname_markoX_optionXonMatch_name_allen_age_singleX31X_singleX
    Given the empty graph
    And the graph initializer of
      """
      g.addV("person").property("name", "marko").property(Cardinality.list, "age", 29).property(Cardinality.list, "age", 31).property(Cardinality.list, "age", 32)
      """
    And the traversal of
      """
      g.mergeV([name: "marko"]).
          option(Merge.onMatch, [name: "allen", age: Cardinality.single(31)], single)
      """
    When iterated to list
    Then the result should have a count of 1
    And the graph should return 0 for count of "g.V().has(\"person\",\"name\",\"marko\")"
    And the graph should return 0 for count of "g.V().has(\"person\",\"name\",\"allen\").has(\"age\", 33)"
    And the graph should return 1 for count of "g.V().has(\"person\",\"name\",\"allen\").has(\"age\", 31)"
    And the graph should return 1 for count of "g.V().has(\"person\",\"name\",\"allen\").has(\"age\")"
    And the graph should return 1 for count of "g.V().has(\"person\",\"name\",\"allen\").properties(\"age\")"

  @MultiProperties
  Scenario: g_mergeVXname_aliceX_optionXonCreate_age_singleX81XX
    Given the empty graph
    And the traversal of
      """
      g.mergeV([name: "alice", (T.label): "person"]).
          option(Merge.onCreate, [age: Cardinality.single(81)])
      """
    When iterated to list
    Then the result should have a count of 1
    And the graph should return 1 for count of "g.V().has(\"person\",\"name\",\"alice\").has(\"age\", 81)"
    And the graph should return 1 for count of "g.V().has(\"person\",\"name\",\"alice\").has(\"age\")"
    And the graph should return 1 for count of "g.V().has(\"person\",\"name\",\"alice\").properties(\"age\")"

  @MultiProperties
  Scenario: g_mergeVXname_aliceX_optionXonCreate_age_setX81XX
    Given the empty graph
    And the traversal of
      """
      g.mergeV([name: "alice", (T.label): "person"]).
          option(Merge.onCreate, [age: Cardinality.set(81)])
      """
    When iterated to list
    Then the result should have a count of 1
    And the graph should return 1 for count of "g.V().has(\"person\",\"name\",\"alice\").has(\"age\", 81)"
    And the graph should return 1 for count of "g.V().has(\"person\",\"name\",\"alice\").has(\"age\")"
    And the graph should return 1 for count of "g.V().has(\"person\",\"name\",\"alice\").properties(\"age\")"

  @MultiProperties
  Scenario: g_mergeVXname_aliceX_optionXonCreate_age_singleX81X_age_81_setX
    Given the empty graph
    And the traversal of
      """
      g.mergeV([name: "alice", (T.label): "person"]).
          option(Merge.onCreate, [age: 81], Cardinality.set)
      """
    When iterated to list
    Then the result should have a count of 1
    And the graph should return 1 for count of "g.V().has(\"person\",\"name\",\"alice\").has(\"age\", 81)"
    And the graph should return 1 for count of "g.V().has(\"person\",\"name\",\"alice\").has(\"age\")"
    And the graph should return 1 for count of "g.V().has(\"person\",\"name\",\"alice\").properties(\"age\")"

  # cannot use hidden namespace for label key for onMatch
  Scenario: g_mergeV_hidden_label_key_onMatch_matched_prohibited
    Given the empty graph
    And using the parameter xx1 defined as "m[{\"~label\":\"vertex\"}]"
    And the traversal of
      """
      g.mergeV([:]).option(Merge.onMatch, xx1)
      """
    When iterated to list
    Then the traversal will raise an error with message containing text of "Property key can not be a hidden key: ~label"

  Scenario: g_injectXlist1_list2X_mergeVXlimitXlocal_1X_unfoldX_optionXonCreate_rangeXlocal_1_2X_unfoldX_optionXonMatch_tailXlocalX_unfoldX_to_match
    Given the empty graph
    And the graph initializer of
      """
      g.addV("person").property("name", "marko").property("age", 29)
      """
    And using the parameter xx1 defined as "m[{\"t[label]\": \"person\", \"name\":\"marko\"}]"
    And using the parameter xx2 defined as "m[{\"created\": \"N\"}]"
    And the traversal of
      """
<<<<<<< HEAD
      g.inject(xx1, xx1, xx2).
        fold().as("m").
        mergeV(__.select("m").limit(Scope.local,1)).
          option(Merge.onCreate, __.select("m").range(Scope.local, 1, 2)).
          option(Merge.onMatch, __.select("m").tail(Scope.local))
=======
      g.inject([T.label:"person", name:"marko"], [T.label:"person", name:"marko"], [created:"N"]).
        fold().
        mergeV(__.limit(Scope.local,1).unfold()).
          option(Merge.onCreate, __.range(Scope.local, 1, 2).unfold()).
          option(Merge.onMatch, __.tail(Scope.local).unfold())
>>>>>>> 544ed90c
      """
    When iterated to list
    Then the result should have a count of 1
    And the graph should return 1 for count of "g.V().has(\"person\",\"name\",\"marko\").has(\"created\",\"N\")"
    And the graph should return 1 for count of "g.V()"

  Scenario: g_injectXlist1_list2X_mergeVXlimitXlocal_1X_unfoldX_optionXonCreate_rangeXlocal_1_2X_unfoldX_optionXonMatch_tailXlocalX_unfoldX_to_create
    Given the empty graph
    And the graph initializer of
      """
      g.addV("person").property("name", "marko").property("age", 29)
      """
    And using the parameter xx1 defined as "m[{\"t[label]\": \"person\", \"name\":\"stephen\"}]"
    And using the parameter xx2 defined as "m[{\"created\": \"N\"}]"
    And the traversal of
      """
<<<<<<< HEAD
      g.inject(xx1, xx1, xx2).
        fold().as("m").
        mergeV(__.select("m").limit(Scope.local,1)).
          option(Merge.onCreate, __.select("m").range(Scope.local, 1, 2)).
          option(Merge.onMatch, __.select("m").tail(Scope.local))
=======
      g.inject([T.label:"person", name:"stephen"], [T.label:"person", name:"stephen"], [created:"N"]).
        fold().
        mergeV(__.limit(Scope.local,1).unfold()).
          option(Merge.onCreate, __.range(Scope.local, 1, 2).unfold()).
          option(Merge.onMatch, __.tail(Scope.local).unfold())
>>>>>>> 544ed90c
      """
    When iterated to list
    Then the result should have a count of 1
    And the graph should return 1 for count of "g.V().has(\"person\",\"name\",\"stephen\").hasNot(\"created\")"
    And the graph should return 2 for count of "g.V()"

  @AllowNullPropertyValues
  Scenario: g_mergeVXlabel_person_name_marko_age_29X_optionXonMatch_age_nullX_allowed
    Given the empty graph
    And using the parameter xx1 defined as "m[{\"t[label]\": \"person\", \"name\":\"marko\"}]"
    And using the parameter xx2 defined as "m[{\"age\": null}]"
    And the graph initializer of
      """
      g.addV("person").property("name", "marko").property("age", 29)
      """
    And the traversal of
      """
      g.mergeV(xx1).option(Merge.onMatch, xx2)
      """
    When iterated to list
    Then the result should have a count of 1
    And the graph should return 1 for count of "g.V()"
    And the graph should return 1 for count of "g.V().has(\"person\",\"name\",\"marko\").has(\"age\",null)"

  @DisallowNullPropertyValues
  Scenario: g_mergeVXlabel_person_name_marko_age_29X_optionXonMatch_age_nullX
    Given the empty graph
    And using the parameter xx1 defined as "m[{\"t[label]\": \"person\", \"name\":\"marko\"}]"
    And using the parameter xx2 defined as "m[{\"age\": null}]"
    And the graph initializer of
      """
      g.addV("person").property("name", "marko").property("age", 29)
      """
    And the traversal of
      """
      g.mergeV(xx1).option(Merge.onMatch, xx2)
      """
    When iterated to list
    Then the result should have a count of 1
    And the graph should return 1 for count of "g.V()"
    And the graph should return 0 for count of "g.V().has(\"person\",\"name\",\"marko\").has(\"age\")"<|MERGE_RESOLUTION|>--- conflicted
+++ resolved
@@ -941,19 +941,11 @@
     And using the parameter xx2 defined as "m[{\"created\": \"N\"}]"
     And the traversal of
       """
-<<<<<<< HEAD
       g.inject(xx1, xx1, xx2).
         fold().as("m").
-        mergeV(__.select("m").limit(Scope.local,1)).
-          option(Merge.onCreate, __.select("m").range(Scope.local, 1, 2)).
-          option(Merge.onMatch, __.select("m").tail(Scope.local))
-=======
-      g.inject([T.label:"person", name:"marko"], [T.label:"person", name:"marko"], [created:"N"]).
-        fold().
-        mergeV(__.limit(Scope.local,1).unfold()).
-          option(Merge.onCreate, __.range(Scope.local, 1, 2).unfold()).
-          option(Merge.onMatch, __.tail(Scope.local).unfold())
->>>>>>> 544ed90c
+        mergeV(__.select("m").limit(Scope.local,1).unfold()).
+          option(Merge.onCreate, __.select("m").range(Scope.local, 1, 2).unfold()).
+          option(Merge.onMatch, __.select("m").tail(Scope.local).unfold())
       """
     When iterated to list
     Then the result should have a count of 1
@@ -970,19 +962,11 @@
     And using the parameter xx2 defined as "m[{\"created\": \"N\"}]"
     And the traversal of
       """
-<<<<<<< HEAD
       g.inject(xx1, xx1, xx2).
         fold().as("m").
-        mergeV(__.select("m").limit(Scope.local,1)).
-          option(Merge.onCreate, __.select("m").range(Scope.local, 1, 2)).
-          option(Merge.onMatch, __.select("m").tail(Scope.local))
-=======
-      g.inject([T.label:"person", name:"stephen"], [T.label:"person", name:"stephen"], [created:"N"]).
-        fold().
-        mergeV(__.limit(Scope.local,1).unfold()).
-          option(Merge.onCreate, __.range(Scope.local, 1, 2).unfold()).
-          option(Merge.onMatch, __.tail(Scope.local).unfold())
->>>>>>> 544ed90c
+        mergeV(__.select("m").limit(Scope.local,1).unfold()).
+          option(Merge.onCreate, __.select("m").range(Scope.local, 1, 2).unfold()).
+          option(Merge.onMatch, __.select("m").tail(Scope.local).unfold())
       """
     When iterated to list
     Then the result should have a count of 1
