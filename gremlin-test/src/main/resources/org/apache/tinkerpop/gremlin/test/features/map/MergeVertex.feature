# Licensed to the Apache Software Foundation (ASF) under one
# or more contributor license agreements.  See the NOTICE file
# distributed with this work for additional information
# regarding copyright ownership.  The ASF licenses this file
# to you under the Apache License, Version 2.0 (the
# "License"); you may not use this file except in compliance
# with the License.  You may obtain a copy of the License at
#
# http://www.apache.org/licenses/LICENSE-2.0
#
# Unless required by applicable law or agreed to in writing,
# software distributed under the License is distributed on an
# "AS IS" BASIS, WITHOUT WARRANTIES OR CONDITIONS OF ANY
# KIND, either express or implied.  See the License for the
# specific language governing permissions and limitations
# under the License.

@StepClassMap @StepMergeV
Feature: Step - mergeV()

<<<<<<< HEAD
  # TEST INDEX
  # Use of inject() is meant to exercise mergeV() in a mid-traversal form rather than start step
  #
  # g_mergeVXlabel_person_name_stephenX
  # g_injectX0X_mergeVXlabel_person_name_stephenX
  #   - mergeV(Map) and no option()
  #   - results in new vertex
  # g_mergeVXlabel_person_name_markoX
  # g_injectX0X_mergeVXlabel_person_name_markoX
  #   - mergeV(Map) and no option()
  #   - results in found vertex
  # g_mergeVXlabel_person_name_stephenX_optionXonCreate_label_person_name_stephen_age_19X_option
  # g_injectX0X_mergeVXlabel_person_name_stephenX_optionXonCreate_label_person_name_stephen_age_19X_option
  #   - mergeV(Map) using onCreate(Map)
  #   - results in new vertex
  # g_mergeVXlabel_person_name_markoX_optionXonMatch_age_19X_option
  # g_injectX0X_mergeVXlabel_person_name_markoX_optionXonMatch_age_19X_option
  #   - mergeV(Map) using onMatch(Map)
  #   - results in update vertex
  # g_withSideEffectXc_label_person_name_stephenX_withSideEffectXm_label_person_name_stephen_age_19X_mergeVXselectXcXX_optionXonCreate_selectXmXX_option
  # g_withSideEffectXc_label_person_name_stephenX_withSideEffectXm_label_person_name_stephen_age_19X_injectX0X_mergeVXselectXcXX_optionXonCreate_selectXmXX_option
  #   - mergeV(Traversal) grabbing side-effect Map with onCreate(Traversal)
  #   - results in new vertex
  # g_withSideEffectXc_label_person_name_markoX_withSideEffectXm_age_19X_mergeVXselectXcXX_optionXonMatch_selectXmXX_option
  # g_withSideEffectXc_label_person_name_markoX_withSideEffectXm_age_19X_injectX0X_mergeVXselectXcXX_optionXonMatch_selectXmXX_option
  #   - mergeV(Traversal) grabbing side-effect Map with onMatch(Traversal)
  #   - results in updated vertex
  # g_mergeVXlabel_person_name_markoX_propertyXname_vadas_acl_publicX
  # g_injectX0X_mergeVXlabel_person_name_markoX_propertyXname_vadas_acl_publicX
  #   - mergeV(Map) with no option and call to AddPropertyStep
  #   - results in updated vertex and added meta-property
  # g_injectXlabel_person_name_marko_label_person_name_stephenX_mergeVXidentityX
  #   - mergeV(Traversal) grabbing current Map from traverser for the search criteria with no option()
  #   - result in one found vertex and one new vertex
  # g_injectXlabel_person_name_marko_label_person_name_stephenX_mergeV
  #   - mergeV() which assumes incoming Map on the traverser for the search criteria with no option()
  #   - results in one found vertex and one new vertex
  # g_mergeVXlabel_person_name_stephenX_propertyXlist_name_steveX
  #   - mergeV() which assumes finding vertex with list cardinality property and call AddPropertyStep
  #   - results in updated vertex with additional list cardinality property
  # g_mergeXlabel_person_name_vadasX_optionXonMatch_age_35X
  #   - mergeV(Map) using onMatch(Map)
  #   - results in updating two matched vertices
  # g_V_mapXmergeXlabel_person_name_joshXX
  #   - mergeV(Map) with no option() - testing child traversal usage
  #   - results in one new vertex and one existing vertex that was just created
  # g_mergeVXnullX
  # g_mergeVXnullvarX
  # g_V_mergeVXnullX
  #   - mergeV(null) with no option()
  #   - results in no new vertex and nothing returned
  # g_mergeVXemptyX
  # g_V_mergeVXemptyX
  #   - mergeV(empty) with no option()
  #   - results in matched vertex with no updates
  # g_mergeVXemptyX_no_existing
  # g_injectX0X_mergeVXemptyX_no_existing
  #   - mergeV(empty) with no option()
  #   - results in not matched updates and a creation of a vertex with default values
  # g_mergeVXnullX_optionXonCreate_emptyX
  # g_V_mergeVXnullX_optionXonCreate_emptyX
  #   - mergeV(null) with onCreate(empty)
  #   - results in no matches and creates a default vertex
  # g_mergeVXlabel_person_name_stephenX_optionXonCreate_nullX
  # g_V_mergeVXlabel_person_name_stephenX_optionXonCreate_nullX
  #   - mergeV(Map) with onCreate(null)
  #   - results in no match and no vertex creation
  # g_mergeVXnullX_optionXonCreate_label_null_name_markoX
  # g_V_mergeVXnullX_optionXonCreate_label_null_name_markoX
  #   - mergeV(null) with onCreate(Map) where Map has a null label
  #   - results in error
  # g_mergeVXemptyX_optionXonMatch_nullX
  # g_V_mergeVXemptyX_optionXonMatch_nullX
  #   - mergeV(empty) with onMatch(null)
  #   - results in a match and no vertex update
  # g_V_mergeVXemptyX_two_exist
  #  - mergeV(empty) with no option()
  #  - results in matching two vertices
  # g_withSideEffectXc_label_person_name_markoX_withSideEffectXm_age_19X_mergeVXselectXcXX_optionXonMatch_sideEffectXpropertiesXageX_dropX_selectXmXX_option
  #  - mergeV() that has a match to a vertex with multiproperties
  #  - results in all multiproperties removed to be replaced with one property
  # g_withSideEffectXm_age_19X_V_hasXperson_name_markoX_mergeVXselectXcXX_optionXonMatch_sideEffectXpropertiesXageX_dropX_selectXmXX_option
  #  - mergeV() that has a match to a vertex with multiproperties
  #  - results in all multiproperties removed to be replaced with one property

=======
>>>>>>> 45bf1ba3
  Scenario: g_mergeVXemptyX_optionXonMatch_nullX
    Given the empty graph
    And the graph initializer of
      """
      g.addV("person").property("name", "marko").property("age", 29)
      """
    And the traversal of
      """
      g.mergeV([:]).option(Merge.onMatch, null)
      """
    When iterated to list
    Then the result should have a count of 1
    And the graph should return 1 for count of "g.V().has(\"person\",\"name\",\"marko\").has(\"age\",29)"

  Scenario: g_V_mergeVXemptyX_optionXonMatch_nullX
    Given the empty graph
    And the graph initializer of
      """
      g.addV("person").property("name", "marko").property("age", 29)
      """
    And the traversal of
      """
      g.V().mergeV([:]).option(Merge.onMatch, null)
      """
    When iterated to list
    Then the result should have a count of 1
    And the graph should return 1 for count of "g.V().has(\"person\",\"name\",\"marko\").has(\"age\",29)"

  Scenario: g_mergeVXnullX_optionXonCreate_label_null_name_markoX
    Given the empty graph
    And the graph initializer of
      """
      g.addV("person").property("name", "marko").property("age", 29)
      """
    And using the parameter xx1 defined as "m[{\"t[label]\": null, \"name\":\"marko\"}]"
    And the traversal of
      """
      g.mergeV(xx1)
      """
    When iterated to list
    Then the traversal will raise an error

  Scenario: g_V_mergeVXnullX_optionXonCreate_label_null_name_markoX
    Given the empty graph
    And the graph initializer of
      """
      g.addV("person").property("name", "marko").property("age", 29)
      """
    And using the parameter xx1 defined as "m[{\"t[label]\": null, \"name\":\"marko\"}]"
    And the traversal of
      """
      g.V().mergeV(xx1)
      """
    When iterated to list
    Then the traversal will raise an error

  Scenario: g_mergeVXlabel_person_name_stephenX_optionXonCreate_nullX
    Given the empty graph
    And the graph initializer of
      """
      g.addV("person").property("name", "marko").property("age", 29)
      """
    And using the parameter xx1 defined as "m[{\"t[label]\": \"person\", \"name\":\"stephen\"}]"
    And the traversal of
      """
      g.mergeV(xx1).option(Merge.onCreate, null)
      """
    When iterated to list
    Then the result should have a count of 1
    And the graph should return 2 for count of "g.V()"
    And the graph should return 1 for count of "g.V().has(\"person\",\"name\",\"marko\")"
    And the graph should return 1 for count of "g.V().has(\"person\",\"name\",\"stephen\")"

  Scenario: g_V_mergeVXlabel_person_name_stephenX_optionXonCreate_nullX
    Given the empty graph
    And the graph initializer of
      """
      g.addV("person").property("name", "marko").property("age", 29)
      """
    And using the parameter xx1 defined as "m[{\"t[label]\": \"person\", \"name\":\"stephen\"}]"
    And the traversal of
      """
      g.V().mergeV(xx1).option(Merge.onCreate, null)
      """
    When iterated to list
    Then the result should have a count of 1
    And the graph should return 2 for count of "g.V()"
    And the graph should return 1 for count of "g.V().has(\"person\",\"name\",\"marko\")"
    And the graph should return 1 for count of "g.V().has(\"person\",\"name\",\"stephen\")"

  Scenario: g_mergeVXnullX_optionXonCreate_emptyX
    Given the empty graph
    And the graph initializer of
      """
      g.addV("person").property("name", "marko").property("age", 29)
      """
    And the traversal of
      """
      g.mergeV(null).option(Merge.onCreate,[:])
      """
    When iterated to list
    Then the result should have a count of 1
    And the graph should return 1 for count of "g.V()"

  Scenario: g_V_mergeVXnullX_optionXonCreate_emptyX
    Given the empty graph
    And the graph initializer of
      """
      g.addV("person").property("name", "marko").property("age", 29)
      """
    And the traversal of
      """
      g.V().mergeV(null).option(Merge.onCreate,[:])
      """
    When iterated to list
    Then the result should have a count of 1
    And the graph should return 1 for count of "g.V()"

  Scenario: g_mergeVXemptyX_no_existing
    Given the empty graph
    And the traversal of
      """
      g.mergeV([:])
      """
    When iterated to list
    Then the result should have a count of 1
    And the graph should return 1 for count of "g.V()"

  Scenario: g_injectX0X_mergeVXemptyX_no_existing
    Given the empty graph
    And the traversal of
      """
      g.inject(0).mergeV([:])
      """
    When iterated to list
    Then the result should have a count of 1
    And the graph should return 1 for count of "g.V()"

  Scenario: g_mergeVXemptyX
    Given the empty graph
    And the graph initializer of
      """
      g.addV("person").property("name", "marko").property("age", 29)
      """
    And the traversal of
      """
      g.mergeV([:])
      """
    When iterated to list
    Then the result should have a count of 1
    And the graph should return 1 for count of "g.V().has(\"person\",\"name\",\"marko\").has(\"age\",29)"

  Scenario: g_V_mergeVXemptyX_two_exist
    Given the empty graph
    And the graph initializer of
      """
      g.addV("person").property("name", "marko").property("age", 29).
        addV("person").property("name", "vadas").property("age", 27)
      """
    And the traversal of
      """
      g.V().mergeV([:])
      """
    When iterated to list
    Then the result should have a count of 4
    And the graph should return 2 for count of "g.V()"
    And the graph should return 1 for count of "g.V().has(\"person\",\"name\",\"marko\").has(\"age\",29)"
    And the graph should return 1 for count of "g.V().has(\"person\",\"name\",\"vadas\").has(\"age\",27)"

  Scenario: g_mergeVXnullX
    Given the empty graph
    And the graph initializer of
      """
      g.addV("person").property("name", "marko").property("age", 29)
      """
    And the traversal of
      """
      g.mergeV(null)
      """
    When iterated to list
    Then the result should have a count of 1
    And the graph should return 1 for count of "g.V()"

  @GremlinGroovyNotSupported
  Scenario: g_mergeVXnullvarX
    Given the empty graph
    And the graph initializer of
      """
      g.addV("person").property("name", "marko").property("age", 29)
      """
    And using the parameter xx1 defined as "null"
    And the traversal of
      """
      g.mergeV(xx1)
      """
    When iterated to list
    Then the result should have a count of 1
    And the graph should return 1 for count of "g.V()"

  Scenario: g_V_mergeVXnullX
    Given the empty graph
    And the graph initializer of
      """
      g.addV("person").property("name", "marko").property("age", 29)
      """
    And the traversal of
      """
      g.V().mergeV(null)
      """
    When iterated to list
    Then the result should have a count of 1
    And the graph should return 1 for count of "g.V()"

  Scenario: g_mergeVXlabel_person_name_stephenX
    Given the empty graph
    And the graph initializer of
      """
      g.addV("person").property("name", "marko").property("age", 29)
      """
    And using the parameter xx1 defined as "m[{\"t[label]\": \"person\", \"name\":\"stephen\"}]"
    And the traversal of
      """
      g.mergeV(xx1)
      """
    When iterated to list
    Then the result should have a count of 1
    And the graph should return 1 for count of "g.V().has(\"person\",\"name\",\"stephen\")"

  Scenario: g_mergeVXlabel_person_name_markoX
    Given the empty graph
    And the graph initializer of
      """
      g.addV("person").property("name", "marko").property("age", 29)
      """
    And using the parameter xx1 defined as "m[{\"t[label]\": \"person\", \"name\":\"marko\"}]"
    And the traversal of
      """
      g.mergeV(xx1)
      """
    When iterated to list
    Then the result should have a count of 1
    And the graph should return 1 for count of "g.V().has(\"person\",\"name\",\"marko\")"

  Scenario: g_mergeVXlabel_person_name_stephenX_optionXonCreate_label_person_name_stephen_age_19X_option
    Given the empty graph
    And the graph initializer of
      """
      g.addV("person").property("name", "marko").property("age", 29)
      """
    And using the parameter xx1 defined as "m[{\"t[label]\": \"person\", \"name\":\"stephen\"}]"
    And using the parameter xx2 defined as "m[{\"t[label]\": \"person\", \"name\":\"stephen\", \"age\": \"d[19].i\"}]"
    And the traversal of
      """
      g.mergeV(xx1).option(Merge.onCreate,xx2)
      """
    When iterated to list
    Then the result should have a count of 1
    And the graph should return 1 for count of "g.V().has(\"person\",\"name\",\"stephen\").has(\"age\", 19)"

  Scenario: g_mergeVXlabel_person_name_markoX_optionXonMatch_age_19X_option
    Given the empty graph
    And the graph initializer of
      """
      g.addV("person").property("name", "marko").property("age", 29)
      """
    And using the parameter xx1 defined as "m[{\"t[label]\": \"person\", \"name\":\"marko\"}]"
    And using the parameter xx2 defined as "m[{\"age\": \"d[19].i\"}]"
    And the traversal of
      """
      g.mergeV(xx1).option(Merge.onMatch,xx2)
      """
    When iterated to list
    Then the result should have a count of 1
    And the graph should return 1 for count of "g.V().has(\"person\",\"name\",\"marko\").has(\"age\", 19)"

  Scenario: g_withSideEffectXc_label_person_name_stephenX_withSideEffectXm_label_person_name_stephen_age_19X_mergeVXselectXcXX_optionXonCreate_selectXmXX_option
    Given the empty graph
    And the graph initializer of
      """
      g.addV("person").property("name", "marko").property("age", 29)
      """
    And using the parameter xx1 defined as "m[{\"t[label]\": \"person\", \"name\":\"stephen\"}]"
    And using the parameter xx2 defined as "m[{\"t[label]\": \"person\", \"name\":\"stephen\", \"age\": \"d[19].i\"}]"
    And the traversal of
      """
      g.withSideEffect("c", xx1).
        withSideEffect("m", xx2).
        mergeV(__.select("c")).option(Merge.onCreate, __.select("m"))
      """
    When iterated to list
    Then the result should have a count of 1
    And the graph should return 1 for count of "g.V().has(\"person\",\"name\",\"stephen\").has(\"age\", 19)"

  Scenario: g_withSideEffectXc_label_person_name_markoX_withSideEffectXm_age_19X_mergeVXselectXcXX_optionXonMatch_selectXmXX_option
    Given the empty graph
    And the graph initializer of
      """
      g.addV("person").property("name", "marko").property("age", 29)
      """
    And using the parameter xx1 defined as "m[{\"t[label]\": \"person\", \"name\":\"marko\"}]"
    And using the parameter xx2 defined as "m[{\"age\": \"d[19].i\"}]"
    And the traversal of
      """
      g.withSideEffect("c", xx1).
        withSideEffect("m", xx2).
        mergeV(__.select("c")).option(Merge.onMatch, __.select("m"))
      """
    When iterated to list
    Then the result should have a count of 1
    And the graph should return 1 for count of "g.V().has(\"person\",\"name\",\"marko\").has(\"age\", 19)"

  @MetaProperties
  Scenario: g_mergeVXlabel_person_name_markoX_propertyXname_vadas_acl_publicX
    Given the empty graph
    And the graph initializer of
      """
      g.addV("person").property("name", "marko").property("age", 29)
      """
    And using the parameter xx1 defined as "m[{\"t[label]\": \"person\", \"name\":\"marko\"}]"
    And the traversal of
      """
      g.mergeV(xx1).property("name","vadas","acl","public")
      """
    When iterated to list
    Then the result should have a count of 1
    And the graph should return 1 for count of "g.V().properties(\"name\").hasValue(\"vadas\").has(\"acl\",\"public\")"

  Scenario: g_injectX0X_mergeVXlabel_person_name_stephenX
    Given the empty graph
    And the graph initializer of
      """
      g.addV("person").property("name", "marko").property("age", 29)
      """
    And using the parameter xx1 defined as "m[{\"t[label]\": \"person\", \"name\":\"stephen\"}]"
    And the traversal of
      """
      g.inject(0).mergeV(xx1)
      """
    When iterated to list
    Then the result should have a count of 1
    And the graph should return 1 for count of "g.V().has(\"person\",\"name\",\"stephen\")"

  Scenario: g_injectX0X_mergeVXlabel_person_name_markoX
    Given the empty graph
    And the graph initializer of
      """
      g.addV("person").property("name", "marko").property("age", 29)
      """
    And using the parameter xx1 defined as "m[{\"t[label]\": \"person\", \"name\":\"marko\"}]"
    And the traversal of
      """
      g.inject(0).mergeV(xx1)
      """
    When iterated to list
    Then the result should have a count of 1
    And the graph should return 1 for count of "g.V().has(\"person\",\"name\",\"marko\")"

  Scenario: g_injectX0X_mergeVXlabel_person_name_stephenX_optionXonCreate_label_person_name_stephen_age_19X_option
    Given the empty graph
    And the graph initializer of
      """
      g.addV("person").property("name", "marko").property("age", 29)
      """
    And using the parameter xx1 defined as "m[{\"t[label]\": \"person\", \"name\":\"stephen\"}]"
    And using the parameter xx2 defined as "m[{\"t[label]\": \"person\", \"name\":\"stephen\", \"age\": \"d[19].i\"}]"
    And the traversal of
      """
      g.inject(0).mergeV(xx1).option(Merge.onCreate,xx2)
      """
    When iterated to list
    Then the result should have a count of 1
    And the graph should return 1 for count of "g.V().has(\"person\",\"name\",\"stephen\").has(\"age\", 19)"

  Scenario: g_injectX0X_mergeVXlabel_person_name_markoX_optionXonMatch_age_19X_option
    Given the empty graph
    And the graph initializer of
      """
      g.addV("person").property("name", "marko").property("age", 29)
      """
    And using the parameter xx1 defined as "m[{\"t[label]\": \"person\", \"name\":\"marko\"}]"
    And using the parameter xx2 defined as "m[{\"age\": \"d[19].i\"}]"
    And the traversal of
      """
      g.inject(0).mergeV(xx1).option(Merge.onMatch,xx2)
      """
    When iterated to list
    Then the result should have a count of 1
    And the graph should return 1 for count of "g.V().has(\"person\",\"name\",\"marko\").has(\"age\", 19)"

  Scenario: g_withSideEffectXc_label_person_name_stephenX_withSideEffectXm_label_person_name_stephen_age_19X_injectX0X_mergeVXselectXcXX_optionXonCreate_selectXmXX_option
    Given the empty graph
    And the graph initializer of
      """
      g.addV("person").property("name", "marko").property("age", 29)
      """
    And using the parameter xx1 defined as "m[{\"t[label]\": \"person\", \"name\":\"stephen\"}]"
    And using the parameter xx2 defined as "m[{\"t[label]\": \"person\", \"name\":\"stephen\", \"age\": \"d[19].i\"}]"
    And the traversal of
      """
      g.withSideEffect("c", xx1).
        withSideEffect("m", xx2).
        inject(0).mergeV(__.select("c")).option(Merge.onCreate, __.select("m"))
      """
    When iterated to list
    Then the result should have a count of 1
    And the graph should return 1 for count of "g.V().has(\"person\",\"name\",\"stephen\").has(\"age\", 19)"

  Scenario: g_withSideEffectXc_label_person_name_markoX_withSideEffectXm_age_19X_injectX0X_mergeVXselectXcXX_optionXonMatch_selectXmXX_option
    Given the empty graph
    And the graph initializer of
      """
      g.addV("person").property("name", "marko").property("age", 29)
      """
    And using the parameter xx1 defined as "m[{\"t[label]\": \"person\", \"name\":\"marko\"}]"
    And using the parameter xx2 defined as "m[{\"age\": \"d[19].i\"}]"
    And the traversal of
      """
      g.withSideEffect("c", xx1).
        withSideEffect("m", xx2).
        inject(0).mergeV(__.select("c")).option(Merge.onMatch, __.select("m"))
      """
    When iterated to list
    Then the result should have a count of 1
    And the graph should return 1 for count of "g.V().has(\"person\",\"name\",\"marko\").has(\"age\", 19)"

  @MetaProperties
  Scenario: g_injectX0X_mergeVXlabel_person_name_markoX_propertyXname_vadas_acl_publicX
    Given the empty graph
    And the graph initializer of
      """
      g.addV("person").property("name", "marko").property("age", 29)
      """
    And using the parameter xx1 defined as "m[{\"t[label]\": \"person\", \"name\":\"marko\"}]"
    And the traversal of
      """
      g.inject(0).mergeV(xx1).property("name","vadas","acl","public")
      """
    When iterated to list
    Then the result should have a count of 1
    And the graph should return 1 for count of "g.V().properties(\"name\").hasValue(\"vadas\").has(\"acl\",\"public\")"

  Scenario: g_injectXlabel_person_name_marko_label_person_name_stephenX_mergeVXidentityX
    Given the empty graph
    And the graph initializer of
      """
      g.addV("person").property("name", "marko").property("age", 29)
      """
    And using the parameter xx1 defined as "m[{\"t[label]\": \"person\", \"name\":\"marko\"}]"
    And using the parameter xx2 defined as "m[{\"t[label]\": \"person\", \"name\":\"stephen\"}]"
    And the traversal of
      """
      g.inject(xx1, xx2).mergeV(__.identity())
      """
    When iterated to list
    Then the result should have a count of 2
    And the graph should return 1 for count of "g.V().has(\"person\",\"name\",\"stephen\")"
    And the graph should return 1 for count of "g.V().has(\"person\",\"name\",\"marko\")"
    And the graph should return 2 for count of "g.V()"

  Scenario: g_injectXlabel_person_name_marko_label_person_name_stephenX_mergeV
    Given the empty graph
    And the graph initializer of
      """
      g.addV("person").property("name", "marko").property("age", 29)
      """
    And using the parameter xx1 defined as "m[{\"t[label]\": \"person\", \"name\":\"marko\"}]"
    And using the parameter xx2 defined as "m[{\"t[label]\": \"person\", \"name\":\"stephen\"}]"
    And the traversal of
      """
      g.inject(xx1, xx2).mergeV()
      """
    When iterated to list
    Then the result should have a count of 2
    And the graph should return 1 for count of "g.V().has(\"person\",\"name\",\"stephen\")"
    And the graph should return 1 for count of "g.V().has(\"person\",\"name\",\"marko\")"
    And the graph should return 2 for count of "g.V()"

  @MultiProperties
  Scenario: g_mergeVXlabel_person_name_stephenX_propertyXlist_name_steveX
    Given the empty graph
    And the graph initializer of
      """
      g.addV("person").property(list, "name", "stephen")
      """
    And using the parameter xx1 defined as "m[{\"t[label]\": \"person\", \"name\":\"stephen\"}]"
    And the traversal of
      """
      g.mergeV(xx1).property(Cardinality.list,"name","steve")
      """
    When iterated to list
    Then the result should have a count of 1
    And the graph should return 1 for count of "g.V()"
    And the graph should return 1 for count of "g.V().properties(\"name\").hasValue(\"steve\")"
    And the graph should return 1 for count of "g.V().properties(\"name\").hasValue(\"stephen\")"
    And the graph should return 2 for count of "g.V().properties(\"name\")"

  Scenario: g_mergeXlabel_person_name_vadasX_optionXonMatch_age_35X
    Given the empty graph
    And the graph initializer of
      """
      g.addV("person").property("name", "vadas").property("age", 29).
        addV("person").property("name", "vadas").property("age", 27)
      """
    And using the parameter xx1 defined as "m[{\"t[label]\": \"person\", \"name\":\"vadas\"}]"
    And using the parameter xx2 defined as "m[{\"age\":\"d[35].i\"}]"
    And the traversal of
      """
      g.mergeV(xx1).option(Merge.onMatch, xx2)
      """
    When iterated to list
    Then the result should have a count of 2
    And the graph should return 2 for count of "g.V().has(\"age\",35)"
    And the graph should return 2 for count of "g.V()"

  Scenario: g_V_mapXmergeXlabel_person_name_joshXX
    Given the empty graph
    And the graph initializer of
      """
      g.addV("person").property("name", "vadas").property("age", 29).
        addV("person").property("name", "stephen").property("age", 27)
      """
    And using the parameter xx1 defined as "m[{\"t[label]\": \"person\", \"name\":\"josh\"}]"
    And the traversal of
      """
      g.V().map(__.mergeV(xx1))
      """
    When iterated to list
    Then the result should have a count of 2
    And the graph should return 1 for count of "g.V().has(\"person\",\"name\",\"josh\")"
    And the graph should return 3 for count of "g.V()"

  @MultiProperties
  Scenario: g_withSideEffectXc_label_person_name_markoX_withSideEffectXm_age_19X_mergeVXselectXcXX_optionXonMatch_sideEffectXpropertiesXageX_dropX_selectXmXX_option
    Given the empty graph
    And the graph initializer of
      """
      g.addV("person").property("name", "marko").property(Cardinality.list, "age", 29).property(Cardinality.list, "age", 31).property(Cardinality.list, "age", 32)
      """
    And using the parameter xx1 defined as "m[{\"t[label]\": \"person\", \"name\":\"marko\"}]"
    And using the parameter xx2 defined as "m[{\"age\": \"d[19].i\"}]"
    And the traversal of
      """
      g.withSideEffect("c", xx1).
        withSideEffect("m", xx2).
        mergeV(__.select("c")).
          option(Merge.onMatch, __.sideEffect(__.properties("age").drop()).select("m"))
      """
    When iterated to list
    Then the result should have a count of 1
    And the graph should return 1 for count of "g.V().has(\"person\",\"name\",\"marko\").has(\"age\", 19)"
    And the graph should return 1 for count of "g.V().has(\"person\",\"name\",\"marko\").has(\"age\")"

  @MultiProperties
  Scenario: g_withSideEffectXm_age_19X_V_hasXperson_name_markoX_mergeVXselectXcXX_optionXonMatch_sideEffectXpropertiesXageX_dropX_selectXmXX_option
    Given the empty graph
    And the graph initializer of
      """
      g.addV("person").property("name", "marko").property(Cardinality.list, "age", 29).property(Cardinality.list, "age", 31).property(Cardinality.list, "age", 32)
      """
    And using the parameter xx1 defined as "m[{\"age\": \"d[19].i\"}]"
    And the traversal of
      """
      g.withSideEffect("m", xx1).
        V().has("person", "name", "marko").
        mergeV([:]).
          option(Merge.onMatch, __.sideEffect(__.properties("age").drop()).select("m"))
      """
    When iterated to list
    Then the result should have a count of 1
    And the graph should return 1 for count of "g.V().has(\"person\",\"name\",\"marko\").has(\"age\", 19)"
    And the graph should return 1 for count of "g.V().has(\"person\",\"name\",\"marko\").properties(\"age\")"

  # onCreate inheritance from merge
  @UserSuppliedVertexIds
  Scenario: g_mergeV_onCreate_inheritance_existing
    Given the empty graph
    And the graph initializer of
      """
      g.addV("person").property("name", "mike").property(T.id, "1")
      """
    And using the parameter xx1 defined as "m[{\"t[id]\": \"1\"}]"
    And using the parameter xx2 defined as "m[{\"t[label]\": \"person\", \"name\":\"mike\"}]"
    And the traversal of
      """
      g.mergeV(xx1).option(Merge.onCreate, xx2)
      """
    When iterated to list
    Then the result should have a count of 1
    And the graph should return 1 for count of "g.V()"
    And the graph should return 1 for count of "g.V(\"1\").has(\"person\",\"name\",\"mike\")"

  # onCreate inheritance from merge
  @UserSuppliedVertexIds
  Scenario: g_mergeV_onCreate_inheritance_new_1
    Given the empty graph
    And using the parameter xx1 defined as "m[{\"t[id]\": \"1\"}]"
    And using the parameter xx2 defined as "m[{\"t[label]\": \"person\", \"name\":\"mike\"}]"
    And the traversal of
      """
      g.mergeV(xx1).option(Merge.onCreate, xx2)
      """
    When iterated to list
    Then the result should have a count of 1
    And the graph should return 1 for count of "g.V()"
    And the graph should return 1 for count of "g.V(\"1\").has(\"person\",\"name\",\"mike\")"

  # onCreate inheritance from merge
  @UserSuppliedVertexIds
  Scenario: g_mergeV_onCreate_inheritance_new_2
    Given the empty graph
    And using the parameter xx1 defined as "m[{\"t[label]\": \"person\", \"name\":\"mike\"}]"
    And using the parameter xx2 defined as "m[{\"t[id]\": \"1\"}]"
    And the traversal of
      """
      g.mergeV(xx1).option(Merge.onCreate, xx2)
      """
    When iterated to list
    Then the result should have a count of 1
    And the graph should return 1 for count of "g.V()"
    And the graph should return 1 for count of "g.V(\"1\").has(\"person\",\"name\",\"mike\")"

  # cannot override T.label in onCreate
  Scenario: g_mergeV_label_override_prohibited
    Given the empty graph
    And using the parameter xx1 defined as "m[{\"t[label]\": \"a\"}]"
    And using the parameter xx2 defined as "m[{\"t[label]\": \"b\"}]"
    And the traversal of
      """
      g.mergeV(xx1).option(onCreate, xx2)
      """
    When iterated to list
    Then the traversal will raise an error with message containing text of "option(onCreate) cannot override values from merge() argument"

  # cannot override T.id in onCreate
  @UserSuppliedVertexIds
  Scenario: g_mergeV_id_override_prohibited
    Given the empty graph
    And using the parameter xx1 defined as "m[{\"t[id]\": \"1\"}]"
    And using the parameter xx2 defined as "m[{\"t[id]\": \"2\"}]"
    And the traversal of
      """
      g.mergeV(xx1).option(onCreate, xx2)
      """
    When iterated to list
    Then the traversal will raise an error with message containing text of "option(onCreate) cannot override values from merge() argument"

  # cannot use hidden namespace for id key
  Scenario: g_mergeV_hidden_id_key_prohibited
    Given the empty graph
    And using the parameter xx1 defined as "m[{\"~id\": \"1\"}]"
    And the traversal of
      """
      g.mergeV(xx1)
      """
    When iterated to list
    Then the traversal will raise an error

  # cannot use hidden namespace for label key
  Scenario: g_mergeV_hidden_label_key_prohibited
    Given the empty graph
    And using the parameter xx1 defined as "m[{\"~label\":\"vertex\"}]"
    And the traversal of
      """
      g.mergeV(xx1)
      """
    When iterated to list
    Then the traversal will raise an error

  # cannot use hidden namespace for label value
  Scenario: g_mergeV_hidden_label_value_prohibited
    Given the empty graph
    And using the parameter xx1 defined as "m[{\"t[label]\":\"~vertex\"}]"
    And the traversal of
      """
      g.mergeV(xx1)
      """
    When iterated to list
    Then the traversal will raise an error

  # cannot use hidden namespace for id key for onCreate
  Scenario: g_mergeV_hidden_id_key_onCreate_prohibited
    Given the empty graph
    And using the parameter xx1 defined as "m[{\"~id\": 1}]"
    And the traversal of
      """
      g.mergeV([:]).option(Merge.onCreate, xx1)
      """
    When iterated to list
    Then the traversal will raise an error with message containing text of "Property key can not be a hidden key: ~id"

  # cannot use hidden namespace for label key for onCreate
  Scenario: g_mergeV_hidden_label_key_onCreate_prohibited
    Given the empty graph
    And using the parameter xx1 defined as "m[{\"~label\":\"vertex\"}]"
    And the traversal of
      """
      g.mergeV([:]).option(Merge.onCreate, xx1)
      """
    When iterated to list
    Then the traversal will raise an error with message containing text of "Property key can not be a hidden key: ~label"

  # cannot use hidden namespace for label value for onCreate
  Scenario: g_mergeV_hidden_label_value_onCreate_prohibited
    Given the empty graph
    And using the parameter xx1 defined as "m[{\"t[label]\":\"~vertex\"}]"
    And the traversal of
      """
      g.mergeV([:]).option(Merge.onCreate, xx1)
      """
    When iterated to list
    Then the traversal will raise an error with message containing text of "Label can not be a hidden key: ~vertex"

  # cannot use hidden namespace for id key for onMatch
  Scenario: g_mergeV_hidden_id_key_onMatch_matched_prohibited
    Given the empty graph
    And the graph initializer of
      """
      g.addV("vertex")
      """
    And using the parameter xx1 defined as "m[{\"~id\": 1}]"
    And the traversal of
      """
      g.mergeV([:]).option(Merge.onMatch, xx1)
      """
    When iterated to list
    Then the traversal will raise an error with message containing text of "Property key can not be a hidden key: ~id"

  # cannot use hidden namespace for label key for onMatch
  Scenario: g_mergeV_hidden_label_key_matched_onMatch_matched_prohibited
    Given the empty graph
    And the graph initializer of
      """
      g.addV("vertex")
      """
    And using the parameter xx1 defined as "m[{\"~label\":\"vertex\"}]"
    And the traversal of
      """
      g.mergeV([:]).option(Merge.onMatch, xx1)
      """
    When iterated to list
    Then the traversal will raise an error with message containing text of "Property key can not be a hidden key: ~label"

  @MultiProperties
  Scenario: g_mergeVXname_markoX_optionXonMatch_age_listX33XX
    Given the empty graph
    And the graph initializer of
      """
      g.addV("person").property("name", "marko").property(Cardinality.list, "age", 29).property(Cardinality.list, "age", 31).property(Cardinality.list, "age", 32)
      """
    And the traversal of
      """
      g.mergeV([name: "marko"]).
          option(Merge.onMatch, [age: Cardinality.list(33)])
      """
    When iterated to list
    Then the result should have a count of 1
    And the graph should return 1 for count of "g.V().has(\"person\",\"name\",\"marko\").has(\"age\", 33)"
    And the graph should return 1 for count of "g.V().has(\"person\",\"name\",\"marko\").has(\"age\")"
    And the graph should return 4 for count of "g.V().has(\"person\",\"name\",\"marko\").properties(\"age\")"

  @MultiProperties
  Scenario: g_mergeVXname_markoX_optionXonMatch_age_setX33XX
    Given the empty graph
    And the graph initializer of
      """
      g.addV("person").property("name", "marko").property(Cardinality.list, "age", 29).property(Cardinality.list, "age", 31).property(Cardinality.list, "age", 32)
      """
    And the traversal of
      """
      g.mergeV([name: "marko"]).
          option(Merge.onMatch, [age: Cardinality.set(33)])
      """
    When iterated to list
    Then the result should have a count of 1
    And the graph should return 1 for count of "g.V().has(\"person\",\"name\",\"marko\").has(\"age\", 33)"
    And the graph should return 1 for count of "g.V().has(\"person\",\"name\",\"marko\").has(\"age\")"
    And the graph should return 4 for count of "g.V().has(\"person\",\"name\",\"marko\").properties(\"age\")"

  @MultiProperties
  Scenario: g_mergeVXname_markoX_optionXonMatch_age_setX31XX
    Given the empty graph
    And the graph initializer of
      """
      g.addV("person").property("name", "marko").property(Cardinality.list, "age", 29).property(Cardinality.list, "age", 31).property(Cardinality.list, "age", 32)
      """
    And the traversal of
      """
      g.mergeV([name: "marko"]).
          option(Merge.onMatch, [age: Cardinality.set(31)])
      """
    When iterated to list
    Then the result should have a count of 1
    And the graph should return 1 for count of "g.V().has(\"person\",\"name\",\"marko\").has(\"age\", 31)"
    And the graph should return 1 for count of "g.V().has(\"person\",\"name\",\"marko\").has(\"age\")"
    And the graph should return 3 for count of "g.V().has(\"person\",\"name\",\"marko\").properties(\"age\")"

  @MultiProperties
  Scenario: g_mergeVXname_markoX_optionXonMatch_age_singleX33XX
    Given the empty graph
    And the graph initializer of
      """
      g.addV("person").property("name", "marko").property(Cardinality.list, "age", 29).property(Cardinality.list, "age", 31).property(Cardinality.list, "age", 32)
      """
    And the traversal of
      """
      g.mergeV([name: "marko"]).
          option(Merge.onMatch, [age: Cardinality.single(33)])
      """
    When iterated to list
    Then the result should have a count of 1
    And the graph should return 1 for count of "g.V().has(\"person\",\"name\",\"marko\").has(\"age\", 33)"
    And the graph should return 1 for count of "g.V().has(\"person\",\"name\",\"marko\").has(\"age\")"
    And the graph should return 1 for count of "g.V().has(\"person\",\"name\",\"marko\").properties(\"age\")"

  @MultiProperties
  Scenario: g_mergeVXname_markoX_optionXonMatch_age_33_singleX
    Given the empty graph
    And the graph initializer of
      """
      g.addV("person").property("name", "marko").property(Cardinality.list, "age", 29).property(Cardinality.list, "age", 31).property(Cardinality.list, "age", 32)
      """
    And the traversal of
      """
      g.mergeV([name: "marko"]).
          option(Merge.onMatch, [age: 33], Cardinality.single)
      """
    When iterated to list
    Then the result should have a count of 1
    And the graph should return 1 for count of "g.V().has(\"person\",\"name\",\"marko\").has(\"age\", 33)"
    And the graph should return 1 for count of "g.V().has(\"person\",\"name\",\"marko\").has(\"age\")"
    And the graph should return 1 for count of "g.V().has(\"person\",\"name\",\"marko\").properties(\"age\")"

  @MultiProperties
  Scenario: g_mergeVXname_markoX_optionXonMatch_name_allen_age_setX31X_singleX
    Given the empty graph
    And the graph initializer of
      """
      g.addV("person").property("name", "marko").property(Cardinality.list, "age", 29).property(Cardinality.list, "age", 31).property(Cardinality.list, "age", 32)
      """
    And the traversal of
      """
      g.mergeV([name: "marko"]).
          option(Merge.onMatch, [name: "allen", age: Cardinality.set(31)], single)
      """
    When iterated to list
    Then the result should have a count of 1
    And the graph should return 0 for count of "g.V().has(\"person\",\"name\",\"marko\")"
    And the graph should return 1 for count of "g.V().has(\"person\",\"name\",\"allen\").has(\"age\", 31)"
    And the graph should return 1 for count of "g.V().has(\"person\",\"name\",\"allen\").has(\"age\")"
    And the graph should return 3 for count of "g.V().has(\"person\",\"name\",\"allen\").properties(\"age\")"

  @MultiProperties
  Scenario: g_mergeVXname_markoX_optionXonMatch_name_allen_age_singleX31X_singleX
    Given the empty graph
    And the graph initializer of
      """
      g.addV("person").property("name", "marko").property(Cardinality.list, "age", 29).property(Cardinality.list, "age", 31).property(Cardinality.list, "age", 32)
      """
    And the traversal of
      """
      g.mergeV([name: "marko"]).
          option(Merge.onMatch, [name: "allen", age: Cardinality.single(31)], single)
      """
    When iterated to list
    Then the result should have a count of 1
    And the graph should return 0 for count of "g.V().has(\"person\",\"name\",\"marko\")"
    And the graph should return 0 for count of "g.V().has(\"person\",\"name\",\"allen\").has(\"age\", 33)"
    And the graph should return 1 for count of "g.V().has(\"person\",\"name\",\"allen\").has(\"age\", 31)"
    And the graph should return 1 for count of "g.V().has(\"person\",\"name\",\"allen\").has(\"age\")"
    And the graph should return 1 for count of "g.V().has(\"person\",\"name\",\"allen\").properties(\"age\")"

  @MultiProperties
  Scenario: g_mergeVXname_aliceX_optionXonCreate_age_singleX81XX
    Given the empty graph
    And the traversal of
      """
      g.mergeV([name: "alice", (T.label): "person"]).
          option(Merge.onCreate, [age: Cardinality.single(81)])
      """
    When iterated to list
    Then the result should have a count of 1
    And the graph should return 1 for count of "g.V().has(\"person\",\"name\",\"alice\").has(\"age\", 81)"
    And the graph should return 1 for count of "g.V().has(\"person\",\"name\",\"alice\").has(\"age\")"
    And the graph should return 1 for count of "g.V().has(\"person\",\"name\",\"alice\").properties(\"age\")"

  @MultiProperties
  Scenario: g_mergeVXname_aliceX_optionXonCreate_age_setX81XX
    Given the empty graph
    And the traversal of
      """
      g.mergeV([name: "alice", (T.label): "person"]).
          option(Merge.onCreate, [age: Cardinality.set(81)])
      """
    When iterated to list
    Then the result should have a count of 1
    And the graph should return 1 for count of "g.V().has(\"person\",\"name\",\"alice\").has(\"age\", 81)"
    And the graph should return 1 for count of "g.V().has(\"person\",\"name\",\"alice\").has(\"age\")"
    And the graph should return 1 for count of "g.V().has(\"person\",\"name\",\"alice\").properties(\"age\")"

  @MultiProperties
  Scenario: g_mergeVXname_aliceX_optionXonCreate_age_singleX81X_age_81_setX
    Given the empty graph
    And the traversal of
      """
      g.mergeV([name: "alice", (T.label): "person"]).
          option(Merge.onCreate, [age: 81], Cardinality.set)
      """
    When iterated to list
    Then the result should have a count of 1
    And the graph should return 1 for count of "g.V().has(\"person\",\"name\",\"alice\").has(\"age\", 81)"
    And the graph should return 1 for count of "g.V().has(\"person\",\"name\",\"alice\").has(\"age\")"
    And the graph should return 1 for count of "g.V().has(\"person\",\"name\",\"alice\").properties(\"age\")"

  # cannot use hidden namespace for label key for onMatch
  Scenario: g_mergeV_hidden_label_key_onMatch_matched_prohibited
    Given the empty graph
    And using the parameter xx1 defined as "m[{\"~label\":\"vertex\"}]"
    And the traversal of
      """
      g.mergeV([:]).option(Merge.onMatch, xx1)
      """
    When iterated to list
    Then the traversal will raise an error with message containing text of "Property key can not be a hidden key: ~label"

  Scenario: g_injectXlist1_list2X_mergeVXlimitXlocal_1XX_optionXonCreate_rangeXlocal_1_2X_optionXonMatch_tailXlocalXX_to_match
    Given the empty graph
    And the graph initializer of
      """
      g.addV("person").property("name", "marko").property("age", 29)
      """
    And using the parameter xx1 defined as "m[{\"t[label]\": \"person\", \"name\":\"marko\"}]"
    And using the parameter xx2 defined as "m[{\"created\": \"N\"}]"
    And the traversal of
      """
      g.inject(xx1, xx1, xx2).
        fold().as("m").
        mergeV(__.select("m").limit(Scope.local,1)).
          option(Merge.onCreate, __.select("m").range(Scope.local, 1, 2)).
          option(Merge.onMatch, __.select("m").tail(Scope.local))
      """
    When iterated to list
    Then the result should have a count of 1
    And the graph should return 1 for count of "g.V().has(\"person\",\"name\",\"marko\").has(\"created\",\"N\")"
    And the graph should return 1 for count of "g.V()"

  Scenario: g_injectXlist1_list2X_mergeVXlimitXlocal_1XX_optionXonCreate_rangeXlocal_1_2X_optionXonMatch_tailXlocalXX_to_create
    Given the empty graph
    And the graph initializer of
      """
      g.addV("person").property("name", "marko").property("age", 29)
      """
    And using the parameter xx1 defined as "m[{\"t[label]\": \"person\", \"name\":\"stephen\"}]"
    And using the parameter xx2 defined as "m[{\"created\": \"N\"}]"
    And the traversal of
      """
      g.inject(xx1, xx1, xx2).
        fold().as("m").
        mergeV(__.select("m").limit(Scope.local,1)).
          option(Merge.onCreate, __.select("m").range(Scope.local, 1, 2)).
          option(Merge.onMatch, __.select("m").tail(Scope.local))
      """
    When iterated to list
    Then the result should have a count of 1
    And the graph should return 1 for count of "g.V().has(\"person\",\"name\",\"stephen\").hasNot(\"created\")"
    And the graph should return 2 for count of "g.V()"

  @AllowNullPropertyValues
  Scenario: g_mergeVXlabel_person_name_marko_age_29X_optionXonMatch_age_nullX_allowed
    Given the empty graph
    And using the parameter xx1 defined as "m[{\"t[label]\": \"person\", \"name\":\"marko\"}]"
    And using the parameter xx2 defined as "m[{\"age\": null}]"
    And the graph initializer of
      """
      g.addV("person").property("name", "marko").property("age", 29)
      """
    And the traversal of
      """
      g.mergeV(xx1).option(Merge.onMatch, xx2)
      """
    When iterated to list
    Then the result should have a count of 1
    And the graph should return 1 for count of "g.V()"
    And the graph should return 1 for count of "g.V().has(\"person\",\"name\",\"marko\").has(\"age\",null)"

  @DisallowNullPropertyValues
  Scenario: g_mergeVXlabel_person_name_marko_age_29X_optionXonMatch_age_nullX
    Given the empty graph
    And using the parameter xx1 defined as "m[{\"t[label]\": \"person\", \"name\":\"marko\"}]"
    And using the parameter xx2 defined as "m[{\"age\": null}]"
    And the graph initializer of
      """
      g.addV("person").property("name", "marko").property("age", 29)
      """
    And the traversal of
      """
      g.mergeV(xx1).option(Merge.onMatch, xx2)
      """
    When iterated to list
    Then the result should have a count of 1
    And the graph should return 1 for count of "g.V()"
    And the graph should return 0 for count of "g.V().has(\"person\",\"name\",\"marko\").has(\"age\")"<|MERGE_RESOLUTION|>--- conflicted
+++ resolved
@@ -18,94 +18,6 @@
 @StepClassMap @StepMergeV
 Feature: Step - mergeV()
 
-<<<<<<< HEAD
-  # TEST INDEX
-  # Use of inject() is meant to exercise mergeV() in a mid-traversal form rather than start step
-  #
-  # g_mergeVXlabel_person_name_stephenX
-  # g_injectX0X_mergeVXlabel_person_name_stephenX
-  #   - mergeV(Map) and no option()
-  #   - results in new vertex
-  # g_mergeVXlabel_person_name_markoX
-  # g_injectX0X_mergeVXlabel_person_name_markoX
-  #   - mergeV(Map) and no option()
-  #   - results in found vertex
-  # g_mergeVXlabel_person_name_stephenX_optionXonCreate_label_person_name_stephen_age_19X_option
-  # g_injectX0X_mergeVXlabel_person_name_stephenX_optionXonCreate_label_person_name_stephen_age_19X_option
-  #   - mergeV(Map) using onCreate(Map)
-  #   - results in new vertex
-  # g_mergeVXlabel_person_name_markoX_optionXonMatch_age_19X_option
-  # g_injectX0X_mergeVXlabel_person_name_markoX_optionXonMatch_age_19X_option
-  #   - mergeV(Map) using onMatch(Map)
-  #   - results in update vertex
-  # g_withSideEffectXc_label_person_name_stephenX_withSideEffectXm_label_person_name_stephen_age_19X_mergeVXselectXcXX_optionXonCreate_selectXmXX_option
-  # g_withSideEffectXc_label_person_name_stephenX_withSideEffectXm_label_person_name_stephen_age_19X_injectX0X_mergeVXselectXcXX_optionXonCreate_selectXmXX_option
-  #   - mergeV(Traversal) grabbing side-effect Map with onCreate(Traversal)
-  #   - results in new vertex
-  # g_withSideEffectXc_label_person_name_markoX_withSideEffectXm_age_19X_mergeVXselectXcXX_optionXonMatch_selectXmXX_option
-  # g_withSideEffectXc_label_person_name_markoX_withSideEffectXm_age_19X_injectX0X_mergeVXselectXcXX_optionXonMatch_selectXmXX_option
-  #   - mergeV(Traversal) grabbing side-effect Map with onMatch(Traversal)
-  #   - results in updated vertex
-  # g_mergeVXlabel_person_name_markoX_propertyXname_vadas_acl_publicX
-  # g_injectX0X_mergeVXlabel_person_name_markoX_propertyXname_vadas_acl_publicX
-  #   - mergeV(Map) with no option and call to AddPropertyStep
-  #   - results in updated vertex and added meta-property
-  # g_injectXlabel_person_name_marko_label_person_name_stephenX_mergeVXidentityX
-  #   - mergeV(Traversal) grabbing current Map from traverser for the search criteria with no option()
-  #   - result in one found vertex and one new vertex
-  # g_injectXlabel_person_name_marko_label_person_name_stephenX_mergeV
-  #   - mergeV() which assumes incoming Map on the traverser for the search criteria with no option()
-  #   - results in one found vertex and one new vertex
-  # g_mergeVXlabel_person_name_stephenX_propertyXlist_name_steveX
-  #   - mergeV() which assumes finding vertex with list cardinality property and call AddPropertyStep
-  #   - results in updated vertex with additional list cardinality property
-  # g_mergeXlabel_person_name_vadasX_optionXonMatch_age_35X
-  #   - mergeV(Map) using onMatch(Map)
-  #   - results in updating two matched vertices
-  # g_V_mapXmergeXlabel_person_name_joshXX
-  #   - mergeV(Map) with no option() - testing child traversal usage
-  #   - results in one new vertex and one existing vertex that was just created
-  # g_mergeVXnullX
-  # g_mergeVXnullvarX
-  # g_V_mergeVXnullX
-  #   - mergeV(null) with no option()
-  #   - results in no new vertex and nothing returned
-  # g_mergeVXemptyX
-  # g_V_mergeVXemptyX
-  #   - mergeV(empty) with no option()
-  #   - results in matched vertex with no updates
-  # g_mergeVXemptyX_no_existing
-  # g_injectX0X_mergeVXemptyX_no_existing
-  #   - mergeV(empty) with no option()
-  #   - results in not matched updates and a creation of a vertex with default values
-  # g_mergeVXnullX_optionXonCreate_emptyX
-  # g_V_mergeVXnullX_optionXonCreate_emptyX
-  #   - mergeV(null) with onCreate(empty)
-  #   - results in no matches and creates a default vertex
-  # g_mergeVXlabel_person_name_stephenX_optionXonCreate_nullX
-  # g_V_mergeVXlabel_person_name_stephenX_optionXonCreate_nullX
-  #   - mergeV(Map) with onCreate(null)
-  #   - results in no match and no vertex creation
-  # g_mergeVXnullX_optionXonCreate_label_null_name_markoX
-  # g_V_mergeVXnullX_optionXonCreate_label_null_name_markoX
-  #   - mergeV(null) with onCreate(Map) where Map has a null label
-  #   - results in error
-  # g_mergeVXemptyX_optionXonMatch_nullX
-  # g_V_mergeVXemptyX_optionXonMatch_nullX
-  #   - mergeV(empty) with onMatch(null)
-  #   - results in a match and no vertex update
-  # g_V_mergeVXemptyX_two_exist
-  #  - mergeV(empty) with no option()
-  #  - results in matching two vertices
-  # g_withSideEffectXc_label_person_name_markoX_withSideEffectXm_age_19X_mergeVXselectXcXX_optionXonMatch_sideEffectXpropertiesXageX_dropX_selectXmXX_option
-  #  - mergeV() that has a match to a vertex with multiproperties
-  #  - results in all multiproperties removed to be replaced with one property
-  # g_withSideEffectXm_age_19X_V_hasXperson_name_markoX_mergeVXselectXcXX_optionXonMatch_sideEffectXpropertiesXageX_dropX_selectXmXX_option
-  #  - mergeV() that has a match to a vertex with multiproperties
-  #  - results in all multiproperties removed to be replaced with one property
-
-=======
->>>>>>> 45bf1ba3
   Scenario: g_mergeVXemptyX_optionXonMatch_nullX
     Given the empty graph
     And the graph initializer of
