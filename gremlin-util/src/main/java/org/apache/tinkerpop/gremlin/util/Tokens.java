/*
 * Licensed to the Apache Software Foundation (ASF) under one
 * or more contributor license agreements.  See the NOTICE file
 * distributed with this work for additional information
 * regarding copyright ownership.  The ASF licenses this file
 * to you under the Apache License, Version 2.0 (the
 * "License"); you may not use this file except in compliance
 * with the License.  You may obtain a copy of the License at
 *
 * http://www.apache.org/licenses/LICENSE-2.0
 *
 * Unless required by applicable law or agreed to in writing,
 * software distributed under the License is distributed on an
 * "AS IS" BASIS, WITHOUT WARRANTIES OR CONDITIONS OF ANY
 * KIND, either express or implied.  See the License for the
 * specific language governing permissions and limitations
 * under the License.
 */
package org.apache.tinkerpop.gremlin.util;

import org.apache.tinkerpop.gremlin.process.traversal.TraversalSource;
import org.apache.tinkerpop.gremlin.structure.Graph;

/**
 * String constants used in gremlin-driver and gremlin-server.
 *
 * @author Stephen Mallette (http://stephen.genoprime.com)
 */
public final class Tokens {
    private Tokens() {}

    /**
     * Argument name that allows definition of the number of iterations each HTTP chunk should contain -
     * overrides the @{code resultIterationBatchSize} server setting.
     */
    public static final String ARGS_BATCH_SIZE = "batchSize";

    /**
     * Argument name that allows to provide a map of key/value pairs to apply as variables in the context of
     * the Gremlin request sent to the server.
     */
    public static final String ARGS_BINDINGS = "bindings";

    /**
     * Argument name that allows definition of alias names for {@link Graph} and {@link TraversalSource} objects on
     * the remote system.
     */
    public static final String ARGS_G = "g";

    /**
     * Argument name that corresponds to the Gremlin to evaluate.
     */
    public static final String ARGS_GREMLIN = "gremlin";

    /**
     * Argument name that allows definition of the flavor of Gremlin used (e.g. gremlin-groovy) to process the request.
     */
    public static final String ARGS_LANGUAGE = "language";

    /**
     * Argument name that allows the override of the server setting that determines the maximum time to wait for a
     * request to execute on the server.
     */
    public static final String ARGS_EVAL_TIMEOUT = "evaluationTimeout";
<<<<<<< HEAD
=======
    public static final String ARGS_HOST = "host";
    public static final String ARGS_SESSION = "session";
    public static final String ARGS_MANAGE_TRANSACTION = "manageTransaction";
>>>>>>> 19b66a6f

    /**
     * The name of the argument that allows to control the serialization of properties on the server.
     */
    public static final String ARGS_MATERIALIZE_PROPERTIES = "materializeProperties";

    /**
     * The name of the value denoting that all properties of Element should be returned.
     * Should be used with {@code ARGS_MATERIALIZE_PROPERTIES}
     */
    public static final String MATERIALIZE_PROPERTIES_ALL = "all";

    /**
     * The name of the value denoting that only `ID` and `Label` of Element should be returned.
     * Should be used with {@code ARGS_MATERIALIZE_PROPERTIES}
     */
    public static final String MATERIALIZE_PROPERTIES_TOKENS = "tokens";

    /**
     * The key for the per request server-side timeout in milliseconds.
     */
    public static final String TIMEOUT_MS = "timeoutMs";

    /**
     * The key for server to bulk result as a form of optimization for driver requests.
     */
    public static final String BULK_RESULTS = "bulkResults";

    /**
<<<<<<< HEAD
     * A value that is a custom string that the user can pass to a server that might accept it for purpose of
     * identifying the kind of client it came from.
=======
     * Refers to the stacktrace for an exception thrown on the server
     */
    public static final String STATUS_ATTRIBUTE_STACK_TRACE = "stackTrace";

    /**
     * A {@code ResultSet#statusAttributes()} key for user-facing warnings.
     * <p>
     * Implementations that set this key should consider using one of
     * these two recommended value types:
     * <ul>
     *     <li>A {@code List} implementation containing
     *     references for which {@code String#valueOf(Object)} produces
     *     a meaningful return value.  For example, a list of strings.</li>
     *     <li>Otherwise, any single non-list object for which
     *     {@code String#valueOf(Object)} produces a meaningful return value.
     *     For example, a string.</li>
     * </ul>
>>>>>>> 19b66a6f
     */
    public static final String ARGS_USER_AGENT = "userAgent";
}<|MERGE_RESOLUTION|>--- conflicted
+++ resolved
@@ -62,12 +62,6 @@
      * request to execute on the server.
      */
     public static final String ARGS_EVAL_TIMEOUT = "evaluationTimeout";
-<<<<<<< HEAD
-=======
-    public static final String ARGS_HOST = "host";
-    public static final String ARGS_SESSION = "session";
-    public static final String ARGS_MANAGE_TRANSACTION = "manageTransaction";
->>>>>>> 19b66a6f
 
     /**
      * The name of the argument that allows to control the serialization of properties on the server.
@@ -97,28 +91,8 @@
     public static final String BULK_RESULTS = "bulkResults";
 
     /**
-<<<<<<< HEAD
      * A value that is a custom string that the user can pass to a server that might accept it for purpose of
      * identifying the kind of client it came from.
-=======
-     * Refers to the stacktrace for an exception thrown on the server
-     */
-    public static final String STATUS_ATTRIBUTE_STACK_TRACE = "stackTrace";
-
-    /**
-     * A {@code ResultSet#statusAttributes()} key for user-facing warnings.
-     * <p>
-     * Implementations that set this key should consider using one of
-     * these two recommended value types:
-     * <ul>
-     *     <li>A {@code List} implementation containing
-     *     references for which {@code String#valueOf(Object)} produces
-     *     a meaningful return value.  For example, a list of strings.</li>
-     *     <li>Otherwise, any single non-list object for which
-     *     {@code String#valueOf(Object)} produces a meaningful return value.
-     *     For example, a string.</li>
-     * </ul>
->>>>>>> 19b66a6f
      */
     public static final String ARGS_USER_AGENT = "userAgent";
 }