--- conflicted
+++ resolved
@@ -81,12 +81,8 @@
                             <scripts>
                                 <script>
                                     def versionForJs = mavenVersion.replace("-SNAPSHOT", "-alpha1")
-<<<<<<< HEAD
-                                    def file = new File(projectBaseDir,"package.json")
-=======
                                     def platformAgnosticBaseDirPath = new File(".this-definitely-does-not-exist").absolutePath.replace("\\.this-definitely-does-not-exist", "").replace("/.this-definitely-does-not-exist", "").replace("\\","/")
                                     def file = new File(platformAgnosticBaseDirPath + "/gremlint/package.json")
->>>>>>> 8dba41c1
                                     file.write(file.getText("UTF-8").replaceFirst(/"version": "(.*)",/, "\"version\": \"" + versionForJs + "\","))
                                 </script>
                             </scripts>
