--- conflicted
+++ resolved
@@ -21,7 +21,6 @@
 
 import org.apache.tinkerpop.gremlin.GraphProvider;
 import org.apache.tinkerpop.gremlin.jsr223.JavaTranslator;
-<<<<<<< HEAD
 import org.apache.tinkerpop.gremlin.process.traversal.TraversalInterruptionComputerTest;
 import org.apache.tinkerpop.gremlin.process.traversal.TraversalInterruptionTest;
 import org.apache.tinkerpop.gremlin.process.traversal.dsl.graph.GraphTraversalSource;
@@ -30,9 +29,6 @@
 import org.apache.tinkerpop.gremlin.process.traversal.step.map.WriteTest;
 import org.apache.tinkerpop.gremlin.process.traversal.strategy.decoration.ElementIdStrategyProcessTest;
 import org.apache.tinkerpop.gremlin.process.traversal.strategy.decoration.EventStrategyProcessTest;
-=======
-import org.apache.tinkerpop.gremlin.process.traversal.dsl.graph.GraphTraversalSource;
->>>>>>> 8d5fb675
 import org.apache.tinkerpop.gremlin.process.traversal.strategy.decoration.TranslationStrategy;
 import org.apache.tinkerpop.gremlin.structure.Graph;
 import org.apache.tinkerpop.gremlin.structure.io.graphson.GraphSONVersion;
@@ -228,27 +224,19 @@
         method = "shouldNeverPropagateANullValuedTraverser",
         reason = "Reason requires investigation")
 @Graph.OptOut(
+        test = "import org.apache.tinkerpop.gremlin.process.traversal.step.map.ReadTest",
+        method = "*",
+        reason = "read and write tests don't translate locally well because of calling iterate() inside read()/write() add a none()")
+@Graph.OptOut(
+        test = "import org.apache.tinkerpop.gremlin.process.traversal.step.map.WriteTest",
+        method = "*",
+        reason = "read and write tests don't translate locally well because of calling iterate() inside read()/write() add a none()")
+@Graph.OptOut(
         test = "org.apache.tinkerpop.gremlin.process.traversal.step.sideEffect.StoreTest",
         method = "g_withSideEffectXa_setX_V_both_name_storeXaX_capXaX",
         reason = "This test returns BulkSet which isn't supported in GraphSON 3.0 until 3.4.0.")
 public abstract class AbstractTinkerGraphGraphSONTranslatorProvider extends TinkerGraphProvider {
 
-<<<<<<< HEAD
-    private static Set<String> SKIP_TESTS = new HashSet<>(Arrays.asList(
-            "testProfileStrategyCallback",
-            "testProfileStrategyCallbackSideEffect",
-            // TODO: read and write tests don't translate locally well because of calling iterate() inside read()/write() add a none() - fix????
-            ReadTest.Traversals.class.getCanonicalName(),
-            WriteTest.Traversals.class.getCanonicalName(),
-            //
-            ProgramTest.Traversals.class.getCanonicalName(),
-            TraversalInterruptionTest.class.getCanonicalName(),
-            TraversalInterruptionComputerTest.class.getCanonicalName(),
-            EventStrategyProcessTest.class.getCanonicalName(),
-            ElementIdStrategyProcessTest.class.getCanonicalName()));
-
-=======
->>>>>>> 8d5fb675
     private final GraphSONVersion version;
 
     AbstractTinkerGraphGraphSONTranslatorProvider(final GraphSONVersion version) {
